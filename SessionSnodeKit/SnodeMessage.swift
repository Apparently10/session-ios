import PromiseKit
import SessionUtilitiesKit

public final class SnodeMessage: Codable {
    private enum CodingKeys: String, CodingKey {
        case recipient = "pubKey"
        case data
        case ttl
        case timestampMs = "timestamp"
        case nonce
    }
    
    /// The hex encoded public key of the recipient.
    public let recipient: String
    
    /// The content of the message.
    public let data: String
    
    /// The time to live for the message in milliseconds.
    public let ttl: UInt64
    
    /// When the proof of work was calculated.
    ///
    /// - Note: Expressed as milliseconds since 00:00:00 UTC on 1 January 1970.
    public let timestampMs: UInt64

    // MARK: - Initialization
    
    public init(recipient: String, data: String, ttl: UInt64, timestampMs: UInt64) {
        self.recipient = recipient
        self.data = data
        self.ttl = ttl
        self.timestampMs = timestampMs
    }
}

// MARK: - Codable

extension SnodeMessage {
    public convenience init(from decoder: Decoder) throws {
        let container: KeyedDecodingContainer<CodingKeys> = try decoder.container(keyedBy: CodingKeys.self)
        
        self.init(
            recipient: try container.decode(String.self, forKey: .recipient),
            data: try container.decode(String.self, forKey: .data),
            ttl: try container.decode(UInt64.self, forKey: .ttl),
            timestampMs: try container.decode(UInt64.self, forKey: .timestampMs)
        )
    }
    
    public func encode(to encoder: Encoder) throws {
        var container: KeyedEncodingContainer<CodingKeys> = encoder.container(keyedBy: CodingKeys.self)

<<<<<<< HEAD
        try container.encode(
            (Features.useTestnet ? recipient.removing05PrefixIfNeeded() : recipient),
            forKey: .recipient
        )
        try container.encode(data, forKey: .data)
        try container.encode(ttl, forKey: .ttl)
        try container.encode(timestampMs, forKey: .timestampMs)
        try container.encode("", forKey: .nonce)
=======
    // MARK: JSON Conversion
    public func toJSON() -> JSON {
        return [
            "pubKey" : Features.useTestnet ? recipient.removingIdPrefixIfNeeded() : recipient,
            "data" : data.description,
            "ttl" : String(ttl),
            "timestamp" : String(timestamp),
            "nonce" : ""
        ]
>>>>>>> cf1f1b0e
    }
}<|MERGE_RESOLUTION|>--- conflicted
+++ resolved
@@ -1,3 +1,5 @@
+// Copyright © 2022 Rangeproof Pty Ltd. All rights reserved.
+
 import PromiseKit
 import SessionUtilitiesKit
 
@@ -51,25 +53,13 @@
     public func encode(to encoder: Encoder) throws {
         var container: KeyedEncodingContainer<CodingKeys> = encoder.container(keyedBy: CodingKeys.self)
 
-<<<<<<< HEAD
         try container.encode(
-            (Features.useTestnet ? recipient.removing05PrefixIfNeeded() : recipient),
+            (Features.useTestnet ? recipient.removingIdPrefixIfNeeded() : recipient),
             forKey: .recipient
         )
         try container.encode(data, forKey: .data)
         try container.encode(ttl, forKey: .ttl)
         try container.encode(timestampMs, forKey: .timestampMs)
         try container.encode("", forKey: .nonce)
-=======
-    // MARK: JSON Conversion
-    public func toJSON() -> JSON {
-        return [
-            "pubKey" : Features.useTestnet ? recipient.removingIdPrefixIfNeeded() : recipient,
-            "data" : data.description,
-            "ttl" : String(ttl),
-            "timestamp" : String(timestamp),
-            "nonce" : ""
-        ]
->>>>>>> cf1f1b0e
     }
 }