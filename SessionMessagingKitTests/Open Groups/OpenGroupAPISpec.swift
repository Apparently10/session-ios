// Copyright © 2022 Rangeproof Pty Ltd. All rights reserved.

import Foundation
import Combine
import GRDB
import Sodium
import SessionSnodeKit
import SessionUtilitiesKit

import Quick
import Nimble

@testable import SessionMessagingKit

class OpenGroupAPISpec: QuickSpec {
    override class func spec() {
        // MARK: Configuration
        
        @TestState var mockStorage: Storage! = SynchronousStorage(
            customWriter: try! DatabaseQueue(),
            customMigrationTargets: [
                SNUtilitiesKit.self,
                SNMessagingKit.self
            ],
            initialData: { db in
                try Identity(variant: .x25519PublicKey, data: Data.data(fromHex: TestConstants.publicKey)!).insert(db)
                try Identity(variant: .x25519PrivateKey, data: Data.data(fromHex: TestConstants.privateKey)!).insert(db)
                try Identity(variant: .ed25519PublicKey, data: Data.data(fromHex: TestConstants.edPublicKey)!).insert(db)
                try Identity(variant: .ed25519SecretKey, data: Data.data(fromHex: TestConstants.edSecretKey)!).insert(db)
                
                try OpenGroup(
                    server: "testServer",
                    roomToken: "testRoom",
                    publicKey: TestConstants.publicKey,
                    isActive: true,
                    name: "Test",
                    roomDescription: nil,
                    imageId: nil,
                    userCount: 0,
                    infoUpdates: 0,
                    sequenceNumber: 0,
                    inboxLatestMessageId: 0,
                    outboxLatestMessageId: 0
                ).insert(db)
                try Capability(openGroupServer: "testserver", variant: .sogs, isMissing: false).insert(db)
            }
        )
        @TestState var mockNetwork: MockNetwork! = MockNetwork()
        @TestState var mockCrypto: MockCrypto! = MockCrypto(
            initialSetup: { crypto in
                crypto
                    .when { try $0.perform(.hash(message: anyArray(), outputLength: any())) }
                    .thenReturn([])
                crypto
                    .when { crypto in
                        crypto.generate(
                            .blindedKeyPair(serverPublicKey: any(), edKeyPair: any(), using: any())
                        )
                    }
                    .thenReturn(
                        KeyPair(
                            publicKey: Data.data(fromHex: TestConstants.publicKey)!.bytes,
                            secretKey: Data.data(fromHex: TestConstants.edSecretKey)!.bytes
                        )
                    )
                crypto
                    .when {
                        try $0.perform(
                            .sogsSignature(
                                message: anyArray(),
                                secretKey: anyArray(),
                                blindedSecretKey: anyArray(),
                                blindedPublicKey: anyArray()
                            )
                        )
                    }
                    .thenReturn("TestSogsSignature".bytes)
                crypto
                    .when { try $0.perform(.signature(message: anyArray(), secretKey: anyArray())) }
                    .thenReturn("TestSignature".bytes)
                crypto
                    .when { try $0.perform(.signEd25519(data: anyArray(), keyPair: any())) }
                    .thenReturn("TestStandardSignature".bytes)
                crypto
                    .when { try $0.perform(.generateNonce16()) }
                    .thenReturn(Data(base64Encoded: "pK6YRtQApl4NhECGizF0Cg==")!.bytes)
                crypto
                    .when { try $0.perform(.generateNonce24()) }
                    .thenReturn(Data(base64Encoded: "pbTUizreT0sqJ2R2LloseQDyVL2RYztD")!.bytes)
            }
        )
        @TestState var dependencies: Dependencies! = Dependencies(
            storage: mockStorage,
            network: mockNetwork,
            crypto: mockCrypto,
            dateNow: Date(timeIntervalSince1970: 1234567890)
        )
        @TestState var disposables: [AnyCancellable]! = []
        @TestState var error: Error?
        
        // MARK: - an OpenGroupAPI
        describe("an OpenGroupAPI") {
            // MARK: -- when preparing a poll request
            context("when preparing a poll request") {
                // MARK: ---- generates the correct request
                it("generates the correct request") {
                    let preparedRequest: OpenGroupAPI.PreparedSendData<OpenGroupAPI.BatchResponse>? = mockStorage.read { db in
                        try OpenGroupAPI.preparedPoll(
                            db,
                            server: "testserver",
                            hasPerformedInitialPoll: false,
                            timeSinceLastPoll: 0,
                            using: dependencies
                        )
                    }
                    
                    expect(preparedRequest?.request.url?.absoluteString).to(equal("testserver/batch"))
                    expect(preparedRequest?.request.httpMethod).to(equal("POST"))
                    expect(preparedRequest?.batchEndpoints.count).to(equal(3))
                    expect(preparedRequest?.batchEndpoints[test: 0]).to(equal(.capabilities))
                    expect(preparedRequest?.batchEndpoints[test: 1]).to(equal(.roomPollInfo("testRoom", 0)))
                    expect(preparedRequest?.batchEndpoints[test: 2]).to(equal(.roomMessagesRecent("testRoom")))
                }
                
                // MARK: ---- retrieves recent messages if there was no last message
                it("retrieves recent messages if there was no last message") {
                    let preparedRequest: OpenGroupAPI.PreparedSendData<OpenGroupAPI.BatchResponse>? = mockStorage.read { db in
                        try OpenGroupAPI.preparedPoll(
                            db,
                            server: "testserver",
                            hasPerformedInitialPoll: false,
                            timeSinceLastPoll: 0,
                            using: dependencies
                        )
                    }
                    
                    expect(preparedRequest?.batchEndpoints[test: 2]).to(equal(.roomMessagesRecent("testRoom")))
                }
                
                // MARK: ---- retrieves recent messages if there was a last message and it has not performed the initial poll and the last message was too long ago
                it("retrieves recent messages if there was a last message and it has not performed the initial poll and the last message was too long ago") {
                    mockStorage.write { db in
                        try OpenGroup
                            .updateAll(db, OpenGroup.Columns.sequenceNumber.set(to: 121))
                    }
                    
                    let preparedRequest: OpenGroupAPI.PreparedSendData<OpenGroupAPI.BatchResponse>? = mockStorage.read { db in
                        try OpenGroupAPI.preparedPoll(
                            db,
                            server: "testserver",
                            hasPerformedInitialPoll: false,
                            timeSinceLastPoll: (OpenGroupAPI.Poller.maxInactivityPeriod + 1),
                            using: dependencies
                        )
                    }
                    
                    expect(preparedRequest?.batchEndpoints[test: 2]).to(equal(.roomMessagesRecent("testRoom")))
                }
                
                // MARK: ---- retrieves recent messages if there was a last message and it has performed an initial poll but it was not too long ago
                it("retrieves recent messages if there was a last message and it has performed an initial poll but it was not too long ago") {
                    mockStorage.write { db in
                        try OpenGroup
                            .updateAll(db, OpenGroup.Columns.sequenceNumber.set(to: 122))
                    }
                    
                    let preparedRequest: OpenGroupAPI.PreparedSendData<OpenGroupAPI.BatchResponse>? = mockStorage.read { db in
                        try OpenGroupAPI.preparedPoll(
                            db,
                            server: "testserver",
                            hasPerformedInitialPoll: false,
                            timeSinceLastPoll: 0,
                            using: dependencies
                        )
                    }
                    
                    expect(preparedRequest?.batchEndpoints[test: 2])
                        .to(equal(.roomMessagesSince("testRoom", seqNo: 122)))
                }
                
                // MARK: ---- retrieves recent messages if there was a last message and there has already been a poll this session
                it("retrieves recent messages if there was a last message and there has already been a poll this session") {
                    mockStorage.write { db in
                        try OpenGroup
                            .updateAll(db, OpenGroup.Columns.sequenceNumber.set(to: 123))
                    }

                    let preparedRequest: OpenGroupAPI.PreparedSendData<OpenGroupAPI.BatchResponse>? = mockStorage.read { db in
                        try OpenGroupAPI.preparedPoll(
                            db,
                            server: "testserver",
                            hasPerformedInitialPoll: true,
                            timeSinceLastPoll: 0,
                            using: dependencies
                        )
                    }
                    
                    expect(preparedRequest?.batchEndpoints[test: 2])
                        .to(equal(.roomMessagesSince("testRoom", seqNo: 123)))
                }
                
                // MARK: ---- when unblinded
                context("when unblinded") {
                    beforeEach {
                        mockStorage.write { db in
                            _ = try Capability.deleteAll(db)
                            try Capability(openGroupServer: "testserver", variant: .sogs, isMissing: false).insert(db)
                        }
                    }
                
                    // MARK: ------ does not call the inbox and outbox endpoints
                    it("does not call the inbox and outbox endpoints") {
                        let preparedRequest: OpenGroupAPI.PreparedSendData<OpenGroupAPI.BatchResponse>? = mockStorage.read { db in
                            try OpenGroupAPI.preparedPoll(
                                db,
                                server: "testserver",
                                hasPerformedInitialPoll: false,
                                timeSinceLastPoll: 0,
                                using: dependencies
                            )
                        }
                        
                        expect(preparedRequest?.batchEndpoints).toNot(contain(.inbox))
                        expect(preparedRequest?.batchEndpoints).toNot(contain(.outbox))
                    }
                }
                
                // MARK: ---- when blinded and checking for message requests
                context("when blinded and checking for message requests") {
                    beforeEach {
                        mockStorage.write { db in
                            db[.checkForCommunityMessageRequests] = true
                            
                            _ = try Capability.deleteAll(db)
                            try Capability(openGroupServer: "testserver", variant: .sogs, isMissing: false).insert(db)
                            try Capability(openGroupServer: "testserver", variant: .blind, isMissing: false).insert(db)
                        }
                    }
                
                    // MARK: ------ includes the inbox and outbox endpoints
                    it("includes the inbox and outbox endpoints") {
                        let preparedRequest: OpenGroupAPI.PreparedSendData<OpenGroupAPI.BatchResponse>? = mockStorage.read { db in
                            try OpenGroupAPI.preparedPoll(
                                db,
                                server: "testserver",
                                hasPerformedInitialPoll: false,
                                timeSinceLastPoll: 0,
                                using: dependencies
                            )
                        }
                        
                        expect(preparedRequest?.batchEndpoints).to(contain(.inbox))
                        expect(preparedRequest?.batchEndpoints).to(contain(.outbox))
                    }
                    
                    // MARK: ------ retrieves recent inbox messages if there was no last message
                    it("retrieves recent inbox messages if there was no last message") {
                        let preparedRequest: OpenGroupAPI.PreparedSendData<OpenGroupAPI.BatchResponse>? = mockStorage.read { db in
                            try OpenGroupAPI.preparedPoll(
                                db,
                                server: "testserver",
                                hasPerformedInitialPoll: true,
                                timeSinceLastPoll: 0,
                                using: dependencies
                            )
                        }
                        
                        expect(preparedRequest?.batchEndpoints).to(contain(.inbox))
                    }
                    
                    // MARK: ------ retrieves inbox messages since the last message if there was one
                    it("retrieves inbox messages since the last message if there was one") {
                        mockStorage.write { db in
                            try OpenGroup
                                .updateAll(db, OpenGroup.Columns.inboxLatestMessageId.set(to: 124))
                        }
                        
                        let preparedRequest: OpenGroupAPI.PreparedSendData<OpenGroupAPI.BatchResponse>? = mockStorage.read { db in
                            try OpenGroupAPI.preparedPoll(
                                db,
                                server: "testserver",
                                hasPerformedInitialPoll: true,
                                timeSinceLastPoll: 0,
                                using: dependencies
                            )
                        }
                        
                        expect(preparedRequest?.batchEndpoints).to(contain(.inboxSince(id: 124)))
                    }
                    
                    // MARK: ------ retrieves recent outbox messages if there was no last message
                    it("retrieves recent outbox messages if there was no last message") {
                        let preparedRequest: OpenGroupAPI.PreparedSendData<OpenGroupAPI.BatchResponse>? = mockStorage.read { db in
                            try OpenGroupAPI.preparedPoll(
                                db,
                                server: "testserver",
                                hasPerformedInitialPoll: true,
                                timeSinceLastPoll: 0,
                                using: dependencies
                            )
                        }
                        
                        expect(preparedRequest?.batchEndpoints).to(contain(.outbox))
                    }
                    
                    // MARK: ------ retrieves outbox messages since the last message if there was one
                    it("retrieves outbox messages since the last message if there was one") {
                        mockStorage.write { db in
                            try OpenGroup
                                .updateAll(db, OpenGroup.Columns.outboxLatestMessageId.set(to: 125))
                        }
                        
                        let preparedRequest: OpenGroupAPI.PreparedSendData<OpenGroupAPI.BatchResponse>? = mockStorage.read { db in
                            try OpenGroupAPI.preparedPoll(
                                db,
                                server: "testserver",
                                hasPerformedInitialPoll: true,
                                timeSinceLastPoll: 0,
                                using: dependencies
                            )
                        }
                        
                        expect(preparedRequest?.batchEndpoints).to(contain(.outboxSince(id: 125)))
                    }
                }
                
                // MARK: ---- when blinded and not checking for message requests
                context("when blinded and not checking for message requests") {
                    beforeEach {
                        mockStorage.write { db in
                            db[.checkForCommunityMessageRequests] = false
                            
                            _ = try Capability.deleteAll(db)
                            try Capability(openGroupServer: "testserver", variant: .sogs, isMissing: false).insert(db)
                            try Capability(openGroupServer: "testserver", variant: .blind, isMissing: false).insert(db)
                        }
                    }
                    
                    // MARK: ------ includes the inbox and outbox endpoints
                    it("does not include the inbox endpoint") {
                        let preparedRequest: OpenGroupAPI.PreparedSendData<OpenGroupAPI.BatchResponse>? = mockStorage.read { db in
                            try OpenGroupAPI.preparedPoll(
                                db,
                                server: "testserver",
                                hasPerformedInitialPoll: false,
                                timeSinceLastPoll: 0,
                                using: dependencies
                            )
                        }
                        
                        expect(preparedRequest?.batchEndpoints).toNot(contain(.inbox))
                    }
                    
                    // MARK: ------ does not retrieve recent inbox messages if there was no last message
                    it("does not retrieve recent inbox messages if there was no last message") {
                        let preparedRequest: OpenGroupAPI.PreparedSendData<OpenGroupAPI.BatchResponse>? = mockStorage.read { db in
                            try OpenGroupAPI.preparedPoll(
                                db,
                                server: "testserver",
                                hasPerformedInitialPoll: true,
                                timeSinceLastPoll: 0,
                                using: dependencies
                            )
                        }
                        
                        expect(preparedRequest?.batchEndpoints).toNot(contain(.inbox))
                    }
                    
                    // MARK: ------ does not retrieve inbox messages since the last message if there was one
                    it("does not retrieve inbox messages since the last message if there was one") {
                        mockStorage.write { db in
                            try OpenGroup
                                .updateAll(db, OpenGroup.Columns.inboxLatestMessageId.set(to: 124))
                        }
                        
                        let preparedRequest: OpenGroupAPI.PreparedSendData<OpenGroupAPI.BatchResponse>? = mockStorage.read { db in
                            try OpenGroupAPI.preparedPoll(
                                db,
                                server: "testserver",
                                hasPerformedInitialPoll: true,
                                timeSinceLastPoll: 0,
                                using: dependencies
                            )
                        }
                        
                        expect(preparedRequest?.batchEndpoints).toNot(contain(.inboxSince(id: 124)))
                    }
                }
            }
            
            // MARK: -- when preparing a capabilities request
            context("when preparing a capabilities request") {
                // MARK: ---- generates the request correctly
                it("generates the request and handles the response correctly") {
                    let preparedRequest: OpenGroupAPI.PreparedSendData<OpenGroupAPI.Capabilities>? = mockStorage.read { db in
                        try OpenGroupAPI.preparedCapabilities(
                            db,
                            server: "testserver",
                            using: dependencies
                        )
                    }
                    
                    expect(preparedRequest?.request.url?.absoluteString).to(equal("testserver/capabilities"))
                    expect(preparedRequest?.request.httpMethod).to(equal("GET"))
                }
            }
            
            // MARK: -- when preparing a rooms request
            context("when preparing a rooms request") {
                
                // MARK: ---- generates the request correctly
                it("generates the request correctly") {
                    let preparedRequest: OpenGroupAPI.PreparedSendData<[OpenGroupAPI.Room]>? = mockStorage.read { db in
                        try OpenGroupAPI.preparedRooms(
                            db,
                            server: "testserver",
                            using: dependencies
                        )
                    }
                    
                    expect(preparedRequest?.request.url?.absoluteString).to(equal("testserver/rooms"))
                    expect(preparedRequest?.request.httpMethod).to(equal("GET"))
                }
            }
            
            // MARK: -- when preparing a capabilitiesAndRoom request
            context("when preparing a capabilitiesAndRoom request") {
                // MARK: ---- generates the request correctly
                it("generates the request correctly") {
                    let preparedRequest: OpenGroupAPI.PreparedSendData<OpenGroupAPI.CapabilitiesAndRoomResponse>? = mockStorage.read { db in
                        try OpenGroupAPI.preparedCapabilitiesAndRoom(
                            db,
                            for: "testRoom",
                            on: "testserver",
                            using: dependencies
                        )
                    }
                    
                    expect(preparedRequest?.batchEndpoints.count).to(equal(2))
                    expect(preparedRequest?.batchEndpoints[test: 0]).to(equal(.capabilities))
                    expect(preparedRequest?.batchEndpoints[test: 1]).to(equal(.room("testRoom")))
                    
                    expect(preparedRequest?.request.url?.absoluteString).to(equal("testserver/sequence"))
                    expect(preparedRequest?.request.httpMethod).to(equal("POST"))
                }
                
                // MARK: ---- processes a valid response correctly
                it("processes a valid response correctly") {
                    mockNetwork
                        .when { $0.send(.onionRequest(any(), to: any(), with: any())) }
                        .thenReturn(OpenGroupAPI.BatchResponse.mockCapabilitiesAndRoomResponse)
                    
                    var response: (info: ResponseInfoType, data: OpenGroupAPI.CapabilitiesAndRoomResponse)?
                    
                    mockStorage
                        .readPublisher { db in
                            try OpenGroupAPI.preparedCapabilitiesAndRoom(
                                db,
                                for: "testRoom",
                                on: "testserver",
                                using: dependencies
                            )
                        }
                        .flatMap { OpenGroupAPI.send(data: $0, using: dependencies) }
                        .handleEvents(receiveOutput: { result in response = result })
                        .mapError { error.setting(to: $0) }
                        .sinkAndStore(in: &disposables)
                    
                    expect(response).toNot(beNil())
                    expect(error).to(beNil())
                }
                
                // MARK: ---- and given an invalid response
                
                context("and given an invalid response") {
                    // MARK: ------ errors when not given a room response
                    it("errors when not given a room response") {
                        mockNetwork
                            .when { $0.send(.onionRequest(any(), to: any(), with: any())) }
                            .thenReturn(OpenGroupAPI.BatchResponse.mockCapabilitiesAndBanResponse)
                        
                        var response: (info: ResponseInfoType, data: OpenGroupAPI.CapabilitiesAndRoomResponse)?
                        
                        mockStorage
                            .readPublisher { db in
                                try OpenGroupAPI.preparedCapabilitiesAndRoom(
                                    db,
                                    for: "testRoom",
                                    on: "testserver",
                                    using: dependencies
                                )
                            }
                            .flatMap { OpenGroupAPI.send(data: $0, using: dependencies) }
                            .handleEvents(receiveOutput: { result in response = result })
                            .mapError { error.setting(to: $0) }
                            .sinkAndStore(in: &disposables)
                        
                        expect(error).to(matchError(HTTPError.parsingFailed))
                        expect(response).to(beNil())
                    }
                    
                    // MARK: ------ errors when not given a capabilities response
                    it("errors when not given a capabilities response") {
                        mockNetwork
                            .when { $0.send(.onionRequest(any(), to: any(), with: any())) }
                            .thenReturn(OpenGroupAPI.BatchResponse.mockBanAndRoomResponse)
                        
                        var response: (info: ResponseInfoType, data: OpenGroupAPI.CapabilitiesAndRoomResponse)?
                        
                        mockStorage
                            .readPublisher { db in
                                try OpenGroupAPI.preparedCapabilitiesAndRoom(
                                    db,
                                    for: "testRoom",
                                    on: "testserver",
                                    using: dependencies
                                )
                            }
                            .flatMap { OpenGroupAPI.send(data: $0, using: dependencies) }
                            .handleEvents(receiveOutput: { result in response = result })
                            .mapError { error.setting(to: $0) }
                            .sinkAndStore(in: &disposables)
                        
                        expect(error).to(matchError(HTTPError.parsingFailed))
                        expect(response).to(beNil())
                    }
                }
            }
            
            // MARK: -- when preparing a capabilitiesAndRooms request
            context("when preparing a capabilitiesAndRooms request") {
                // MARK: ---- generates the request correctly
                it("generates the request correctly") {
                    let preparedRequest: OpenGroupAPI.PreparedSendData<OpenGroupAPI.CapabilitiesAndRoomsResponse>? = mockStorage.read { db in
                        try OpenGroupAPI.preparedCapabilitiesAndRooms(
                            db,
                            on: "testserver",
                            using: dependencies
                        )
                    }
                    
                    expect(preparedRequest?.batchEndpoints.count).to(equal(2))
                    expect(preparedRequest?.batchEndpoints[test: 0]).to(equal(.capabilities))
                    expect(preparedRequest?.batchEndpoints[test: 1]).to(equal(.rooms))
                    
                    expect(preparedRequest?.request.url?.absoluteString).to(equal("testserver/sequence"))
                    expect(preparedRequest?.request.httpMethod).to(equal("POST"))
                }
                
                // MARK: ---- processes a valid response correctly
                it("processes a valid response correctly") {
                    mockNetwork
                        .when { $0.send(.onionRequest(any(), to: any(), with: any())) }
                        .thenReturn(OpenGroupAPI.BatchResponse.mockCapabilitiesAndRoomsResponse)
                    
                    var response: (info: ResponseInfoType, data: OpenGroupAPI.CapabilitiesAndRoomsResponse)?
                    
                    mockStorage
                        .readPublisher { db in
                            try OpenGroupAPI.preparedCapabilitiesAndRooms(
                                db,
                                on: "testserver",
                                using: dependencies
                            )
                        }
                        .flatMap { OpenGroupAPI.send(data: $0, using: dependencies) }
                        .handleEvents(receiveOutput: { result in response = result })
                        .mapError { error.setting(to: $0) }
                        .sinkAndStore(in: &disposables)
                    
                    expect(response).toNot(beNil())
                    expect(error).to(beNil())
                }
                
                // MARK: ---- and given an invalid response
                
                context("and given an invalid response") {
                    // MARK: ------ errors when not given a room response
                    it("errors when not given a room response") {
                        mockNetwork
                            .when { $0.send(.onionRequest(any(), to: any(), with: any())) }
                            .thenReturn(OpenGroupAPI.BatchResponse.mockCapabilitiesAndBanResponse)
                        
                        var response: (info: ResponseInfoType, data: OpenGroupAPI.CapabilitiesAndRoomsResponse)?
                        
                        mockStorage
                            .readPublisher { db in
                                try OpenGroupAPI.preparedCapabilitiesAndRooms(
                                    db,
                                    on: "testserver",
                                    using: dependencies
                                )
                            }
                            .flatMap { OpenGroupAPI.send(data: $0, using: dependencies) }
                            .handleEvents(receiveOutput: { result in response = result })
                            .mapError { error.setting(to: $0) }
                            .sinkAndStore(in: &disposables)
                        
                        expect(error).to(matchError(HTTPError.parsingFailed))
                        expect(response).to(beNil())
                    }
                    
                    // MARK: ------ errors when not given a capabilities response
                    it("errors when not given a capabilities response") {
                        mockNetwork
                            .when { $0.send(.onionRequest(any(), to: any(), with: any())) }
                            .thenReturn(OpenGroupAPI.BatchResponse.mockBanAndRoomsResponse)
                        
                        var response: (info: ResponseInfoType, data: OpenGroupAPI.CapabilitiesAndRoomsResponse)?
                        
                        mockStorage
                            .readPublisher { db in
                                try OpenGroupAPI.preparedCapabilitiesAndRooms(
                                    db,
                                    on: "testserver",
                                    using: dependencies
                                )
                            }
                            .flatMap { OpenGroupAPI.send(data: $0, using: dependencies) }
                            .handleEvents(receiveOutput: { result in response = result })
                            .mapError { error.setting(to: $0) }
                            .sinkAndStore(in: &disposables)
                        
                        expect(error).to(matchError(HTTPError.parsingFailed))
                        expect(response).to(beNil())
                    }
                }
            }
            
            // MARK: -- when preparing a send message request
            context("when preparing a send message request") {
                // MARK: ---- generates the request correctly
                it("generates the request correctly") {
                    let preparedRequest: OpenGroupAPI.PreparedSendData<OpenGroupAPI.Message>? = mockStorage.read { db in
                        try OpenGroupAPI.preparedSend(
                            db,
                            plaintext: "test".data(using: .utf8)!,
                            to: "testRoom",
                            on: "testServer",
                            whisperTo: nil,
                            whisperMods: false,
                            fileIds: nil,
                            using: dependencies
                        )
                    }
                    
                    expect(preparedRequest?.request.url?.absoluteString).to(equal("testServer/room/testRoom/message"))
                    expect(preparedRequest?.request.httpMethod).to(equal("POST"))
                }
                
                // MARK: ---- when unblinded
                context("when unblinded") {
                    beforeEach {
                        mockStorage.write { db in
                            _ = try Capability.deleteAll(db)
                            try Capability(openGroupServer: "testserver", variant: .sogs, isMissing: false).insert(db)
                        }
                    }
                    
                    // MARK: ------ signs the message correctly
                    it("signs the message correctly") {
                        let preparedRequest: OpenGroupAPI.PreparedSendData<OpenGroupAPI.Message>? = mockStorage.read { db in
                            try OpenGroupAPI.preparedSend(
                                db,
                                plaintext: "test".data(using: .utf8)!,
                                to: "testRoom",
                                on: "testServer",
                                whisperTo: nil,
                                whisperMods: false,
                                fileIds: nil,
                                using: dependencies
                            )
                        }
                        
                        let requestBody: OpenGroupAPI.SendMessageRequest? = try? preparedRequest?.request.httpBody?
                            .decoded(as: OpenGroupAPI.SendMessageRequest.self, using: dependencies)
                        expect(requestBody?.data).to(equal("test".data(using: .utf8)))
                        expect(requestBody?.signature).to(equal("TestStandardSignature".data(using: .utf8)))
                    }
                    
                    // MARK: ------ fails to sign if there is no open group
                    it("fails to sign if there is no open group") {
                        mockStorage.write { db in
                            _ = try OpenGroup.deleteAll(db)
                        }
                        
                        var preparationError: Error?
                        let preparedRequest: OpenGroupAPI.PreparedSendData<OpenGroupAPI.Message>? = mockStorage.read { db in
                            do {
                                return try OpenGroupAPI.preparedSend(
                                    db,
                                    plaintext: "test".data(using: .utf8)!,
                                    to: "testRoom",
                                    on: "testserver",
                                    whisperTo: nil,
                                    whisperMods: false,
                                    fileIds: nil,
                                    using: dependencies
                                )
                            }
                            catch {
                                preparationError = error
                                throw error
                            }
                        }
                        
                        expect(preparationError).to(matchError(OpenGroupAPIError.signingFailed))
                        expect(preparedRequest).to(beNil())
                    }
                    
                    // MARK: ------ fails to sign if there is no user key pair
                    it("fails to sign if there is no user key pair") {
                        mockStorage.write { db in
                            _ = try Identity.filter(id: .x25519PublicKey).deleteAll(db)
                            _ = try Identity.filter(id: .x25519PrivateKey).deleteAll(db)
                        }
                        
                        var preparationError: Error?
                        let preparedRequest: OpenGroupAPI.PreparedSendData<OpenGroupAPI.Message>? = mockStorage.read { db in
                            do {
                                return try OpenGroupAPI.preparedSend(
                                    db,
                                    plaintext: "test".data(using: .utf8)!,
                                    to: "testRoom",
                                    on: "testserver",
                                    whisperTo: nil,
                                    whisperMods: false,
                                    fileIds: nil,
                                    using: dependencies
                                )
                            }
                            catch {
                                preparationError = error
                                throw error
                            }
                        }
                        
                        expect(preparationError).to(matchError(OpenGroupAPIError.signingFailed))
                        expect(preparedRequest).to(beNil())
                    }
                    
                    // MARK: ------ fails to sign if no signature is generated
                    it("fails to sign if no signature is generated") {
                        mockCrypto.reset() // The 'keyPair' value doesn't equate so have to explicitly reset
                        mockCrypto
                            .when { try $0.perform(.signEd25519(data: anyArray(), keyPair: any())) }
                            .thenReturn(nil)
                        
                        var preparationError: Error?
                        let preparedRequest: OpenGroupAPI.PreparedSendData<OpenGroupAPI.Message>? = mockStorage.read { db in
                            do {
                                return try OpenGroupAPI.preparedSend(
                                    db,
                                    plaintext: "test".data(using: .utf8)!,
                                    to: "testRoom",
                                    on: "testserver",
                                    whisperTo: nil,
                                    whisperMods: false,
                                    fileIds: nil,
                                    using: dependencies
                                )
                            }
                            catch {
                                preparationError = error
                                throw error
                            }
                        }
                        
                        expect(preparationError).to(matchError(OpenGroupAPIError.signingFailed))
                        expect(preparedRequest).to(beNil())
                    }
                }
                
                // MARK: ---- when blinded
                context("when blinded") {
                    beforeEach {
                        mockStorage.write { db in
                            _ = try Capability.deleteAll(db)
                            try Capability(openGroupServer: "testserver", variant: .sogs, isMissing: false).insert(db)
                            try Capability(openGroupServer: "testserver", variant: .blind, isMissing: false).insert(db)
                        }
                    }
                    
                    // MARK: ------ signs the message correctly
                    it("signs the message correctly") {
                        let preparedRequest: OpenGroupAPI.PreparedSendData<OpenGroupAPI.Message>? = mockStorage.read { db in
                            try OpenGroupAPI.preparedSend(
                                db,
                                plaintext: "test".data(using: .utf8)!,
                                to: "testRoom",
                                on: "testserver",
                                whisperTo: nil,
                                whisperMods: false,
                                fileIds: nil,
                                using: dependencies
                            )
                        }
                        
                        let requestBody: OpenGroupAPI.SendMessageRequest? = try? preparedRequest?.request.httpBody?
                            .decoded(as: OpenGroupAPI.SendMessageRequest.self, using: dependencies)
                        expect(requestBody?.data).to(equal("test".data(using: .utf8)))
                        expect(requestBody?.signature).to(equal("TestSogsSignature".data(using: .utf8)))
                    }
                    
                    // MARK: ------ fails to sign if there is no open group
                    it("fails to sign if there is no open group") {
                        mockStorage.write { db in
                            _ = try OpenGroup.deleteAll(db)
                        }
                        
                        var preparationError: Error?
                        let preparedRequest: OpenGroupAPI.PreparedSendData<OpenGroupAPI.Message>? = mockStorage.read { db in
                            do {
                                return try OpenGroupAPI.preparedSend(
                                    db,
                                    plaintext: "test".data(using: .utf8)!,
                                    to: "testRoom",
                                    on: "testServer",
                                    whisperTo: nil,
                                    whisperMods: false,
                                    fileIds: nil,
                                    using: dependencies
                                )
                            }
                            catch {
                                preparationError = error
                                throw error
                            }
                        }
                        
                        expect(preparationError).to(matchError(OpenGroupAPIError.signingFailed))
                        expect(preparedRequest).to(beNil())
                    }
                    
                    // MARK: ------ fails to sign if there is no ed key pair key
                    it("fails to sign if there is no ed key pair key") {
                        mockStorage.write { db in
                            _ = try Identity.filter(id: .ed25519PublicKey).deleteAll(db)
                            _ = try Identity.filter(id: .ed25519SecretKey).deleteAll(db)
                        }
                        
                        var preparationError: Error?
                        let preparedRequest: OpenGroupAPI.PreparedSendData<OpenGroupAPI.Message>? = mockStorage.read { db in
                            do {
                                return try OpenGroupAPI.preparedSend(
                                    db,
                                    plaintext: "test".data(using: .utf8)!,
                                    to: "testRoom",
                                    on: "testserver",
                                    whisperTo: nil,
                                    whisperMods: false,
                                    fileIds: nil,
                                    using: dependencies
                                )
                            }
                            catch {
                                preparationError = error
                                throw error
                            }
                        }
                        
                        expect(preparationError).to(matchError(OpenGroupAPIError.signingFailed))
                        expect(preparedRequest).to(beNil())
                    }
                    
                    // MARK: ------ fails to sign if no signature is generated
                    it("fails to sign if no signature is generated") {
                        mockCrypto
                            .when {
                                try $0.perform(
                                    .sogsSignature(
                                        message: anyArray(),
                                        secretKey: anyArray(),
                                        blindedSecretKey: anyArray(),
                                        blindedPublicKey: anyArray()
                                    )
                                )
                            }
                            .thenReturn(nil)
                        
                        var preparationError: Error?
                        let preparedRequest: OpenGroupAPI.PreparedSendData<OpenGroupAPI.Message>? = mockStorage.read { db in
                            do {
                                return try OpenGroupAPI.preparedSend(
                                    db,
                                    plaintext: "test".data(using: .utf8)!,
                                    to: "testRoom",
                                    on: "testserver",
                                    whisperTo: nil,
                                    whisperMods: false,
                                    fileIds: nil,
                                    using: dependencies
                                )
                            }
                            catch {
                                preparationError = error
                                throw error
                            }
                        }
                        
                        expect(preparationError).to(matchError(OpenGroupAPIError.signingFailed))
                        expect(preparedRequest).to(beNil())
                    }
                }
            }
            
            // MARK: -- when preparing an individual message request
            context("when preparing an individual message request") {
                // MARK: ---- generates the request correctly
                it("generates the request correctly") {
                    let preparedRequest: OpenGroupAPI.PreparedSendData<OpenGroupAPI.Message>? = mockStorage.read { db in
                        try OpenGroupAPI.preparedMessage(
                            db,
                            id: 123,
                            in: "testRoom",
                            on: "testserver",
                            using: dependencies
                        )
                    }
                    
                    expect(preparedRequest?.request.url?.absoluteString).to(equal("testserver/room/testRoom/message/123"))
                    expect(preparedRequest?.request.httpMethod).to(equal("GET"))
                }
            }
            
            // MARK: -- when preparing an update message request
            context("when preparing an update message request") {
                beforeEach {
                    mockStorage.write { db in
                        _ = try Identity
                            .filter(id: .ed25519PublicKey)
                            .updateAll(db, Identity.Columns.data.set(to: Data()))
                        _ = try Identity
                            .filter(id: .ed25519SecretKey)
                            .updateAll(db, Identity.Columns.data.set(to: Data()))
                    }
                }
                
                // MARK: ---- generates the request correctly
                it("generates the request correctly") {
                    let preparedRequest: OpenGroupAPI.PreparedSendData<NoResponse>? = mockStorage.read { db in
                        try OpenGroupAPI.preparedMessageUpdate(
                            db,
                            id: 123,
                            plaintext: "test".data(using: .utf8)!,
                            fileIds: nil,
                            in: "testRoom",
                            on: "testserver",
                            using: dependencies
                        )
                    }
                    
                    expect(preparedRequest?.request.url?.absoluteString).to(equal("testserver/room/testRoom/message/123"))
                    expect(preparedRequest?.request.httpMethod).to(equal("PUT"))
                }
                
                // MARK: ---- when unblinded
                context("when unblinded") {
                    beforeEach {
                        mockStorage.write { db in
                            _ = try Capability.deleteAll(db)
                            try Capability(openGroupServer: "testserver", variant: .sogs, isMissing: false).insert(db)
                        }
                    }
                    
                    // MARK: ------ signs the message correctly
                    it("signs the message correctly") {
                        let preparedRequest: OpenGroupAPI.PreparedSendData<NoResponse>? = mockStorage.read { db in
                            try OpenGroupAPI.preparedMessageUpdate(
                                db,
                                id: 123,
                                plaintext: "test".data(using: .utf8)!,
                                fileIds: nil,
                                in: "testRoom",
                                on: "testserver",
                                using: dependencies
                            )
                        }
                        
                        let requestBody: OpenGroupAPI.UpdateMessageRequest? = try? preparedRequest?.request.httpBody?
                            .decoded(as: OpenGroupAPI.UpdateMessageRequest.self, using: dependencies)
                        expect(requestBody?.data).to(equal("test".data(using: .utf8)))
                        expect(requestBody?.signature).to(equal("TestStandardSignature".data(using: .utf8)))
                    }
                    
                    // MARK: ------ fails to sign if there is no open group
                    it("fails to sign if there is no open group") {
                        mockStorage.write { db in
                            _ = try OpenGroup.deleteAll(db)
                        }
                        
                        var preparationError: Error?
                        let preparedRequest: OpenGroupAPI.PreparedSendData<NoResponse>? = mockStorage.read { db in
                            do {
                                return try OpenGroupAPI.preparedMessageUpdate(
                                    db,
                                    id: 123,
                                    plaintext: "test".data(using: .utf8)!,
                                    fileIds: nil,
                                    in: "testRoom",
                                    on: "testserver",
                                    using: dependencies
                                )
                            }
                            catch {
                                preparationError = error
                                throw error
                            }
                        }
                            
                        expect(preparationError).to(matchError(OpenGroupAPIError.signingFailed))
                        expect(preparedRequest).to(beNil())
                    }
                    
                    // MARK: ------ fails to sign if there is no user key pair
                    it("fails to sign if there is no user key pair") {
                        mockStorage.write { db in
                            _ = try Identity.filter(id: .x25519PublicKey).deleteAll(db)
                            _ = try Identity.filter(id: .x25519PrivateKey).deleteAll(db)
                        }
                        
                        var preparationError: Error?
                        let preparedRequest: OpenGroupAPI.PreparedSendData<NoResponse>? = mockStorage.read { db in
                            do {
                                return try OpenGroupAPI.preparedMessageUpdate(
                                    db,
                                    id: 123,
                                    plaintext: "test".data(using: .utf8)!,
                                    fileIds: nil,
                                    in: "testRoom",
                                    on: "testserver",
                                    using: dependencies
                                )
                            }
                            catch {
                                preparationError = error
                                throw error
                            }
                        }
                            
                        expect(preparationError).to(matchError(OpenGroupAPIError.signingFailed))
                        expect(preparedRequest).to(beNil())
                    }
                    
                    // MARK: ------ fails to sign if no signature is generated
                    it("fails to sign if no signature is generated") {
                        mockCrypto.reset() // The 'keyPair' value doesn't equate so have to explicitly reset
                        mockCrypto
                            .when { try $0.perform(.signEd25519(data: anyArray(), keyPair: any())) }
                            .thenReturn(nil)
                        
                        var preparationError: Error?
                        let preparedRequest: OpenGroupAPI.PreparedSendData<NoResponse>? = mockStorage.read { db in
                            do {
                                return try OpenGroupAPI.preparedMessageUpdate(
                                    db,
                                    id: 123,
                                    plaintext: "test".data(using: .utf8)!,
                                    fileIds: nil,
                                    in: "testRoom",
                                    on: "testServer",
                                    using: dependencies
                                )
                            }
                            catch {
                                preparationError = error
                                throw error
                            }
                        }
                            
                        expect(preparationError).to(matchError(OpenGroupAPIError.signingFailed))
                        expect(preparedRequest).to(beNil())
                    }
                }
                
                // MARK: ---- when blinded
                context("when blinded") {
                    beforeEach {
                        mockStorage.write { db in
                            _ = try Capability.deleteAll(db)
                            try Capability(openGroupServer: "testserver", variant: .sogs, isMissing: false).insert(db)
                            try Capability(openGroupServer: "testserver", variant: .blind, isMissing: false).insert(db)
                        }
                    }
                    
                    // MARK: ------ signs the message correctly
                    it("signs the message correctly") {
                        let preparedRequest: OpenGroupAPI.PreparedSendData<NoResponse>? = mockStorage.read { db in
                            try OpenGroupAPI.preparedMessageUpdate(
                                db,
                                id: 123,
                                plaintext: "test".data(using: .utf8)!,
                                fileIds: nil,
                                in: "testRoom",
                                on: "testserver",
                                using: dependencies
                            )
                        }
                        
                        let requestBody: OpenGroupAPI.UpdateMessageRequest? = try? preparedRequest?.request.httpBody?
                            .decoded(as: OpenGroupAPI.UpdateMessageRequest.self, using: dependencies)
                        expect(requestBody?.data).to(equal("test".data(using: .utf8)))
                        expect(requestBody?.signature).to(equal("TestSogsSignature".data(using: .utf8)))
                    }
                    
                    // MARK: ------ fails to sign if there is no open group
                    it("fails to sign if there is no open group") {
                        mockStorage.write { db in
                            _ = try OpenGroup.deleteAll(db)
                        }
                        
                        var preparationError: Error?
                        let preparedRequest: OpenGroupAPI.PreparedSendData<NoResponse>? = mockStorage.read { db in
                            do {
                                return try OpenGroupAPI.preparedMessageUpdate(
                                    db,
                                    id: 123,
                                    plaintext: "test".data(using: .utf8)!,
                                    fileIds: nil,
                                    in: "testRoom",
                                    on: "testserver",
                                    using: dependencies
                                )
                            }
                            catch {
                                preparationError = error
                                throw error
                            }
                        }
                            
                        expect(preparationError).to(matchError(OpenGroupAPIError.signingFailed))
                        expect(preparedRequest).to(beNil())
                    }
                    
                    // MARK: ------ fails to sign if there is no ed key pair key
                    it("fails to sign if there is no ed key pair key") {
                        mockStorage.write { db in
                            _ = try Identity.filter(id: .ed25519PublicKey).deleteAll(db)
                            _ = try Identity.filter(id: .ed25519SecretKey).deleteAll(db)
                        }
                        
                        var preparationError: Error?
                        let preparedRequest: OpenGroupAPI.PreparedSendData<NoResponse>? = mockStorage.read { db in
                            do {
                                return try OpenGroupAPI.preparedMessageUpdate(
                                    db,
                                    id: 123,
                                    plaintext: "test".data(using: .utf8)!,
                                    fileIds: nil,
                                    in: "testRoom",
                                    on: "testserver",
                                    using: dependencies
                                )
                            }
                            catch {
                                preparationError = error
                                throw error
                            }
                        }
                            
                        expect(preparationError).to(matchError(OpenGroupAPIError.signingFailed))
                        expect(preparedRequest).to(beNil())
                    }
                    
                    // MARK: ------ fails to sign if no signature is generated
                    it("fails to sign if no signature is generated") {
                        mockCrypto
                            .when {
                                try $0.perform(
                                    .sogsSignature(
                                        message: anyArray(),
                                        secretKey: anyArray(),
                                        blindedSecretKey: anyArray(),
                                        blindedPublicKey: anyArray()
                                    )
                                )
                            }
                            .thenReturn(nil)
                        
                        var preparationError: Error?
                        let preparedRequest: OpenGroupAPI.PreparedSendData<NoResponse>? = mockStorage.read { db in
                            do {
                                return try OpenGroupAPI.preparedMessageUpdate(
                                    db,
                                    id: 123,
                                    plaintext: "test".data(using: .utf8)!,
                                    fileIds: nil,
                                    in: "testRoom",
                                    on: "testserver",
                                    using: dependencies
                                )
                            }
                            catch {
                                preparationError = error
                                throw error
                            }
                        }
                            
                        expect(preparationError).to(matchError(OpenGroupAPIError.signingFailed))
                        expect(preparedRequest).to(beNil())
                    }
                }
            }
            
            // MARK: -- when preparing a delete message request
            context("when preparing a delete message request") {
                // MARK: ---- generates the request correctly
                it("generates the request correctly") {
                    let preparedRequest: OpenGroupAPI.PreparedSendData<NoResponse>? = mockStorage.read { db in
                        try OpenGroupAPI.preparedMessageDelete(
                            db,
                            id: 123,
                            in: "testRoom",
                            on: "testserver",
                            using: dependencies
                        )
                    }
                    
                    expect(preparedRequest?.request.url?.absoluteString).to(equal("testserver/room/testRoom/message/123"))
                    expect(preparedRequest?.request.httpMethod).to(equal("DELETE"))
                }
            }
            
            // MARK: -- when preparing a delete all messages request
            context("when preparing a delete all messages request") {
                // MARK: ---- generates the request correctly
                it("generates the request correctly") {
                    let preparedRequest: OpenGroupAPI.PreparedSendData<NoResponse>? = mockStorage.read { db in
                        try OpenGroupAPI.preparedMessagesDeleteAll(
                            db,
                            sessionId: "testUserId",
                            in: "testRoom",
                            on: "testserver",
                            using: dependencies
                        )
                    }
                    
                    expect(preparedRequest?.request.url?.absoluteString).to(equal("testserver/room/testRoom/all/testUserId"))
                    expect(preparedRequest?.request.httpMethod).to(equal("DELETE"))
                }
            }
            
            // MARK: -- when preparing a pin message request
            context("when preparing a pin message request") {
                // MARK: ---- generates the request correctly
                it("generates the request correctly") {
                    let preparedRequest: OpenGroupAPI.PreparedSendData<NoResponse>? = mockStorage.read { db in
                        try OpenGroupAPI.preparedPinMessage(
                            db,
                            id: 123,
                            in: "testRoom",
                            on: "testserver",
                            using: dependencies
                        )
                    }
                    
                    expect(preparedRequest?.request.url?.absoluteString).to(equal("testserver/room/testRoom/pin/123"))
                    expect(preparedRequest?.request.httpMethod).to(equal("POST"))
                }
            }
            
            // MARK: -- when preparing an unpin message request
            context("when preparing an unpin message request") {
                // MARK: ---- generates the request correctly
                it("generates the request correctly") {
                    let preparedRequest: OpenGroupAPI.PreparedSendData<NoResponse>? = mockStorage.read { db in
                        try OpenGroupAPI.preparedUnpinMessage(
                            db,
                            id: 123,
                            in: "testRoom",
                            on: "testserver",
                            using: dependencies
                        )
                    }
                    
                    expect(preparedRequest?.request.url?.absoluteString).to(equal("testserver/room/testRoom/unpin/123"))
                    expect(preparedRequest?.request.httpMethod).to(equal("POST"))
                }
            }
            
            // MARK: -- when preparing an unpin all request
            context("when preparing an unpin all request") {
                // MARK: ---- generates the request correctly
                it("generates the request correctly") {
                    let preparedRequest: OpenGroupAPI.PreparedSendData<NoResponse>? = mockStorage.read { db in
                        try OpenGroupAPI.preparedUnpinAll(
                            db,
                            in: "testRoom",
                            on: "testserver",
                            using: dependencies
                        )
                    }
                    
                    expect(preparedRequest?.request.url?.absoluteString).to(equal("testserver/room/testRoom/unpin/all"))
                    expect(preparedRequest?.request.httpMethod).to(equal("POST"))
                }
            }
            
            // MARK: -- when preparing an upload file request
            context("when preparing an upload file request") {
                // MARK: ---- generates the request correctly
                it("generates the request correctly") {
                    let preparedRequest: OpenGroupAPI.PreparedSendData<FileUploadResponse>? = mockStorage.read { db in
                        try OpenGroupAPI.preparedUploadFile(
                            db,
                            bytes: [],
                            to: "testRoom",
                            on: "testserver",
                            using: dependencies
                        )
                    }
                    
                    expect(preparedRequest?.request.url?.absoluteString).to(equal("testserver/room/testRoom/file"))
                    expect(preparedRequest?.request.httpMethod).to(equal("POST"))
                }
                
                // MARK: ---- doesn't add a fileName to the content-disposition header when not provided
                it("doesn't add a fileName to the content-disposition header when not provided") {
                    let preparedRequest: OpenGroupAPI.PreparedSendData<FileUploadResponse>? = mockStorage.read { db in
                        try OpenGroupAPI.preparedUploadFile(
                            db,
                            bytes: [],
                            to: "testRoom",
                            on: "testserver",
                            using: dependencies
                        )
                    }
                    
                    expect(preparedRequest?.request.allHTTPHeaderFields?[HTTPHeader.contentDisposition])
                        .toNot(contain("filename"))
                }
                
                // MARK: ---- adds the fileName to the content-disposition header when provided
                it("adds the fileName to the content-disposition header when provided") {
                    let preparedRequest: OpenGroupAPI.PreparedSendData<FileUploadResponse>? = mockStorage.read { db in
                        try OpenGroupAPI.preparedUploadFile(
                            db,
                            bytes: [],
                            fileName: "TestFileName",
                            to: "testRoom",
                            on: "testserver",
                            using: dependencies
                        )
                    }
                    
                    expect(preparedRequest?.request.allHTTPHeaderFields?[HTTPHeader.contentDisposition])
                        .to(contain("TestFileName"))
                }
            }
            
            // MARK: -- when preparing a download file request
            context("when preparing a download file request") {
                // MARK: ---- generates the request correctly
                it("generates the request correctly") {
                    let preparedRequest: OpenGroupAPI.PreparedSendData<Data>? = mockStorage.read { db in
                        try OpenGroupAPI.preparedDownloadFile(
                            db,
                            fileId: "1",
                            from: "testRoom",
                            on: "testserver",
                            using: dependencies
                        )
                    }
                    
                    expect(preparedRequest?.request.url?.absoluteString).to(equal("testserver/room/testRoom/file/1"))
                    expect(preparedRequest?.request.httpMethod).to(equal("GET"))
                }
            }
            
<<<<<<< HEAD
            // MARK: - when preparing an inbox request
            context("when preparing an inbox request") {
                // MARK: -- generates the request correctly
                it("generates the request correctly") {
                    let preparedRequest: OpenGroupAPI.PreparedSendData<[OpenGroupAPI.DirectMessage]?>? = mockStorage.read { db in
                        try OpenGroupAPI.preparedInbox(
                            db,
                            on: "testserver",
                            using: dependencies
                        )
                    }
                    
                    expect(preparedRequest?.request.url?.absoluteString).to(equal("testserver/inbox"))
                    expect(preparedRequest?.request.httpMethod).to(equal("GET"))
                }
            }
            
            // MARK: - when preparing an inbox since request
            context("when preparing an inbox since request") {
                // MARK: -- generates the request correctly
                it("generates the request correctly") {
                    let preparedRequest: OpenGroupAPI.PreparedSendData<[OpenGroupAPI.DirectMessage]?>? = mockStorage.read { db in
                        try OpenGroupAPI.preparedInboxSince(
                            db,
                            id: 1,
                            on: "testserver",
                            using: dependencies
                        )
                    }
                    
                    expect(preparedRequest?.request.url?.absoluteString).to(equal("testserver/inbox/since/1"))
                    expect(preparedRequest?.request.httpMethod).to(equal("GET"))
                }
            }
            
            // MARK: - when preparing a clear inbox request
            context("when preparing an inbox since request") {
                // MARK: -- generates the request correctly
                it("generates the request correctly") {
                    let preparedRequest: OpenGroupAPI.PreparedSendData<OpenGroupAPI.DeleteInboxResponse>? = mockStorage.read { db in
                        try OpenGroupAPI.preparedClearInbox(
                            db,
                            on: "testserver",
                            using: dependencies
                        )
                    }
                    
                    expect(preparedRequest?.request.url?.absoluteString).to(equal("testserver/inbox"))
                    expect(preparedRequest?.request.httpMethod).to(equal("DELETE"))
                }
            }
            
            // MARK: - when preparing a send direct message request
=======
            // MARK: -- when preparing a send direct message request
>>>>>>> a6bd2676
            context("when preparing a send direct message request") {
                // MARK: ---- generates the request correctly
                it("generates the request correctly") {
                    let preparedRequest: OpenGroupAPI.PreparedSendData<OpenGroupAPI.SendDirectMessageResponse>? = mockStorage.read { db in
                        try OpenGroupAPI.preparedSend(
                            db,
                            ciphertext: "test".data(using: .utf8)!,
                            toInboxFor: "testUserId",
                            on: "testserver",
                            using: dependencies
                        )
                    }
                    
                    expect(preparedRequest?.request.url?.absoluteString).to(equal("testserver/inbox/testUserId"))
                    expect(preparedRequest?.request.httpMethod).to(equal("POST"))
                }
            }
            
            // MARK: -- when preparing a ban user request
            context("when preparing a ban user request") {
                // MARK: ---- generates the request correctly
                it("generates the request correctly") {
                    let preparedRequest: OpenGroupAPI.PreparedSendData<NoResponse>? = mockStorage.read { db in
                        try OpenGroupAPI.preparedUserBan(
                            db,
                            sessionId: "testUserId",
                            for: nil,
                            from: nil,
                            on: "testserver",
                            using: dependencies
                        )
                    }
                    
                    expect(preparedRequest?.request.url?.absoluteString).to(equal("testserver/user/testUserId/ban"))
                    expect(preparedRequest?.request.httpMethod).to(equal("POST"))
                }
                
                // MARK: ---- does a global ban if no room tokens are provided
                it("does a global ban if no room tokens are provided") {
                    let preparedRequest: OpenGroupAPI.PreparedSendData<NoResponse>? = mockStorage.read { db in
                        try OpenGroupAPI.preparedUserBan(
                            db,
                            sessionId: "testUserId",
                            for: nil,
                            from: nil,
                            on: "testserver",
                            using: dependencies
                        )
                    }
                    
                    let requestBody: OpenGroupAPI.UserBanRequest? = try? preparedRequest?.request.httpBody?
                        .decoded(as: OpenGroupAPI.UserBanRequest.self, using: dependencies)
                    expect(requestBody?.global).to(beTrue())
                    expect(requestBody?.rooms).to(beNil())
                }
                
                // MARK: ---- does room specific bans if room tokens are provided
                it("does room specific bans if room tokens are provided") {
                    let preparedRequest: OpenGroupAPI.PreparedSendData<NoResponse>? = mockStorage.read { db in
                        try OpenGroupAPI.preparedUserBan(
                            db,
                            sessionId: "testUserId",
                            for: nil,
                            from: ["testRoom"],
                            on: "testserver",
                            using: dependencies
                        )
                    }
                    
                    let requestBody: OpenGroupAPI.UserBanRequest? = try? preparedRequest?.request.httpBody?
                        .decoded(as: OpenGroupAPI.UserBanRequest.self, using: dependencies)
                    expect(requestBody?.global).to(beNil())
                    expect(requestBody?.rooms).to(equal(["testRoom"]))
                }
            }
            
            // MARK: -- when preparing an unban user request
            context("when preparing an unban user request") {
                // MARK: ---- generates the request correctly
                it("generates the request correctly") {
                    let preparedRequest: OpenGroupAPI.PreparedSendData<NoResponse>? = mockStorage.read { db in
                        try OpenGroupAPI.preparedUserUnban(
                            db,
                            sessionId: "testUserId",
                            from: nil,
                            on: "testserver",
                            using: dependencies
                        )
                    }
                    
                    expect(preparedRequest?.request.url?.absoluteString).to(equal("testserver/user/testUserId/unban"))
                    expect(preparedRequest?.request.httpMethod).to(equal("POST"))
                }
                
                // MARK: ---- does a global unban if no room tokens are provided
                it("does a global unban if no room tokens are provided") {
                    let preparedRequest: OpenGroupAPI.PreparedSendData<NoResponse>? = mockStorage.read { db in
                        try OpenGroupAPI.preparedUserUnban(
                            db,
                            sessionId: "testUserId",
                            from: nil,
                            on: "testserver",
                            using: dependencies
                        )
                    }
                    
                    let requestBody: OpenGroupAPI.UserUnbanRequest? = try? preparedRequest?.request.httpBody?
                        .decoded(as: OpenGroupAPI.UserUnbanRequest.self, using: dependencies)
                    expect(requestBody?.global).to(beTrue())
                    expect(requestBody?.rooms).to(beNil())
                }
                
                // MARK: ---- does room specific unbans if room tokens are provided
                it("does room specific unbans if room tokens are provided") {
                    let preparedRequest: OpenGroupAPI.PreparedSendData<NoResponse>? = mockStorage.read { db in
                        try OpenGroupAPI.preparedUserUnban(
                            db,
                            sessionId: "testUserId",
                            from: ["testRoom"],
                            on: "testserver",
                            using: dependencies
                        )
                    }
                    
                    let requestBody: OpenGroupAPI.UserUnbanRequest? = try? preparedRequest?.request.httpBody?
                        .decoded(as: OpenGroupAPI.UserUnbanRequest.self, using: dependencies)
                    expect(requestBody?.global).to(beNil())
                    expect(requestBody?.rooms).to(equal(["testRoom"]))
                }
            }
            
            // MARK: -- when preparing a user permissions request
            context("when preparing a user permissions request") {
                // MARK: ---- generates the request correctly
                it("generates the request correctly") {
                    let preparedRequest: OpenGroupAPI.PreparedSendData<NoResponse>? = mockStorage.read { db in
                        try OpenGroupAPI.preparedUserModeratorUpdate(
                            db,
                            sessionId: "testUserId",
                            moderator: true,
                            admin: nil,
                            visible: true,
                            for: nil,
                            on: "testserver",
                            using: dependencies
                        )
                    }
                    
                    expect(preparedRequest?.request.url?.absoluteString).to(equal("testserver/user/testUserId/moderator"))
                    expect(preparedRequest?.request.httpMethod).to(equal("POST"))
                }
                
                // MARK: ---- does a global update if no room tokens are provided
                it("does a global update if no room tokens are provided") {
                    let preparedRequest: OpenGroupAPI.PreparedSendData<NoResponse>? = mockStorage.read { db in
                        try OpenGroupAPI.preparedUserModeratorUpdate(
                            db,
                            sessionId: "testUserId",
                            moderator: true,
                            admin: nil,
                            visible: true,
                            for: nil,
                            on: "testserver",
                            using: dependencies
                        )
                    }
                    
                    let requestBody: OpenGroupAPI.UserModeratorRequest? = try? preparedRequest?.request.httpBody?
                        .decoded(as: OpenGroupAPI.UserModeratorRequest.self, using: dependencies)
                    expect(requestBody?.global).to(beTrue())
                    expect(requestBody?.rooms).to(beNil())
                }
                
                // MARK: ---- does room specific updates if room tokens are provided
                it("does room specific updates if room tokens are provided") {
                    let preparedRequest: OpenGroupAPI.PreparedSendData<NoResponse>? = mockStorage.read { db in
                        try OpenGroupAPI.preparedUserModeratorUpdate(
                            db,
                            sessionId: "testUserId",
                            moderator: true,
                            admin: nil,
                            visible: true,
                            for: ["testRoom"],
                            on: "testserver",
                            using: dependencies
                        )
                    }
                    
                    let requestBody: OpenGroupAPI.UserModeratorRequest? = try? preparedRequest?.request.httpBody?
                        .decoded(as: OpenGroupAPI.UserModeratorRequest.self, using: dependencies)
                    expect(requestBody?.global).to(beNil())
                    expect(requestBody?.rooms).to(equal(["testRoom"]))
                }
                
                // MARK: ---- fails if neither moderator or admin are set
                it("fails if neither moderator or admin are set") {
                    var preparationError: Error?
                    let preparedRequest: OpenGroupAPI.PreparedSendData<NoResponse>? = mockStorage.read { db in
                        do {
                            return try OpenGroupAPI.preparedUserModeratorUpdate(
                                db,
                                sessionId: "testUserId",
                                moderator: nil,
                                admin: nil,
                                visible: true,
                                for: nil,
                                on: "testserver",
                                using: dependencies
                            )
                        }
                        catch {
                            preparationError = error
                            throw error
                        }
                    }
                    
                    expect(preparationError).to(matchError(HTTPError.generic))
                    expect(preparedRequest).to(beNil())
                }
            }
            
            // MARK: -- when preparing a ban and delete all request
            context("when preparing a ban and delete all request") {
                // MARK: ---- generates the request correctly
                it("generates the request correctly") {
                    let preparedRequest: OpenGroupAPI.PreparedSendData<OpenGroupAPI.BatchResponse>? = mockStorage.read { db in
                        try OpenGroupAPI.preparedUserBanAndDeleteAllMessages(
                            db,
                            sessionId: "testUserId",
                            in: "testRoom",
                            on: "testserver",
                            using: dependencies
                        )
                    }
                    
                    expect(preparedRequest?.request.url?.absoluteString).to(equal("testserver/sequence"))
                    expect(preparedRequest?.request.httpMethod).to(equal("POST"))
                    expect(preparedRequest?.batchEndpoints.count).to(equal(2))
                    expect(preparedRequest?.batchEndpoints[test: 0]).to(equal(.userBan("testUserId")))
                    expect(preparedRequest?.batchEndpoints[test: 1])
                        .to(equal(.roomDeleteMessages("testRoom", sessionId: "testUserId")))
                }
                
//                // MARK: ---- bans the user from the specified room rather than globally
//                it("bans the user from the specified room rather than globally") {
//                    let preparedRequest: OpenGroupAPI.PreparedSendData<OpenGroupAPI.BatchResponse>? = mockStorage.read { db in
//                        try OpenGroupAPI.preparedUserBanAndDeleteAllMessages(
//                            db,
//                            sessionId: "testUserId",
//                            in: "testRoom",
//                            on: "testserver",
//                            using: dependencies
//                        )
//                    }
//
//                    let requestBody: OpenGroupAPI.UserBanRequest? = preparedRequest?.batchRequestBodies[test: 0]?
//                        .decoded(as: OpenGroupAPI.UserBanRequest.self)
//                    expect(requestBody?.global).to(beNil())
//                    expect(requestBody?.rooms).to(equal(["testRoom"]))
//                }
            }
            
            // MARK: -- when signing
            context("when signing") {
                // MARK: ---- fails when there is no serverPublicKey
                it("fails when there is no serverPublicKey") {
                    mockStorage.write { db in
                        _ = try OpenGroup.deleteAll(db)
                    }
                    
                    var preparationError: Error?
                    let preparedRequest: OpenGroupAPI.PreparedSendData<[OpenGroupAPI.Room]>? = mockStorage.read { db in
                        do {
                            return try OpenGroupAPI.preparedRooms(
                                db,
                                server: "testserver",
                                using: dependencies
                            )
                        }
                        catch {
                            preparationError = error
                            throw error
                        }
                    }
                    
                    expect(preparationError).to(matchError(OpenGroupAPIError.noPublicKey))
                    expect(preparedRequest).to(beNil())
                }
                
                // MARK: ---- fails when there is no userEdKeyPair
                it("fails when there is no userEdKeyPair") {
                    mockStorage.write { db in
                        _ = try Identity.filter(id: .ed25519PublicKey).deleteAll(db)
                        _ = try Identity.filter(id: .ed25519SecretKey).deleteAll(db)
                    }
                    
                    var preparationError: Error?
                    let preparedRequest: OpenGroupAPI.PreparedSendData<[OpenGroupAPI.Room]>? = mockStorage.read { db in
                        do {
                            return try OpenGroupAPI.preparedRooms(
                                db,
                                server: "testserver",
                                using: dependencies
                            )
                        }
                        catch {
                            preparationError = error
                            throw error
                        }
                    }
                    
                    expect(preparationError).to(matchError(OpenGroupAPIError.signingFailed))
                    expect(preparedRequest).to(beNil())
                }
                
                // MARK: ---- fails when the serverPublicKey is not a hex string
                it("fails when the serverPublicKey is not a hex string") {
                    mockStorage.write { db in
                        _ = try OpenGroup.updateAll(db, OpenGroup.Columns.publicKey.set(to: "TestString!!!"))
                    }
                    
                    var preparationError: Error?
                    let preparedRequest: OpenGroupAPI.PreparedSendData<[OpenGroupAPI.Room]>? = mockStorage.read { db in
                        do {
                            return try OpenGroupAPI.preparedRooms(
                                db,
                                server: "testserver",
                                using: dependencies
                            )
                        }
                        catch {
                            preparationError = error
                            throw error
                        }
                    }
                    
                    expect(preparationError).to(matchError(OpenGroupAPIError.signingFailed))
                    expect(preparedRequest).to(beNil())
                }
                
                // MARK: ---- when unblinded
                context("when unblinded") {
                    beforeEach {
                        mockStorage.write { db in
                            _ = try Capability.deleteAll(db)
                            try Capability(openGroupServer: "testserver", variant: .sogs, isMissing: false).insert(db)
                        }
                    }
                    
                    // MARK: ------ signs correctly
                    it("signs correctly") {
                        let preparedRequest: OpenGroupAPI.PreparedSendData<[OpenGroupAPI.Room]>? = mockStorage.read { db in
                            try OpenGroupAPI.preparedRooms(
                                db,
                                server: "testserver",
                                using: dependencies
                            )
                        }
                        
                        expect(preparedRequest?.request.url?.absoluteString).to(equal("testserver/rooms"))
                        expect(preparedRequest?.request.httpMethod).to(equal("GET"))
                        expect(preparedRequest?.publicKey).to(equal("88672ccb97f40bb57238989226cf429b575ba355443f47bc76c5ab144a96c65b"))
                        expect(preparedRequest?.request.allHTTPHeaderFields).to(haveCount(4))
                        expect(preparedRequest?.request.allHTTPHeaderFields?[HTTPHeader.sogsPubKey])
                            .to(equal("00bac6e71efd7dfa4a83c98ed24f254ab2c267f9ccdb172a5280a0444ad24e89cc"))
                        expect(preparedRequest?.request.allHTTPHeaderFields?[HTTPHeader.sogsTimestamp])
                            .to(equal("1234567890"))
                        expect(preparedRequest?.request.allHTTPHeaderFields?[HTTPHeader.sogsNonce])
                            .to(equal("pK6YRtQApl4NhECGizF0Cg=="))
                        expect(preparedRequest?.request.allHTTPHeaderFields?[HTTPHeader.sogsSignature])
                            .to(equal("TestSignature".bytes.toBase64()))
                    }
                    
                    // MARK: ------ fails when the signature is not generated
                    it("fails when the signature is not generated") {
                        mockCrypto
                            .when { try $0.perform(.signature(message: anyArray(), secretKey: anyArray())) }
                            .thenReturn(nil)
                        
                        var preparationError: Error?
                        let preparedRequest: OpenGroupAPI.PreparedSendData<[OpenGroupAPI.Room]>? = mockStorage.read { db in
                            do {
                                return try OpenGroupAPI.preparedRooms(
                                    db,
                                    server: "testserver",
                                    using: dependencies
                                )
                            }
                            catch {
                                preparationError = error
                                throw error
                            }
                        }
                        
                        expect(preparationError).to(matchError(OpenGroupAPIError.signingFailed))
                        expect(preparedRequest).to(beNil())
                    }
                }
                
                // MARK: ---- when blinded
                context("when blinded") {
                    beforeEach {
                        mockStorage.write { db in
                            _ = try Capability.deleteAll(db)
                            try Capability(openGroupServer: "testserver", variant: .sogs, isMissing: false).insert(db)
                            try Capability(openGroupServer: "testserver", variant: .blind, isMissing: false).insert(db)
                        }
                    }
                    
                    // MARK: ------ signs correctly
                    it("signs correctly") {
                        let preparedRequest: OpenGroupAPI.PreparedSendData<[OpenGroupAPI.Room]>? = mockStorage.read { db in
                            try OpenGroupAPI.preparedRooms(
                                db,
                                server: "testserver",
                                using: dependencies
                            )
                        }
                        
                        expect(preparedRequest?.request.url?.absoluteString).to(equal("testserver/rooms"))
                        expect(preparedRequest?.request.httpMethod).to(equal("GET"))
                        expect(preparedRequest?.publicKey).to(equal("88672ccb97f40bb57238989226cf429b575ba355443f47bc76c5ab144a96c65b"))
                        expect(preparedRequest?.request.allHTTPHeaderFields).to(haveCount(4))
                        expect(preparedRequest?.request.allHTTPHeaderFields?[HTTPHeader.sogsPubKey])
                            .to(equal("1588672ccb97f40bb57238989226cf429b575ba355443f47bc76c5ab144a96c65b"))
                        expect(preparedRequest?.request.allHTTPHeaderFields?[HTTPHeader.sogsTimestamp])
                            .to(equal("1234567890"))
                        expect(preparedRequest?.request.allHTTPHeaderFields?[HTTPHeader.sogsNonce])
                            .to(equal("pK6YRtQApl4NhECGizF0Cg=="))
                        expect(preparedRequest?.request.allHTTPHeaderFields?[HTTPHeader.sogsSignature])
                            .to(equal("TestSogsSignature".bytes.toBase64()))
                    }
                    
                    // MARK: ------ fails when the blindedKeyPair is not generated
                    it("fails when the blindedKeyPair is not generated") {
                        mockCrypto
                            .when { [dependencies = dependencies!] in
                                $0.generate(
                                    .blindedKeyPair(
                                        serverPublicKey: any(),
                                        edKeyPair: any(),
                                        using: dependencies
                                    )
                                )
                            }
                            .thenReturn(nil)
                        
                        var preparationError: Error?
                        let preparedRequest: OpenGroupAPI.PreparedSendData<[OpenGroupAPI.Room]>? = mockStorage.read { db in
                            do {
                                return try OpenGroupAPI.preparedRooms(
                                    db,
                                    server: "testserver",
                                    using: dependencies
                                )
                            }
                            catch {
                                preparationError = error
                                throw error
                            }
                        }
                        
                        expect(preparationError).to(matchError(OpenGroupAPIError.signingFailed))
                        expect(preparedRequest).to(beNil())
                    }
                    
                    // MARK: ------ fails when the sogsSignature is not generated
                    it("fails when the sogsSignature is not generated") {
                        mockCrypto
                            .when { [dependencies = dependencies!] in
                                $0.generate(
                                    .blindedKeyPair(
                                        serverPublicKey: any(),
                                        edKeyPair: any(),
                                        using: dependencies
                                    )
                                )
                            }
                            .thenReturn(nil)
                        
                        var preparationError: Error?
                        let preparedRequest: OpenGroupAPI.PreparedSendData<[OpenGroupAPI.Room]>? = mockStorage.read { db in
                            do {
                                return try OpenGroupAPI.preparedRooms(
                                    db,
                                    server: "testserver",
                                    using: dependencies
                                )
                            }
                            catch {
                                preparationError = error
                                throw error
                            }
                        }
                        
                        expect(preparationError).to(matchError(OpenGroupAPIError.signingFailed))
                        expect(preparedRequest).to(beNil())
                    }
                }
            }
            
            // MARK: ---- when sending
            context("when sending") {
                beforeEach {
                    mockNetwork
                        .when { $0.send(.onionRequest(any(), to: any(), with: any())) }
                        .thenReturn(MockNetwork.response(type: [OpenGroupAPI.Room].self))
                }
                
                // MARK: ---- triggers sending correctly
                it("triggers sending correctly") {
                    var response: (info: ResponseInfoType, data: [OpenGroupAPI.Room])?
                    
                    mockStorage
                        .readPublisher { db in
                            try OpenGroupAPI.preparedRooms(
                                db,
                                server: "testserver",
                                using: dependencies
                            )
                        }
                        .flatMap { OpenGroupAPI.send(data: $0, using: dependencies) }
                        .handleEvents(receiveOutput: { result in response = result })
                        .mapError { error.setting(to: $0) }
                        .sinkAndStore(in: &disposables)

                    expect(response).toNot(beNil())
                    expect(error).to(beNil())
                }
                
                // MARK: ---- fails when not given prepared data
                it("fails when not given prepared data") {
                    var response: (info: ResponseInfoType, data: [OpenGroupAPI.Room])?
                    
                    OpenGroupAPI.send(data: nil, using: dependencies)
                        .handleEvents(receiveOutput: { result in response = result })
                        .mapError { error.setting(to: $0) }
                        .sinkAndStore(in: &disposables)

                    expect(error).to(matchError(OpenGroupAPIError.invalidPreparedData))
                    expect(response).to(beNil())
                }
            }
        }
    }
}

// MARK: - Mock Batch Responses
                        
extension OpenGroupAPI.BatchResponse {
    // MARK: - Valid Responses
    
    static let mockCapabilitiesAndRoomResponse: AnyPublisher<(ResponseInfoType, Data?), Error> = MockNetwork.batchResponseData(
        with: [
            (OpenGroupAPI.Endpoint.capabilities, OpenGroupAPI.Capabilities.mockBatchSubResponse()),
            (OpenGroupAPI.Endpoint.room("testRoom"), OpenGroupAPI.Room.mockBatchSubResponse())
        ]
    )
    
    static let mockCapabilitiesAndRoomsResponse: AnyPublisher<(ResponseInfoType, Data?), Error> = MockNetwork.batchResponseData(
        with: [
            (OpenGroupAPI.Endpoint.capabilities, OpenGroupAPI.Capabilities.mockBatchSubResponse()),
            (OpenGroupAPI.Endpoint.rooms, [OpenGroupAPI.Room].mockBatchSubResponse())
        ]
    )
    
    // MARK: - Invalid Responses
        
    static let mockCapabilitiesAndBanResponse: AnyPublisher<(ResponseInfoType, Data?), Error> = MockNetwork.batchResponseData(
        with: [
            (OpenGroupAPI.Endpoint.capabilities, OpenGroupAPI.Capabilities.mockBatchSubResponse()),
            (OpenGroupAPI.Endpoint.userBan(""), NoResponse.mockBatchSubResponse())
        ]
    )
    
    static let mockBanAndRoomResponse: AnyPublisher<(ResponseInfoType, Data?), Error> = MockNetwork.batchResponseData(
        with: [
            (OpenGroupAPI.Endpoint.userBan(""), NoResponse.mockBatchSubResponse()),
            (OpenGroupAPI.Endpoint.room("testRoom"), OpenGroupAPI.Room.mockBatchSubResponse())
        ]
    )
    
    static let mockBanAndRoomsResponse: AnyPublisher<(ResponseInfoType, Data?), Error> = MockNetwork.batchResponseData(
        with: [
            (OpenGroupAPI.Endpoint.userBan(""), NoResponse.mockBatchSubResponse()),
            (OpenGroupAPI.Endpoint.rooms, [OpenGroupAPI.Room].mockBatchSubResponse())
        ]
    )
}<|MERGE_RESOLUTION|>--- conflicted
+++ resolved
@@ -1367,63 +1367,7 @@
                 }
             }
             
-<<<<<<< HEAD
-            // MARK: - when preparing an inbox request
-            context("when preparing an inbox request") {
-                // MARK: -- generates the request correctly
-                it("generates the request correctly") {
-                    let preparedRequest: OpenGroupAPI.PreparedSendData<[OpenGroupAPI.DirectMessage]?>? = mockStorage.read { db in
-                        try OpenGroupAPI.preparedInbox(
-                            db,
-                            on: "testserver",
-                            using: dependencies
-                        )
-                    }
-                    
-                    expect(preparedRequest?.request.url?.absoluteString).to(equal("testserver/inbox"))
-                    expect(preparedRequest?.request.httpMethod).to(equal("GET"))
-                }
-            }
-            
-            // MARK: - when preparing an inbox since request
-            context("when preparing an inbox since request") {
-                // MARK: -- generates the request correctly
-                it("generates the request correctly") {
-                    let preparedRequest: OpenGroupAPI.PreparedSendData<[OpenGroupAPI.DirectMessage]?>? = mockStorage.read { db in
-                        try OpenGroupAPI.preparedInboxSince(
-                            db,
-                            id: 1,
-                            on: "testserver",
-                            using: dependencies
-                        )
-                    }
-                    
-                    expect(preparedRequest?.request.url?.absoluteString).to(equal("testserver/inbox/since/1"))
-                    expect(preparedRequest?.request.httpMethod).to(equal("GET"))
-                }
-            }
-            
-            // MARK: - when preparing a clear inbox request
-            context("when preparing an inbox since request") {
-                // MARK: -- generates the request correctly
-                it("generates the request correctly") {
-                    let preparedRequest: OpenGroupAPI.PreparedSendData<OpenGroupAPI.DeleteInboxResponse>? = mockStorage.read { db in
-                        try OpenGroupAPI.preparedClearInbox(
-                            db,
-                            on: "testserver",
-                            using: dependencies
-                        )
-                    }
-                    
-                    expect(preparedRequest?.request.url?.absoluteString).to(equal("testserver/inbox"))
-                    expect(preparedRequest?.request.httpMethod).to(equal("DELETE"))
-                }
-            }
-            
-            // MARK: - when preparing a send direct message request
-=======
             // MARK: -- when preparing a send direct message request
->>>>>>> a6bd2676
             context("when preparing a send direct message request") {
                 // MARK: ---- generates the request correctly
                 it("generates the request correctly") {
