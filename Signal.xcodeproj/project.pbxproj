--- conflicted
+++ resolved
@@ -600,11 +600,8 @@
 		C3DAB3242480CB2B00725F25 /* SRCopyableLabel.swift in Sources */ = {isa = PBXBuildFile; fileRef = C3DAB3232480CB2A00725F25 /* SRCopyableLabel.swift */; };
 		C3DFFAC623E96F0D0058DAF8 /* Sheet.swift in Sources */ = {isa = PBXBuildFile; fileRef = C3DFFAC523E96F0D0058DAF8 /* Sheet.swift */; };
 		C3DFFAC823E970080058DAF8 /* OpenGroupSuggestionSheet.swift in Sources */ = {isa = PBXBuildFile; fileRef = C3DFFAC723E970080058DAF8 /* OpenGroupSuggestionSheet.swift */; };
-<<<<<<< HEAD
 		C3E7134F251C867C009649BB /* Sodium+Conversion.swift in Sources */ = {isa = PBXBuildFile; fileRef = C3E7134E251C867C009649BB /* Sodium+Conversion.swift */; };
-=======
 		C3E5C2FA251DBABB0040DFFC /* EditClosedGroupVC.swift in Sources */ = {isa = PBXBuildFile; fileRef = C3E5C2F9251DBABB0040DFFC /* EditClosedGroupVC.swift */; };
->>>>>>> 1a264595
 		CC875800737563D6891B741D /* Pods_SignalTests.framework in Frameworks */ = {isa = PBXBuildFile; fileRef = 748A5CAEDD7C919FC64C6807 /* Pods_SignalTests.framework */; };
 		D202868116DBE0E7009068E9 /* CFNetwork.framework in Frameworks */ = {isa = PBXBuildFile; fileRef = D2AEACDB16C426DA00C364C0 /* CFNetwork.framework */; };
 		D202868216DBE0F4009068E9 /* SystemConfiguration.framework in Frameworks */ = {isa = PBXBuildFile; fileRef = D2179CFD16BB0B480006F3AB /* SystemConfiguration.framework */; };
@@ -1407,11 +1404,8 @@
 		C3DAB3232480CB2A00725F25 /* SRCopyableLabel.swift */ = {isa = PBXFileReference; lastKnownFileType = sourcecode.swift; path = SRCopyableLabel.swift; sourceTree = "<group>"; };
 		C3DFFAC523E96F0D0058DAF8 /* Sheet.swift */ = {isa = PBXFileReference; lastKnownFileType = sourcecode.swift; path = Sheet.swift; sourceTree = "<group>"; };
 		C3DFFAC723E970080058DAF8 /* OpenGroupSuggestionSheet.swift */ = {isa = PBXFileReference; lastKnownFileType = sourcecode.swift; path = OpenGroupSuggestionSheet.swift; sourceTree = "<group>"; };
-<<<<<<< HEAD
 		C3E7134E251C867C009649BB /* Sodium+Conversion.swift */ = {isa = PBXFileReference; lastKnownFileType = sourcecode.swift; path = "Sodium+Conversion.swift"; sourceTree = "<group>"; };
-=======
 		C3E5C2F9251DBABB0040DFFC /* EditClosedGroupVC.swift */ = {isa = PBXFileReference; lastKnownFileType = sourcecode.swift; path = EditClosedGroupVC.swift; sourceTree = "<group>"; };
->>>>>>> 1a264595
 		D17BB5C25D615AB49813100C /* Pods_Signal.framework */ = {isa = PBXFileReference; explicitFileType = wrapper.framework; includeInIndex = 0; path = Pods_Signal.framework; sourceTree = BUILT_PRODUCTS_DIR; };
 		D2179CFB16BB0B3A0006F3AB /* CoreTelephony.framework */ = {isa = PBXFileReference; lastKnownFileType = wrapper.framework; name = CoreTelephony.framework; path = System/Library/Frameworks/CoreTelephony.framework; sourceTree = SDKROOT; };
 		D2179CFD16BB0B480006F3AB /* SystemConfiguration.framework */ = {isa = PBXFileReference; lastKnownFileType = wrapper.framework; name = SystemConfiguration.framework; path = System/Library/Frameworks/SystemConfiguration.framework; sourceTree = SDKROOT; };
