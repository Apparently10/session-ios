--- conflicted
+++ resolved
@@ -2824,13 +2824,10 @@
 				B82B408B239A068800A248E7 /* RegisterVC.swift */,
 				B82B408F239DD75000A248E7 /* RestoreVC.swift */,
 				B893063E2383961A005EAA8E /* ScanQRCodeWrapperVC.swift */,
-<<<<<<< HEAD
 				2400888D239F30A600305217 /* SessionRestoreBannerView.swift */,
-=======
 				B86BD08523399CEF000F5AE3 /* SeedModal.swift */,
 				B85357C223A1BD1200AAF6CD /* SeedVCV2.swift */,
 				B8CCF6422397711F0091D419 /* SettingsVC.swift */,
->>>>>>> 52dda938
 			);
 			path = "View Controllers";
 			sourceTree = "<group>";
@@ -3986,11 +3983,8 @@
 				B8162F0322891AD600D46544 /* FriendRequestView.swift in Sources */,
 				458E38371D668EBF0094BD24 /* OWSDeviceProvisioningURLParser.m in Sources */,
 				34B6A905218B4C91007C4606 /* TypingIndicatorInteraction.swift in Sources */,
-<<<<<<< HEAD
 				2400888E239F30A600305217 /* SessionRestoreBannerView.swift in Sources */,
-=======
 				B886B4A72398B23E00211ABE /* QRCodeVC.swift in Sources */,
->>>>>>> 52dda938
 				4517642B1DE939FD00EDB8B9 /* ContactCell.swift in Sources */,
 				34EA69402194933900702471 /* MediaDownloadView.swift in Sources */,
 				B8544E3323D50E4900299F14 /* AppearanceUtilities.swift in Sources */,
