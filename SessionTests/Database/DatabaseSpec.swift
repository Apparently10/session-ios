// Copyright © 2023 Rangeproof Pty Ltd. All rights reserved.

import Foundation
import GRDB
import Quick
import Nimble
import SessionUtil
import SessionUIKit
import SessionSnodeKit

@testable import Session
@testable import SessionMessagingKit
@testable import SessionUtilitiesKit

class DatabaseSpec: QuickSpec {
    fileprivate static let ignoredTables: Set<String> = [
        "sqlite_sequence", "grdb_migrations", "*_fts*"
    ]
    
    override class func spec() {
        // MARK: Configuration
<<<<<<< HEAD
        
        @TestState var dependencies: TestDependencies! = TestDependencies()
        @TestState(singleton: .storage, in: dependencies) var mockStorage: Storage! = SynchronousStorage(
            customWriter: try! DatabaseQueue(),
            using: dependencies
        )
        @TestState(cache: .general, in: dependencies) var mockGeneralCache: MockGeneralCache! = MockGeneralCache(
            initialSetup: { cache in
                cache.when { $0.sessionId }.thenReturn(SessionId(.standard, hex: TestConstants.publicKey))
            }
        )
        @TestState(cache: .sessionUtil, in: dependencies) var sessionUtilCache: SessionUtil.Cache! = SessionUtil.Cache()
=======
        @TestState var dependencies: Dependencies! = Dependencies()
        @TestState var mockStorage: Storage! = {
            let result = SynchronousStorage(customWriter: try! DatabaseQueue(), using: dependencies)
            dependencies.storage = result
            
            return result
        }()
>>>>>>> 304423f3
        @TestState var initialResult: Result<Void, Error>! = nil
        @TestState var finalResult: Result<Void, Error>! = nil
        
        let allMigrations: [Storage.KeyedMigration] = SynchronousStorage.sortedMigrationInfo(
            migrationTargets: [
                SNUtilitiesKit.self,
                SNSnodeKit.self,
                SNMessagingKit.self,
                SNUIKit.self
            ]
        )
        let dynamicTests: [MigrationTest] = MigrationTest.extractTests(allMigrations)
        let allDatabaseTypes: [(TableRecord & FetchableRecord).Type] = MigrationTest.extractDatabaseTypes(allMigrations)
        MigrationTest.explicitValues = [
            // Specific enum values needed
            TableColumn(SessionThread.self, .notificationSound): 1000,
            TableColumn(ConfigDump.self, .variant): "userProfile",
            
            // libSession will throw if we try to insert a community with an invalid
            // 'server' value or a room that is too long
            TableColumn(OpenGroup.self, .server): "https://www.oxen.io",
            TableColumn(OpenGroup.self, .roomToken): "testRoom",
            
            // libSession will fail to load state if the ConfigDump data is invalid
            TableColumn(ConfigDump.self, .data): Data()
        ]
        
        // MARK: - a Database
        describe("a Database") {
            beforeEach {
                // FIXME: These should be mocked out instead of set this way
                dependencies.caches.mutate(cache: .general) { $0.encodedPublicKey = "05\(TestConstants.publicKey)" }
                LibSession.clearMemoryState(using: dependencies)
            }
            
            // MARK: -- can be created from an empty state
            it("can be created from an empty state") {
                mockStorage.perform(
                    migrationTargets: [
                        SNUtilitiesKit.self,
                        SNSnodeKit.self,
                        SNMessagingKit.self,
                        SNUIKit.self
                    ],
                    async: false,
                    onProgressUpdate: nil,
                    onMigrationRequirement: { [dependencies = dependencies!] db, requirement in
                        MigrationTest.handleRequirements(db, requirement: requirement, using: dependencies)
                    },
                    onComplete: { result, _ in initialResult = result },
                    using: dependencies
                )
                
                expect(initialResult).to(beSuccess())
            }
            
            // MARK: -- can still parse the database types
            it("can still parse the database types") {
                mockStorage.perform(
                    sortedMigrations: allMigrations,
                    async: false,
                    onProgressUpdate: nil,
                    onMigrationRequirement: { [dependencies = dependencies!] db, requirement in
                        MigrationTest.handleRequirements(db, requirement: requirement, using: dependencies)
                    },
                    onComplete: { result, _ in initialResult = result },
                    using: dependencies
                )
                expect(initialResult).to(beSuccess())
                
                // Generate dummy data (fetching below won't do anything)
                expect(try MigrationTest.generateDummyData(mockStorage, nullsWherePossible: false))
                    .toNot(throwError())
                
                // Fetch the records which are required by the migrations or were modified by them to
                // ensure the decoding is also still working correctly
                mockStorage.read { db in
                    allDatabaseTypes.forEach { table in
                        expect { try table.fetchAll(db) }.toNot(throwError())
                    }
                }
            }
            
            // MARK: -- can still parse the database types setting null where possible
            it("can still parse the database types setting null where possible") {
                mockStorage.perform(
                    sortedMigrations: allMigrations,
                    async: false,
                    onProgressUpdate: nil,
                    onMigrationRequirement: { [dependencies = dependencies!] db, requirement in
                        MigrationTest.handleRequirements(db, requirement: requirement, using: dependencies)
                    },
                    onComplete: { result, _ in initialResult = result },
                    using: dependencies
                )
                expect(initialResult).to(beSuccess())
                
                // Generate dummy data (fetching below won't do anything)
                expect(try MigrationTest.generateDummyData(mockStorage, nullsWherePossible: true))
                    .toNot(throwError())
                
                // Fetch the records which are required by the migrations or were modified by them to
                // ensure the decoding is also still working correctly
                mockStorage.read { db in
                    allDatabaseTypes.forEach { table in
                        expect { try table.fetchAll(db) }.toNot(throwError())
                    }
                }
            }
            
            // MARK: -- can migrate from X to Y
            dynamicTests.forEach { test in
                it("can migrate from \(test.initialMigrationKey) to \(test.finalMigrationKey)") {
                    mockStorage.perform(
                        sortedMigrations: test.initialMigrations,
                        async: false,
                        onProgressUpdate: nil,
                        onMigrationRequirement: { [dependencies = dependencies!] db, requirement in
                            MigrationTest.handleRequirements(db, requirement: requirement, using: dependencies)
                        },
                        onComplete: { result, _ in initialResult = result },
                        using: dependencies
                    )
                    expect(initialResult).to(beSuccess())
                    
                    // Generate dummy data (otherwise structural issues or invalid foreign keys won't error)
                    expect(try MigrationTest.generateDummyData(mockStorage, nullsWherePossible: false))
                        .toNot(throwError())
                    
                    // Peform the target migrations to ensure the migrations themselves worked correctly
                    mockStorage.perform(
                        sortedMigrations: test.migrationsToTest,
                        async: false,
                        onProgressUpdate: nil,
                        onMigrationRequirement: { [dependencies = dependencies!] db, requirement in
                            MigrationTest.handleRequirements(db, requirement: requirement, using: dependencies)
                        },
                        onComplete: { result, _ in finalResult = result },
                        using: dependencies
                    )
                    expect(finalResult).to(beSuccess())
                    
                    /// Ensure all of the `fetchedTables` records can still be decoded correctly after the migrations have completed (since
                    /// we perform multiple migrations above it's possible these won't work after the `initialMigrations` but actually will
                    /// work when required as an intermediate migration could have satisfied the data requirements)
                    let droppedTables: Set<ObjectIdentifier> = test.migrationsToTest
                        .flatMap { _, _, migration in migration.droppedTables }
                        .map { ObjectIdentifier($0) }
                        .asSet()
                    let tablesToTest: [(TableRecord & FetchableRecord).Type] = test.migrationsToTest
                        .flatMap { _, _, migration in migration.fetchedTables }
                        .filter { table in !droppedTables.contains(ObjectIdentifier(table)) }
                    
                    mockStorage.read { db in
                        tablesToTest.forEach { table in
                            expect { try table.fetchAll(db) }.toNot(throwError())
                        }
                    }
                }
            }
        }
    }
}

// MARK: - Convenience

private extension Database.ColumnType {
    init(rawValue: Any) {
        switch rawValue as? String {
            case .some(let value): self = Database.ColumnType(rawValue: value)
            case .none: self = Database.ColumnType.any
        }
    }
}

private struct TableColumn: Hashable {
    let tableName: String
    let columnName: String
    
    init<T: TableRecord & ColumnExpressible>(_ type: T.Type, _ column: T.Columns) {
        self.tableName = T.databaseTableName
        self.columnName = column.name
    }
    
    init?(_ tableName: String, _ columnName: Any?) {
        guard let finalColumnName: String = columnName as? String else { return nil }
        
        self.tableName = tableName
        self.columnName = finalColumnName
    }
}

private class MigrationTest {
    static var explicitValues: [TableColumn: (any DatabaseValueConvertible)] = [:]
    
    let initialMigrations: [Storage.KeyedMigration]
    let migrationsToTest: [Storage.KeyedMigration]
    
    var initialMigrationKey: String { return (initialMigrations.last?.key ?? "an empty database") }
    var finalMigrationKey: String { return (migrationsToTest.last?.key ?? "invalid") }

    private init(
        initialMigrations: [Storage.KeyedMigration],
        migrationsToTest: [Storage.KeyedMigration]
    ) {
        self.initialMigrations = initialMigrations
        self.migrationsToTest = migrationsToTest
    }
    
    // MARK: - Test Data
    
    static func extractTests(_ allMigrations: [Storage.KeyedMigration]) -> [MigrationTest] {
        return (0..<(allMigrations.count - 1))
            .flatMap { index -> [MigrationTest] in
                ((index + 1)..<allMigrations.count).map { targetMigrationIndex -> MigrationTest in
                    MigrationTest(
                        initialMigrations: Array(allMigrations[0..<index]),
                        migrationsToTest: Array(allMigrations[index..<targetMigrationIndex])
                    )
                }
            }
    }
    
    static func extractDatabaseTypes(_ allMigrations: [Storage.KeyedMigration]) -> [(TableRecord & FetchableRecord).Type] {
        let droppedTables: Set<ObjectIdentifier> = allMigrations
            .flatMap { _, _, migration in migration.droppedTables }
            .map { ObjectIdentifier($0) }
            .asSet()
        
        return allMigrations
            .reduce(into: [:]) { result, next in
                next.migration.fetchedTables.forEach { table in
                    result[ObjectIdentifier(table).hashValue] = table
                }
                
                next.migration.createdOrAlteredTables.forEach { table in
                    result[ObjectIdentifier(table).hashValue] = table
                }
            }
            .values
            .filter { table in !droppedTables.contains(ObjectIdentifier(table)) }
    }
    
    static func handleRequirements(_ db: Database, requirement: MigrationRequirement, using dependencies: Dependencies) {
        switch requirement {
<<<<<<< HEAD
            case .sessionUtilStateLoaded:
                guard Identity.userExists(db, using: dependencies) else { return }
                
                // After the migrations have run but before the migration completion we load the
                // SessionUtil state
                SessionUtil.loadState(db, using: dependencies)
=======
            case .libSessionStateLoaded:
                guard Identity.userExists(db) else { return }
                
                // After the migrations have run but before the migration completion we load the
                // SessionUtil state
                LibSession.loadState(
                    db,
                    userPublicKey: getUserHexEncodedPublicKey(db, using: dependencies),
                    ed25519SecretKey: Identity.fetchUserEd25519KeyPair(db)?.secretKey,
                    using: dependencies
                )
>>>>>>> 304423f3
        }
    }
    
    // MARK: - Mock Data
    
    static func generateDummyData(_ storage: Storage, nullsWherePossible: Bool) throws {
        var generationError: Error? = nil
        
        // The `PRAGMA foreign_keys` is a no-op within a transaction so we have to do it outside of one
        try storage.testDbWriter?.writeWithoutTransaction { db in try db.execute(sql: "PRAGMA foreign_keys = OFF") }
        storage.write { db in
            do {
                try MigrationTest.generateDummyData(db, nullsWherePossible: nullsWherePossible)
                try db.checkForeignKeys()
            }
            catch { generationError = error }
        }
        try storage.testDbWriter?.writeWithoutTransaction { db in try db.execute(sql: "PRAGMA foreign_keys = ON") }
        
        // Throw the error if there was one
        if let error: Error = generationError { throw error }
    }
    
    private static func generateDummyData(_ db: Database, nullsWherePossible: Bool) throws {
        // Fetch table schema information
        let disallowedPrefixes: Set<String> = DatabaseSpec.ignoredTables
            .filter { $0.hasPrefix("*") && !$0.hasSuffix("*") }
            .map { String($0[$0.index(after: $0.startIndex)...]) }
            .asSet()
        let disallowedSuffixes: Set<String> = DatabaseSpec.ignoredTables
            .filter { $0.hasSuffix("*") && !$0.hasPrefix("*") }
            .map { String($0[$0.startIndex..<$0.index(before: $0.endIndex)]) }
            .asSet()
        let disallowedContains: Set<String> = DatabaseSpec.ignoredTables
            .filter { $0.hasPrefix("*") && $0.hasSuffix("*") }
            .map { String($0[$0.index(after: $0.startIndex)..<$0.index(before: $0.endIndex)]) }
            .asSet()
        let tables: [Row] = try Row
            .fetchAll(db, sql: "SELECT * from sqlite_schema WHERE type = 'table'")
            .filter { tableInfo -> Bool in
                guard let name: String = tableInfo["name"] else { return false }
                
                return (
                    !DatabaseSpec.ignoredTables.contains(name) &&
                    !disallowedPrefixes.contains(where: { name.hasPrefix($0) }) &&
                    !disallowedSuffixes.contains(where: { name.hasSuffix($0) }) &&
                    !disallowedContains.contains(where: { name.contains($0) })
                )
            }
        
        // Generate data via schema inspection for all other tables
        try tables.forEach { tableInfo in
            switch tableInfo["name"] as? String {
                case .none: throw StorageError.generic
                
                case Identity.databaseTableName:
                    // If there is an 'Identity' table then insert "proper" identity info (otherwise mock
                    // data might get deleted as invalid in libSession migrations)
                    try [
                        Identity(variant: .x25519PublicKey, data: Data(hex: TestConstants.publicKey)),
                        Identity(variant: .x25519PrivateKey, data: Data(hex: TestConstants.privateKey)),
                        Identity(variant: .ed25519PublicKey, data: Data(hex: TestConstants.edPublicKey)),
                        Identity(variant: .ed25519SecretKey, data: Data(hex: TestConstants.edSecretKey))
                    ].forEach { try $0.insert(db) }
                    
                case JobDependencies.databaseTableName:
                    // Unsure why but for some reason this causes foreign key constraint errors during tests
                    // so just validate that the columns haven't changed since this was added
                    guard
                        JobDependencies.Columns.allCases.count == 2 &&
                        JobDependencies.Columns.jobId.name == "jobId" &&
                        JobDependencies.Columns.dependantId.name == "dependantId"
                    else { throw StorageError.invalidData }
                    return
                    
                case .some(let name):
                    // No need to insert dummy data if it already exists in the table
                    guard try Int.fetchOne(db, sql: "SELECT COUNT(*) FROM '\(name)'") == 0 else { return }
                    
                    let columnInfo: [Row] = try Row.fetchAll(db, sql: "PRAGMA table_info('\(name)');")
                    let validNames: [String] = columnInfo.compactMap { $0["name"].map { "'\($0)'" } }
                    let columnNames: String = validNames.joined(separator: ", ")
                    let columnArgs: String = validNames.map { _ in "?" }.joined(separator: ", ")
                    
                    try db.execute(
                        sql: "INSERT INTO \(name) (\(columnNames)) VALUES (\(columnArgs))",
                        arguments: StatementArguments(columnInfo.map { column in
                            // If we want to allow setting nulls (and the column is nullable but not a primary
                            // key) then use null for it's value
                            guard !nullsWherePossible || column["notnull"] != 0 || column["pk"] == 1 else {
                                return nil
                            }
                            
                            // If this column has an explicitly defined value then use that
                            if
                                let key: TableColumn = TableColumn(name, column["name"]),
                                let explicitValue: (any DatabaseValueConvertible) = MigrationTest.explicitValues[key]
                            {
                                return explicitValue
                            }
                            
                            // Otherwise generate some mock data (trying to use potentially real values in case
                            // something is a primary/foreign key)
                            switch Database.ColumnType(rawValue: column["type"]) {
                                case .text: return "05\(TestConstants.publicKey)"
                                case .blob: return Data([1, 2, 3])
                                case .boolean: return false
                                case .integer, .numeric, .double, .real: return 1
                                case .date, .datetime: return Date(timeIntervalSince1970: 1234567890)
                                case .any: return nil
                                default: return nil
                            }
                        })
                    )
            }
        }
    }
}<|MERGE_RESOLUTION|>--- conflicted
+++ resolved
@@ -19,7 +19,6 @@
     
     override class func spec() {
         // MARK: Configuration
-<<<<<<< HEAD
         
         @TestState var dependencies: TestDependencies! = TestDependencies()
         @TestState(singleton: .storage, in: dependencies) var mockStorage: Storage! = SynchronousStorage(
@@ -31,16 +30,7 @@
                 cache.when { $0.sessionId }.thenReturn(SessionId(.standard, hex: TestConstants.publicKey))
             }
         )
-        @TestState(cache: .sessionUtil, in: dependencies) var sessionUtilCache: SessionUtil.Cache! = SessionUtil.Cache()
-=======
-        @TestState var dependencies: Dependencies! = Dependencies()
-        @TestState var mockStorage: Storage! = {
-            let result = SynchronousStorage(customWriter: try! DatabaseQueue(), using: dependencies)
-            dependencies.storage = result
-            
-            return result
-        }()
->>>>>>> 304423f3
+        @TestState(cache: .libSession, in: dependencies) var libSessionCache: LibSession.Cache! = LibSession.Cache()
         @TestState var initialResult: Result<Void, Error>! = nil
         @TestState var finalResult: Result<Void, Error>! = nil
         
@@ -286,26 +276,24 @@
     
     static func handleRequirements(_ db: Database, requirement: MigrationRequirement, using dependencies: Dependencies) {
         switch requirement {
-<<<<<<< HEAD
-            case .sessionUtilStateLoaded:
+            case .sessionIdCached:
+                guard Identity.userExists(db, using: dependencies) else { return }
+                
+                // Warm the general cache (will cache the users session id so we don't need to fetch it from
+                // the database every time)
+                dependencies.warmCache(cache: .general)
+            
+            case .libSessionStateLoaded:
                 guard Identity.userExists(db, using: dependencies) else { return }
                 
                 // After the migrations have run but before the migration completion we load the
                 // SessionUtil state
-                SessionUtil.loadState(db, using: dependencies)
-=======
-            case .libSessionStateLoaded:
-                guard Identity.userExists(db) else { return }
-                
-                // After the migrations have run but before the migration completion we load the
-                // SessionUtil state
-                LibSession.loadState(
-                    db,
-                    userPublicKey: getUserHexEncodedPublicKey(db, using: dependencies),
-                    ed25519SecretKey: Identity.fetchUserEd25519KeyPair(db)?.secretKey,
+                let cache: LibSession.Cache = LibSession.Cache(
+                    userSessionId: dependencies[cache: .general].sessionId,
                     using: dependencies
                 )
->>>>>>> 304423f3
+                cache.loadState(db)
+                dependencies.set(cache: .libSession, to: cache)
         }
     }
     
