--- conflicted
+++ resolved
@@ -45,11 +45,8 @@
                     dependencies: dependencies,
                     threadId: "TestId",
                     threadVariant: .contact,
-<<<<<<< HEAD
                     currentUserIsClosedGroupMember: nil,
                     currentUserIsClosedGroupAdmin: nil,
-=======
->>>>>>> 6685dc05
                     config: DisappearingMessagesConfiguration.defaultWith("TestId")
                 )
                 cancellables.append(
@@ -80,13 +77,8 @@
             it("has the correct number of items") {
                 expect(viewModel.tableData.count)
                     .to(equal(1))
-<<<<<<< HEAD
-                expect(viewModel.settingsData.first?.elements.count)
-                    .to(equal(3))
-=======
                 expect(viewModel.tableData.first?.elements.count)
                     .to(equal(12))
->>>>>>> 6685dc05
             }
             
             it("has the correct default state") {
@@ -101,12 +93,9 @@
                                 title: "DISAPPEARING_MESSAGES_OFF".localized(),
                                 rightAccessory: .radio(
                                     isSelected: { true }
-<<<<<<< HEAD
                                 ),
                                 accessibilityIdentifier: "Off option",
                                 accessibilityLabel: "Off option"
-=======
-                                )
                             )
                         )
                     )
@@ -124,7 +113,6 @@
                                 rightAccessory: .radio(
                                     isSelected: { false }
                                 )
->>>>>>> 6685dc05
                             )
                         )
                     )
@@ -147,11 +135,8 @@
                     dependencies: dependencies,
                     threadId: "TestId",
                     threadVariant: .contact,
-<<<<<<< HEAD
                     currentUserIsClosedGroupMember: nil,
                     currentUserIsClosedGroupAdmin: nil,
-=======
->>>>>>> 6685dc05
                     config: config
                 )
                 cancellables.append(
@@ -203,11 +188,7 @@
                 let title: String = (DisappearingMessagesConfiguration.validDurationsSeconds(.disappearAfterSend).last?
                     .formatted(format: .long))
                     .defaulting(to: "")
-<<<<<<< HEAD
-                expect(viewModel.settingsData.last?.elements.last)
-=======
                 expect(viewModel.tableData.first?.elements.last)
->>>>>>> 6685dc05
                     .to(
                         equal(
                             SessionCell.Info(
