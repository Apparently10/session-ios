// Copyright © 2022 Rangeproof Pty Ltd. All rights reserved.

import Foundation
import GRDB

@testable import SessionUtilitiesKit

class MockJobRunner: Mock<JobRunnerType>, JobRunnerType {
    // MARK: - Configuration
    
    func setExecutor(_ executor: JobExecutor.Type, for variant: Job.Variant) {
        mockNoReturn(args: [executor, variant])
    }
    
    func canStart(queue: JobQueue?) -> Bool {
        return mock(args: [queue])
    }
    
    func afterBlockingQueue(callback: @escaping () -> ()) {
        mockNoReturn()
    }
    
    func queue(for variant: Job.Variant) -> DispatchQueue? { DispatchQueue.main }
    
    // MARK: - State Management
    
    func jobInfoFor(jobs: [Job]?, state: JobRunner.JobState, variant: Job.Variant?) -> [Int64: JobRunner.JobInfo] {
        return mock(args: [jobs, state, variant])
    }
    
    func appDidFinishLaunching(using dependencies: Dependencies) {}
    func appDidBecomeActive(using dependencies: Dependencies) {}
    func startNonBlockingQueues(using dependencies: Dependencies) {}
    
    func stopAndClearPendingJobs(exceptForVariant: Job.Variant?, using dependencies: Dependencies, onComplete: (() -> ())?) {
        mockNoReturn(args: [exceptForVariant, onComplete], untrackedArgs: [dependencies])
        onComplete?()
    }
    
    // MARK: - Job Scheduling
    
    @discardableResult func add(_ db: Database, job: Job?, dependantJob: Job?, canStartJob: Bool, using dependencies: Dependencies) -> Job? {
<<<<<<< HEAD
        return mock(args: [job, dependantJob, canStartJob], untrackedArgs: [db, dependencies])
    }
    
    func upsert(_ db: Database, job: Job?, canStartJob: Bool, using dependencies: Dependencies) {
        mockNoReturn(args: [job, canStartJob], untrackedArgs: [db, dependencies])
=======
        return accept(args: [db, job, dependantJob, canStartJob]) as? Job
    }
    
    func upsert(_ db: Database, job: Job?, canStartJob: Bool, using dependencies: Dependencies) -> Job? {
        return accept(args: [db, job, canStartJob]) as? Job
>>>>>>> 82767494
    }
    
    func insert(_ db: Database, job: Job?, before otherJob: Job) -> (Int64, Job)? {
        return mock(args: [job, otherJob], untrackedArgs: [db])
    }
    
    func enqueueDependenciesIfNeeded(_ jobs: [Job], using dependencies: Dependencies) {
        mockNoReturn(args: [jobs], untrackedArgs: [dependencies])
    }
    
    func afterJob(_ job: Job?, state: JobRunner.JobState, callback: @escaping (JobRunner.JobResult) -> ()) {
        mockNoReturn(args: [job], untrackedArgs: [callback])
        callback(.succeeded)
    }
    
    func manuallyTriggerResult(_ job: Job?, result: JobRunner.JobResult, using dependencies: Dependencies) {
        mockNoReturn(args: [job, result], untrackedArgs: [dependencies])
    }
    
    func removePendingJob(_ job: Job?) {
        mockNoReturn(args: [job])
    }
    
    func enqueueDependenciesIfNeeded(_ jobs: [Job], using dependencies: Dependencies) {
        accept(args: [jobs])
    }
    
    func afterJob(_ job: Job?, state: JobRunner.JobState, callback: @escaping (JobRunner.JobResult) -> ()) {
        accept(args: [job, state, callback])
        callback(.succeeded)
    }
    
    func removePendingJob(_ job: Job?) {
        accept(args: [job])
    }
}<|MERGE_RESOLUTION|>--- conflicted
+++ resolved
@@ -40,19 +40,11 @@
     // MARK: - Job Scheduling
     
     @discardableResult func add(_ db: Database, job: Job?, dependantJob: Job?, canStartJob: Bool, using dependencies: Dependencies) -> Job? {
-<<<<<<< HEAD
         return mock(args: [job, dependantJob, canStartJob], untrackedArgs: [db, dependencies])
     }
     
-    func upsert(_ db: Database, job: Job?, canStartJob: Bool, using dependencies: Dependencies) {
-        mockNoReturn(args: [job, canStartJob], untrackedArgs: [db, dependencies])
-=======
-        return accept(args: [db, job, dependantJob, canStartJob]) as? Job
-    }
-    
     func upsert(_ db: Database, job: Job?, canStartJob: Bool, using dependencies: Dependencies) -> Job? {
-        return accept(args: [db, job, canStartJob]) as? Job
->>>>>>> 82767494
+        return mock(args: [job, canStartJob], untrackedArgs: [db, dependencies])
     }
     
     func insert(_ db: Database, job: Job?, before otherJob: Job) -> (Int64, Job)? {
