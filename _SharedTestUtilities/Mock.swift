--- conflicted
+++ resolved
@@ -556,11 +556,7 @@
     var trackCalls: Bool = true
     var functionBuilders: [() throws -> MockFunction?] = []
     var functionHandlers: [Key: [String: MockFunction]] = [:]
-<<<<<<< HEAD
-    var calls: Atomic<[Key: [CallDetails]]> = Atomic([:])
-=======
-    @ThreadSafeObject var calls: [Key: [String]] = [:]
->>>>>>> 3a91bc52
+    @ThreadSafeObject var calls: [Key: [CallDetails]] = [:]
     
     private func getExpectation(
         _ functionName: String,
@@ -601,18 +597,14 @@
         
         // Record the call so it can be validated later (assuming we are tracking calls)
         if trackCalls {
-<<<<<<< HEAD
-            calls.mutate {
-                $0[key] = ($0[key] ?? []).appending(
+            _calls.performUpdate {
+                $0.setting(key, ($0[key] ?? []).appending(
                     CallDetails(
                         parameterSummary: parameterSummary,
                         allParameterSummaryCombinations: allParameterSummaryCombinations
                     )
-                )
+                ))
             }
-=======
-            _calls.performUpdate { $0.setting(key, ($0[key] ?? []).appending(parameterSummary)) }
->>>>>>> 3a91bc52
         }
         
         for action in expectation.actions {
