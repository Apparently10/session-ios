
@objc(LKGroupChatPoller)
public final class LokiGroupChatPoller : NSObject {
    private let group: LokiGroupChat
    private var pollForNewMessagesTimer: Timer? = nil
    private var pollForDeletedMessagesTimer: Timer? = nil
    private var hasStarted = false
    
    private let pollForNewMessagesInterval: TimeInterval = 4
    private let pollForDeletedMessagesInterval: TimeInterval = 20
    
    private let storage = OWSPrimaryStorage.shared()
    private let ourHexEncodedPubKey = OWSIdentityManager.shared().identityKeyPair()!.hexEncodedPublicKey
    
    @objc(initForGroup:)
    public init(for group: LokiGroupChat) {
        self.group = group
        super.init()
    }
    
    @objc public func startIfNeeded() {
        if hasStarted { return }
        pollForNewMessagesTimer = Timer.scheduledTimer(withTimeInterval: pollForNewMessagesInterval, repeats: true) { [weak self] _ in self?.pollForNewMessages() }
        pollForNewMessages() // Perform initial update
        pollForDeletedMessagesTimer = Timer.scheduledTimer(withTimeInterval: pollForDeletedMessagesInterval, repeats: true) { [weak self] _ in self?.pollForDeletedMessages() }
        hasStarted = true
    }
    
    @objc public func stop() {
        pollForNewMessagesTimer?.invalidate()
        pollForDeletedMessagesTimer?.invalidate()
        hasStarted = false
    }
    
    private func pollForNewMessages() {
        let group = self.group
        let _ = LokiGroupChatAPI.getMessages(for: group.serverID, on: group.server).done { [weak self] messages in
            guard let self = self else { return }
            messages.reversed().forEach { message in
                let senderHexEncodedPublicKey = message.hexEncodedPublicKey
<<<<<<< HEAD
                if (senderHexEncodedPublicKey != self.ourHexEncodedPubKey) {
                    self.handleIncomingMessage(message, group: group);
                } else {
                    self.handleOutgoingMessage(message, group: group)
=======
                let endIndex = senderHexEncodedPublicKey.endIndex
                let cutoffIndex = senderHexEncodedPublicKey.index(endIndex, offsetBy: -8)
                let senderDisplayName = "\(message.displayName) (...\(senderHexEncodedPublicKey[cutoffIndex..<endIndex]))"
                let id = group.id.data(using: String.Encoding.utf8)!
                let x1 = SSKProtoGroupContext.builder(id: id, type: .deliver)
                x1.setName(group.displayName)
                let x2 = SSKProtoDataMessage.builder()
                x2.setTimestamp(message.timestamp)
                x2.setGroup(try! x1.build())
                x2.setBody(message.body)
                let messageServerID = message.serverID!
                let publicChatInfo = SSKProtoPublicChatInfo.builder()
                publicChatInfo.setServerID(messageServerID)
                x2.setPublicChatInfo(try! publicChatInfo.build())
                let x3 = SSKProtoContent.builder()
                x3.setDataMessage(try! x2.build())
                let x4 = SSKProtoEnvelope.builder(type: .ciphertext, timestamp: message.timestamp)
                x4.setSource(senderDisplayName)
                x4.setSourceDevice(OWSDevicePrimaryDeviceId)
                x4.setContent(try! x3.build().serializedData())
                OWSPrimaryStorage.shared().dbReadWriteConnection.readWrite { transaction in
                    SSKEnvironment.shared.messageManager.throws_processEnvelope(try! x4.build(), plaintextData: try! x3.build().serializedData(), wasReceivedByUD: false, transaction: transaction)
>>>>>>> 8fbf29e4
                }
            }
        }
    }
    
    private func handleOutgoingMessage(_ message: LokiGroupMessage, group: LokiGroupChat) {
        // Any Outgoing message should have a message server id mapped to it
        guard let messageServerID = message.serverID else { return }
        
        var hasMessage = false
        storage.newDatabaseConnection().read { transaction in
            let id = self.storage.getIDForMessage(withServerID: UInt(messageServerID), in: transaction);
            hasMessage = id != nil
        }
        
        // Check if we already have a message for this server message
        guard !hasMessage, let groupID = group.id.data(using: .utf8) else { return }
        
        // Get the thread
        let groupThread = TSGroupThread.getOrCreateThread(withGroupId: groupID)
        
        // Save the message
        let message = TSOutgoingMessage(outgoingMessageWithTimestamp: message.timestamp, in: groupThread, messageBody: message.body, attachmentIds: [], expiresInSeconds: 0, expireStartedAt: 0, isVoiceMessage: false, groupMetaMessage: .deliver, quotedMessage: nil, contactShare: nil, linkPreview: nil)
        storage.newDatabaseConnection().readWrite { transaction in
            message.update(withSentRecipient: group.server, wasSentByUD: false, transaction: transaction)
            message.savePublicChatMessageID(messageServerID, with: transaction)
            
            guard let messageID = message.uniqueId else {
                owsFailDebug("[Loki] Outgoing public chat message should have a unique id set")
                return
            }
            self.storage.setIDForMessageWithServerID(UInt(messageServerID), to: messageID, in: transaction)
        }
    }
    
    private func handleIncomingMessage(_ message: LokiGroupMessage, group: LokiGroupChat) {
        let senderHexEncodedPublicKey = message.hexEncodedPublicKey
        let endIndex = senderHexEncodedPublicKey.endIndex
        let cutoffIndex = senderHexEncodedPublicKey.index(endIndex, offsetBy: -8)
        let senderDisplayName = "\(message.displayName) (...\(senderHexEncodedPublicKey[cutoffIndex..<endIndex]))"
        let id = group.id.data(using: String.Encoding.utf8)!
        let x1 = SSKProtoGroupContext.builder(id: id, type: .deliver)
        x1.setName(group.displayName)
        let x2 = SSKProtoDataMessage.builder()
        x2.setTimestamp(message.timestamp)
        x2.setGroup(try! x1.build())
        x2.setBody(message.body)
        
        // Pass down the message server id
        if let messageServerID = message.serverID {
            let publicChatInfo = SSKProtoPublicChatInfo.builder()
            publicChatInfo.setServerID(messageServerID)
            x2.setPublicChatInfo(try! publicChatInfo.build())
        }
        
        let x3 = SSKProtoContent.builder()
        x3.setDataMessage(try! x2.build())
        let x4 = SSKProtoEnvelope.builder(type: .ciphertext, timestamp: message.timestamp)
        x4.setSource(senderDisplayName)
        x4.setSourceDevice(OWSDevicePrimaryDeviceId)
        x4.setContent(try! x3.build().serializedData())
        OWSPrimaryStorage.shared().dbReadWriteConnection.readWrite { transaction in
            SSKEnvironment.shared.messageManager.throws_processEnvelope(try! x4.build(), plaintextData: try! x3.build().serializedData(), wasReceivedByUD: false, transaction: transaction)
        }
    }
    
    private func pollForDeletedMessages() {
        let group = self.group
        let _ = LokiGroupChatAPI.getDeletedMessageServerIDs(for: group.serverID, on: group.server).done { deletedMessageServerIDs in
            let storage = OWSPrimaryStorage.shared()
            storage.dbReadWriteConnection.readWrite { transaction in
                let deletedMessageIDs = deletedMessageServerIDs.compactMap { storage.getIDForMessage(withServerID: UInt($0), in: transaction) }
                deletedMessageIDs.forEach { messageID in
                    TSMessage.fetch(uniqueId: messageID)?.remove(with: transaction)
                }
            }
        }
    }
}<|MERGE_RESOLUTION|>--- conflicted
+++ resolved
@@ -38,35 +38,10 @@
             guard let self = self else { return }
             messages.reversed().forEach { message in
                 let senderHexEncodedPublicKey = message.hexEncodedPublicKey
-<<<<<<< HEAD
                 if (senderHexEncodedPublicKey != self.ourHexEncodedPubKey) {
                     self.handleIncomingMessage(message, group: group);
                 } else {
                     self.handleOutgoingMessage(message, group: group)
-=======
-                let endIndex = senderHexEncodedPublicKey.endIndex
-                let cutoffIndex = senderHexEncodedPublicKey.index(endIndex, offsetBy: -8)
-                let senderDisplayName = "\(message.displayName) (...\(senderHexEncodedPublicKey[cutoffIndex..<endIndex]))"
-                let id = group.id.data(using: String.Encoding.utf8)!
-                let x1 = SSKProtoGroupContext.builder(id: id, type: .deliver)
-                x1.setName(group.displayName)
-                let x2 = SSKProtoDataMessage.builder()
-                x2.setTimestamp(message.timestamp)
-                x2.setGroup(try! x1.build())
-                x2.setBody(message.body)
-                let messageServerID = message.serverID!
-                let publicChatInfo = SSKProtoPublicChatInfo.builder()
-                publicChatInfo.setServerID(messageServerID)
-                x2.setPublicChatInfo(try! publicChatInfo.build())
-                let x3 = SSKProtoContent.builder()
-                x3.setDataMessage(try! x2.build())
-                let x4 = SSKProtoEnvelope.builder(type: .ciphertext, timestamp: message.timestamp)
-                x4.setSource(senderDisplayName)
-                x4.setSourceDevice(OWSDevicePrimaryDeviceId)
-                x4.setContent(try! x3.build().serializedData())
-                OWSPrimaryStorage.shared().dbReadWriteConnection.readWrite { transaction in
-                    SSKEnvironment.shared.messageManager.throws_processEnvelope(try! x4.build(), plaintextData: try! x3.build().serializedData(), wasReceivedByUD: false, transaction: transaction)
->>>>>>> 8fbf29e4
                 }
             }
         }
