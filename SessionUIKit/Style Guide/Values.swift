--- conflicted
+++ resolved
@@ -14,15 +14,10 @@
     @objc public static let verySmallFontSize = isIPhone5OrSmaller ? CGFloat(10) : CGFloat(12)
     @objc public static let smallFontSize = isIPhone5OrSmaller ? CGFloat(13) : CGFloat(15)
     @objc public static let mediumFontSize = isIPhone5OrSmaller ? CGFloat(15) : CGFloat(17)
-<<<<<<< HEAD
     @objc public static let mediumLargeFontSize = isIPhone5OrSmaller ? CGFloat(17) : CGFloat(19)
     @objc public static let largeFontSize = isIPhone5OrSmaller ? CGFloat(20) : CGFloat(22)
     @objc public static let veryLargeFontSize = isIPhone5OrSmaller ? CGFloat(24) : CGFloat(26)
     @objc public static let superLargeFontSize = isIPhone5OrSmaller ? CGFloat(31) : CGFloat(33)
-=======
-    @objc public static let largeFontSize = isIPhone5OrSmaller ? CGFloat(17) : CGFloat(19)
-    @objc public static let veryLargeFontSize = isIPhone5OrSmaller ? CGFloat(22) : CGFloat(24)
->>>>>>> 7c96dcd5
     @objc public static let massiveFontSize = CGFloat(50)
     
     // MARK: - Element Sizes
