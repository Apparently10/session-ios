--- conflicted
+++ resolved
@@ -49,9 +49,6 @@
     @objc public static var sessionMessageRequestsIcon: UIColor { UIColor(named: "session_message_requests_icon")! }
     @objc public static var sessionMessageRequestsTitle: UIColor { UIColor(named: "session_message_requests_title")! }
     @objc public static var sessionMessageRequestsInfoText: UIColor { UIColor(named: "session_message_requests_info_text")! }
-<<<<<<< HEAD
     @objc public static var blockActionBackground: UIColor { UIColor(named: "session_block_action_background")! }
-=======
     @objc public static var sessionEmojiPlusButtonBackground: UIColor { UIColor(named: "session_emoji_plus_button_background")! }
->>>>>>> 57eccd1e
 }