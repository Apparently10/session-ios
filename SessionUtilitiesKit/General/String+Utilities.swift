--- conflicted
+++ resolved
@@ -6,15 +6,12 @@
 public extension String {
     var bytes: [UInt8] { Array(self.utf8) }
     
-<<<<<<< HEAD
-=======
     var nullIfEmpty: String? {
         guard isEmpty else { return self }
         
         return nil
     }
     
->>>>>>> 304423f3
     var glyphCount: Int {
         let richText = NSAttributedString(string: self)
         let line = CTLineCreateWithAttributedString(richText)
@@ -94,23 +91,21 @@
 
 // MARK: - Formatting
 
-<<<<<<< HEAD
-extension String.StringInterpolation {
-    public mutating func appendInterpolation(plural value: Int) {
-        appendInterpolation(value == 1 ? "" : "s")
-=======
 public extension String.StringInterpolation {
     mutating func appendInterpolation(plural value: Int) {
         appendInterpolation(value == 1 ? "" : "s") // stringlint:disable
     }
     
+    mutating func appendInterpolation(pluralES value: Int) {
+        appendInterpolation(value == 1 ? "" : "es") // stringlint:disable
+    }
+    
     mutating func appendInterpolation(_ value: String, number: Int, singular: String = "", plural: String = "s") {
         appendInterpolation("\(value)\(number == 1 ? singular : plural)") // stringlint:disable
     }
     
     mutating func appendInterpolation(_ value: TimeUnit, unit: TimeUnit.Unit, resolution: Int = 2) {
         appendLiteral("\(TimeUnit(value, unit: unit, resolution: resolution))") // stringlint:disable
->>>>>>> 304423f3
     }
     
     mutating func appendInterpolation(_ value: Int, format: String) {
@@ -492,7 +487,7 @@
     }
     
     private var filterUnsafeFilenameCharacters: String {
-        var unsafeCharacterSet: CharacterSet = CharacterSet.unsafeFilenameCharacterSet
+        let unsafeCharacterSet: CharacterSet = CharacterSet.unsafeFilenameCharacterSet
         
         guard self.rangeOfCharacter(from: unsafeCharacterSet) != nil else { return self }
         
