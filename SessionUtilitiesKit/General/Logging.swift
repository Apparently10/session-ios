// Copyright © 2022 Rangeproof Pty Ltd. All rights reserved.
//
// stringlint:disable

import Foundation
import SignalCoreKit

private extension DispatchQueue {
    static var isDBWriteQueue: Bool {
        /// The `dispatch_queue_get_label` function is used to get the label for a given DispatchQueue, in Swift this
        /// was replaced with the `label` property on a queue instance but you used to be able to just pass `nil` in order
        /// to get the name of the current queue - it seems that there might be a hole in the current design where there isn't
        /// a built-in way to get the label of the current queue natively in Swift
        ///
        /// On a positive note it seems that we can safely call `__dispatch_queue_get_label(nil)` in order to do this,
        /// it won't appear in auto-completed code but works properly
        ///
        /// For more information see
        /// https://developer.apple.com/forums/thread/701313?answerId=705773022#705773022
        /// https://forums.swift.org/t/gcd-getting-current-dispatch-queue-name-with-swift-3/3039/2
        return (String(cString: __dispatch_queue_get_label(nil)) == "\(Storage.queuePrefix).writer")
    }
}

<<<<<<< HEAD
public enum LogType {
    case verbose
    case debug
    case info
    case warn
    case error
}

public func SNLog(_ type: LogType, _ message: String) {
=======
public func SNLog(_ message: String, forceNSLog: Bool = false) {
>>>>>>> 82767494
    let logPrefixes: String = [
        "Session",
        (Thread.isMainThread ? "Main" : nil),
        (DispatchQueue.isDBWriteQueue ? "DBWrite" : nil)
    ]
    .compactMap { $0 }
    .joined(separator: ", ")
    
    #if DEBUG
    print("[\(logPrefixes)] \(message)")
    #endif
<<<<<<< HEAD
    
    switch type {
        case .verbose: OWSLogger.verbose("[\(logPrefixes)] \(message)")
        case .debug: OWSLogger.debug("[\(logPrefixes)] \(message)")
        case .info: OWSLogger.info("[\(logPrefixes)] \(message)")
        case .warn: OWSLogger.warn("[\(logPrefixes)] \(message)")
        case .error: OWSLogger.error("[\(logPrefixes)] \(message)")
=======
    OWSLogger.info("[\(logPrefixes)] \(message)")
    
    if forceNSLog {
        NSLog(message)
>>>>>>> 82767494
    }
}

public func SNLogNotTests(_ type: LogType, _ message: String) {
    guard ProcessInfo.processInfo.environment["XCTestConfigurationFilePath"] == nil else { return }
    
    SNLog(type, message)
}

// Default to 'info'
public func SNLog(_ message: String) { SNLog(.info, message) }
public func SNLogNotTests(_ message: String) { SNLogNotTests(.info, message) }<|MERGE_RESOLUTION|>--- conflicted
+++ resolved
@@ -22,7 +22,6 @@
     }
 }
 
-<<<<<<< HEAD
 public enum LogType {
     case verbose
     case debug
@@ -31,10 +30,7 @@
     case error
 }
 
-public func SNLog(_ type: LogType, _ message: String) {
-=======
-public func SNLog(_ message: String, forceNSLog: Bool = false) {
->>>>>>> 82767494
+public func SNLog(_ type: LogType, _ message: String, forceNSLog: Bool = false) {
     let logPrefixes: String = [
         "Session",
         (Thread.isMainThread ? "Main" : nil),
@@ -46,7 +42,6 @@
     #if DEBUG
     print("[\(logPrefixes)] \(message)")
     #endif
-<<<<<<< HEAD
     
     switch type {
         case .verbose: OWSLogger.verbose("[\(logPrefixes)] \(message)")
@@ -54,12 +49,10 @@
         case .info: OWSLogger.info("[\(logPrefixes)] \(message)")
         case .warn: OWSLogger.warn("[\(logPrefixes)] \(message)")
         case .error: OWSLogger.error("[\(logPrefixes)] \(message)")
-=======
-    OWSLogger.info("[\(logPrefixes)] \(message)")
+    }
     
     if forceNSLog {
         NSLog(message)
->>>>>>> 82767494
     }
 }
 
