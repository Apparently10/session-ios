--- conflicted
+++ resolved
@@ -9,67 +9,7 @@
     static let needsConfigSync: Bool = false
     static let minExpectedRunDuration: TimeInterval = 0.1
     
-<<<<<<< HEAD
     static func migrate(_ db: Database, using dependencies: Dependencies) throws {
-=======
-    static func migrate(_ db: Database) throws {
-        guard let dbConnection: YapDatabaseConnection = SUKLegacy.newDatabaseConnection() else {
-            SNLogNotTests("[Migration Warning] No legacy database, skipping \(target.key(with: self))")
-            return
-        }
-        
-        // MARK: - Read from Legacy Database
-        
-        // Note: Want to exclude the Snode's we already added from the 'onionRequestPathResult'
-        var registeredNumber: String?
-        var seedHexString: String?
-        var userEd25519SecretKeyHexString: String?
-        var userEd25519PublicKeyHexString: String?
-        var userX25519KeyPair: SUKLegacy.KeyPair?
-        
-        // Map the Legacy types for the NSKeyedUnarchiver
-        NSKeyedUnarchiver.setClass(
-            SUKLegacy.KeyPair.self,
-            forClassName: "ECKeyPair" // stringlint:disable
-        )
-        
-        dbConnection.read { transaction in
-            // MARK: --Identity keys
-            
-            registeredNumber = transaction.object(
-                forKey: SUKLegacy.userAccountRegisteredNumberKey,
-                inCollection: SUKLegacy.userAccountCollection
-            ) as? String
-            
-            // Note: The 'seed', 'ed25519SecretKey' and 'ed25519PublicKey' were
-            // all previously stored as hex strings, so we need to convert them
-            // to data before we store them in the new database
-            seedHexString = transaction.object(
-                forKey: SUKLegacy.identityKeyStoreSeedKey,
-                inCollection: SUKLegacy.identityKeyStoreCollection
-            ) as? String
-            
-            userEd25519SecretKeyHexString = transaction.object(
-                forKey: SUKLegacy.identityKeyStoreEd25519SecretKey,
-                inCollection: SUKLegacy.identityKeyStoreCollection
-            ) as? String
-            
-            userEd25519PublicKeyHexString = transaction.object(
-                forKey: SUKLegacy.identityKeyStoreEd25519PublicKey,
-                inCollection: SUKLegacy.identityKeyStoreCollection
-            ) as? String
-            
-            userX25519KeyPair = transaction.object(
-                forKey: SUKLegacy.identityKeyStoreIdentityKey,
-                inCollection: SUKLegacy.identityKeyStoreCollection
-            ) as? SUKLegacy.KeyPair
-        }
-        
-        // No need to continue if the user isn't registered
-        if registeredNumber == nil { return }
-        
-        // If the user is registered then it's all-or-nothing for these values
->>>>>>> 5b7c9d86
         guard
             !SNUtilitiesKit.isRunningTests &&
             Identity.userExists(db)
