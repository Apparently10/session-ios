--- conflicted
+++ resolved
@@ -11,19 +11,11 @@
     static let fetchedTables: [(TableRecord & FetchableRecord).Type] = [Identity.self]
     static let createdOrAlteredTables: [(TableRecord & FetchableRecord).Type] = []
     
-<<<<<<< HEAD
     static func migrate(_ db: Database, using dependencies: Dependencies) throws {
         guard
             !SNUtilitiesKit.isRunningTests &&
             Identity.userExists(db)
         else { return Storage.update(progress: 1, for: self, in: target, using: dependencies) }
-=======
-    static func migrate(_ db: Database) throws {
-        guard
-            !SNUtilitiesKit.isRunningTests &&
-            Identity.userExists(db)
-        else { return Storage.update(progress: 1, for: self, in: target) }
->>>>>>> 88fd1342
         
         SNLogNotTests("[Migration Error] Attempted to perform legacy migation")
         throw StorageError.migrationNoLongerSupported
