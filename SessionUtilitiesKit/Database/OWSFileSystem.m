// stringlint:disable

#import "OWSFileSystem.h"
#import <SessionUtilitiesKit/SessionUtilitiesKit-Swift.h>

NS_ASSUME_NONNULL_BEGIN

@implementation OWSFileSystem

+ (BOOL)protectRecursiveContentsAtPath:(NSString *)path
{
    BOOL isDirectory;
    if (![NSFileManager.defaultManager fileExistsAtPath:path isDirectory:&isDirectory]) {
        return NO;
    }

    if (!isDirectory) {
        return [self protectFileOrFolderAtPath:path];
    }
    NSString *dirPath = path;

    BOOL success = YES;
    NSDirectoryEnumerator *directoryEnumerator = [[NSFileManager defaultManager] enumeratorAtPath:dirPath];

    for (NSString *relativePath in directoryEnumerator) {
        NSString *filePath = [dirPath stringByAppendingPathComponent:relativePath];

        success = success && [self protectFileOrFolderAtPath:filePath];
    }

    return success;
}

+ (BOOL)protectFileOrFolderAtPath:(NSString *)path
{
    return [self protectFileOrFolderAtPath:path fileProtectionType:NSFileProtectionCompleteUntilFirstUserAuthentication];
}

+ (BOOL)protectFileOrFolderAtPath:(NSString *)path fileProtectionType:(NSFileProtectionType)fileProtectionType
{
    if (![NSFileManager.defaultManager fileExistsAtPath:path]) {
        return NO;
    }

    NSError *error;
    NSDictionary *fileProtection = @{ NSFileProtectionKey : fileProtectionType };
    [[NSFileManager defaultManager] setAttributes:fileProtection ofItemAtPath:path error:&error];

    NSDictionary *resourcesAttrs = @{ NSURLIsExcludedFromBackupKey : @YES };

    NSURL *ressourceURL = [NSURL fileURLWithPath:path];
    BOOL success = [ressourceURL setResourceValues:resourcesAttrs error:&error];

    if (error || !success) {
        return NO;
    }
    return YES;
}

+ (NSString *)appLibraryDirectoryPath
{
    NSFileManager *fileManager = [NSFileManager defaultManager];
    NSURL *documentDirectoryURL =
        [[fileManager URLsForDirectory:NSLibraryDirectory inDomains:NSUserDomainMask] lastObject];
    return [documentDirectoryURL path];
}

+ (NSString *)appDocumentDirectoryPath
{
    return [OWSCurrentAppContext appDocumentDirectoryPath];
}

<<<<<<< HEAD
=======
+ (NSString *)appSharedDataDirectoryPath
{
    return [OWSCurrentAppContext appSharedDataDirectoryPath];
}

>>>>>>> e9dd86bf
+ (NSString *)cachesDirectoryPath
{
    NSArray<NSString *> *paths = NSSearchPathForDirectoriesInDomains(NSCachesDirectory, NSUserDomainMask, YES);
    return paths[0];
}

+ (nullable NSError *)renameFilePathUsingRandomExtension:(NSString *)oldFilePath
{
    NSFileManager *fileManager = [NSFileManager defaultManager];
    if (![fileManager fileExistsAtPath:oldFilePath]) {
        return nil;
    }

    NSString *newFilePath =
        [[oldFilePath stringByAppendingString:@"."] stringByAppendingString:[NSUUID UUID].UUIDString];


    NSError *_Nullable error;
    BOOL success = [fileManager moveItemAtPath:oldFilePath toPath:newFilePath error:&error];
    if (!success || error) {
        return error;
    }
    return nil;
}

+ (nullable NSError *)moveAppFilePath:(NSString *)oldFilePath sharedDataFilePath:(NSString *)newFilePath
{
    NSFileManager *fileManager = [NSFileManager defaultManager];
    if (![fileManager fileExistsAtPath:oldFilePath]) {
        return nil;
    }

    if ([fileManager fileExistsAtPath:newFilePath]) {
        // If a file/directory already exists at the destination,
        // try to move it "aside" by renaming it with an extension.
        NSError *_Nullable error = [self renameFilePathUsingRandomExtension:newFilePath];
        if (error) {
            return error;
        }
    }

    if ([fileManager fileExistsAtPath:newFilePath]) {
        return [NSError errorWithDomain:@"OWSSignalServiceKitErrorDomain"
                                   code:777412
                               userInfo:@{ NSLocalizedDescriptionKey : @"Can't move file; destination already exists." }];
    }
        
    NSError *_Nullable error;
    BOOL success = [fileManager moveItemAtPath:oldFilePath toPath:newFilePath error:&error];
    if (!success || error) {
        return error;
    }

    // Ensure all files moved have the proper data protection class.
    // On large directories this can take a while, so we dispatch async
    // since we're in the launch path.
    dispatch_async(dispatch_get_global_queue(DISPATCH_QUEUE_PRIORITY_DEFAULT, 0), ^{
        [self protectRecursiveContentsAtPath:newFilePath];
    });

    return nil;
}

+ (BOOL)ensureDirectoryExists:(NSString *)dirPath
{
    return [self ensureDirectoryExists:dirPath fileProtectionType:NSFileProtectionCompleteUntilFirstUserAuthentication];
}

+ (BOOL)ensureDirectoryExists:(NSString *)dirPath fileProtectionType:(NSFileProtectionType)fileProtectionType
{
    BOOL isDirectory;
    BOOL exists = [[NSFileManager defaultManager] fileExistsAtPath:dirPath isDirectory:&isDirectory];
    if (exists) {
        return [self protectFileOrFolderAtPath:dirPath fileProtectionType:fileProtectionType];
    } else {

        NSError *error = nil;
        [[NSFileManager defaultManager] createDirectoryAtPath:dirPath
                                  withIntermediateDirectories:YES
                                                   attributes:nil
                                                        error:&error];
        if (error) {
            return NO;
        }
        return [self protectFileOrFolderAtPath:dirPath fileProtectionType:fileProtectionType];
    }
}

+ (BOOL)ensureFileExists:(NSString *)filePath
{
    BOOL exists = [[NSFileManager defaultManager] fileExistsAtPath:filePath];
    if (exists) {
        return [self protectFileOrFolderAtPath:filePath];
    } else {
        BOOL success = [[NSFileManager defaultManager] createFileAtPath:filePath contents:nil attributes:nil];
        if (!success) {
            return NO;
        }
        return [self protectFileOrFolderAtPath:filePath];
    }
}

+ (BOOL)deleteFile:(NSString *)filePath
{
    NSError *error;
    BOOL success = [[NSFileManager defaultManager] removeItemAtPath:filePath error:&error];
    if (!success || error) {
        return NO;
    }
    return YES;
}

+ (BOOL)deleteFileIfExists:(NSString *)filePath
{
    if (![[NSFileManager defaultManager] fileExistsAtPath:filePath]) {
        return YES;
    }
    return [self deleteFile:filePath];
}

+ (NSArray<NSString *> *_Nullable)allFilesInDirectoryRecursive:(NSString *)dirPath error:(NSError **)error
{
    *error = nil;

    NSArray<NSString *> *filenames = [[NSFileManager defaultManager] contentsOfDirectoryAtPath:dirPath error:error];
    if (*error) {
        return nil;
    }

    NSMutableArray<NSString *> *filePaths = [NSMutableArray new];

    for (NSString *filename in filenames) {
        NSString *filePath = [dirPath stringByAppendingPathComponent:filename];

        BOOL isDirectory;
        [[NSFileManager defaultManager] fileExistsAtPath:filePath isDirectory:&isDirectory];
        if (isDirectory) {
            [filePaths addObjectsFromArray:[self allFilesInDirectoryRecursive:filePath error:error]];
            if (*error) {
                return nil;
            }
        } else {
            [filePaths addObject:filePath];
        }
    }

    return filePaths;
}

+ (NSString *)temporaryFilePath
{
    return [self temporaryFilePathWithFileExtension:nil];
}

+ (NSString *)temporaryFilePathWithFileExtension:(NSString *_Nullable)fileExtension
{
    NSString *temporaryDirectory = [OWSCurrentAppContext temporaryDirectory];
    NSString *tempFileName = NSUUID.UUID.UUIDString;
    if (fileExtension.length > 0) {
        tempFileName = [[tempFileName stringByAppendingString:@"."] stringByAppendingString:fileExtension];
    }
    NSString *tempFilePath = [temporaryDirectory stringByAppendingPathComponent:tempFileName];

    return tempFilePath;
}

+ (nullable NSString *)writeDataToTemporaryFile:(NSData *)data fileExtension:(NSString *_Nullable)fileExtension
{
    NSString *tempFilePath = [self temporaryFilePathWithFileExtension:fileExtension];
    NSError *error;
    BOOL success = [data writeToFile:tempFilePath options:NSDataWritingAtomic error:&error];
    if (!success || error) {
        return nil;
    }

    [self protectFileOrFolderAtPath:tempFilePath];

    return tempFilePath;
}

+ (nullable NSNumber *)fileSizeOfPath:(NSString *)filePath
{
    NSFileManager *fileManager = [NSFileManager defaultManager];
    NSError *_Nullable error;
    unsigned long long fileSize =
        [[fileManager attributesOfItemAtPath:filePath error:&error][NSFileSize] unsignedLongLongValue];
    if (error) {
        return nil;
    } else {
        return @(fileSize);
    }
}

@end

NS_ASSUME_NONNULL_END<|MERGE_RESOLUTION|>--- conflicted
+++ resolved
@@ -65,19 +65,6 @@
     return [documentDirectoryURL path];
 }
 
-+ (NSString *)appDocumentDirectoryPath
-{
-    return [OWSCurrentAppContext appDocumentDirectoryPath];
-}
-
-<<<<<<< HEAD
-=======
-+ (NSString *)appSharedDataDirectoryPath
-{
-    return [OWSCurrentAppContext appSharedDataDirectoryPath];
-}
-
->>>>>>> e9dd86bf
 + (NSString *)cachesDirectoryPath
 {
     NSArray<NSString *> *paths = NSSearchPathForDirectoriesInDomains(NSCachesDirectory, NSUserDomainMask, YES);
