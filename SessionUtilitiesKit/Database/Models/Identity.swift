--- conflicted
+++ resolved
@@ -38,20 +38,15 @@
 // MARK: - GRDB Interactions
 
 public extension Identity {
-<<<<<<< HEAD
     static func generate(
         from seed: Data,
         using dependencies: Dependencies
     ) throws -> (ed25519KeyPair: KeyPair, x25519KeyPair: KeyPair) {
-=======
-    static func generate(from seed: Data) throws -> (ed25519KeyPair: KeyPair, x25519KeyPair: KeyPair) {
->>>>>>> 304423f3
         guard (seed.count == 16) else { throw CryptoError.invalidSeed }
 
         let padding = Data(repeating: 0, count: 16)
         
         guard
-<<<<<<< HEAD
             let ed25519KeyPair: KeyPair = dependencies[singleton: .crypto].generate(
                 .ed25519KeyPair(seed: Array(seed + padding))
             ),
@@ -62,20 +57,6 @@
                 .x25519(ed25519Seckey: ed25519KeyPair.secretKey)
             )
         else { throw CryptoError.keyGenerationFailed }
-=======
-            let ed25519KeyPair: KeyPair = Singleton.crypto.generate(
-                .ed25519KeyPair(seed: Array(seed + padding))
-            ),
-            let x25519PublicKey: [UInt8] = Singleton.crypto.generate(
-                .x25519(ed25519Pubkey: ed25519KeyPair.publicKey)
-            ),
-            let x25519SecretKey: [UInt8] = Singleton.crypto.generate(
-                .x25519(ed25519Seckey: ed25519KeyPair.secretKey)
-            )
-        else {
-            throw GeneralError.keyGenerationFailed
-        }
->>>>>>> 304423f3
         
         return (
             ed25519KeyPair: KeyPair(
@@ -98,18 +79,16 @@
     
     static func userExists(
         _ db: Database? = nil,
-        using dependencies: Dependencies = Dependencies()
+        using dependencies: Dependencies
     ) -> Bool {
-        return (fetchUserEd25519KeyPair(db, using: dependencies) != nil)
+        guard let db: Database = db else {
+            return (dependencies[singleton: .storage].read { db in Identity.userExists(db, using: dependencies) } ?? false)
+        }
+        
+        return (fetchUserEd25519KeyPair(db) != nil)
     }
     
-    static func fetchUserKeyPair(
-        _ db: Database? = nil,
-        using dependencies: Dependencies = Dependencies()
-    ) -> KeyPair? {
-        guard let db: Database = db else {
-            return dependencies[singleton: .storage].read { db in fetchUserKeyPair(db, using: dependencies) }
-        }
+    static func fetchUserKeyPair(_ db: Database) -> KeyPair? {
         guard
             let publicKey: Data = try? Identity.fetchOne(db, id: .x25519PublicKey)?.data,
             let secretKey: Data = try? Identity.fetchOne(db, id: .x25519PrivateKey)?.data
@@ -121,13 +100,7 @@
         )
     }
     
-    static func fetchUserEd25519KeyPair(
-        _ db: Database? = nil,
-        using dependencies: Dependencies = Dependencies()
-    ) -> KeyPair? {
-        guard let db: Database = db else {
-            return dependencies[singleton: .storage].read { db in fetchUserEd25519KeyPair(db, using: dependencies) }
-        }
+    static func fetchUserEd25519KeyPair(_ db: Database) -> KeyPair? {
         guard
             let publicKey: Data = try? Identity.fetchOne(db, id: .ed25519PublicKey)?.data,
             let secretKey: Data = try? Identity.fetchOne(db, id: .ed25519SecretKey)?.data
