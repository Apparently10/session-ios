--- conflicted
+++ resolved
@@ -2,6 +2,7 @@
 
 import UIKit
 import ImageIO
+import UniformTypeIdentifiers
 import libwebp
 
 public extension Data {
@@ -20,7 +21,7 @@
         
         return (
             count < maxFileSize &&
-            isValidImage(mimeType: nil, format: imageFormat) &&
+            isValidImage(type: nil, format: imageFormat) &&
             hasValidImageDimensions(isAnimated: isAnimated)
         )
     }
@@ -106,28 +107,15 @@
     
     // MARK: - Initialization
     
-<<<<<<< HEAD
-    init?(validImageDataAt path: String, mimeType: String? = nil, using dependencies: Dependencies) throws {
-=======
-    init?(validImageDataAt path: String, mimeType: String? = nil) throws {
->>>>>>> bd34d1a9
+    init?(validImageDataAt path: String, type: UTType? = nil, using dependencies: Dependencies) throws {
         let fileUrl: URL = URL(fileURLWithPath: path)
         
         guard
-            let mimeType: String = (mimeType ?? MimeTypeUtil.mimeType(for: fileUrl.pathExtension)),
-            !mimeType.isEmpty,
-<<<<<<< HEAD
-            let fileSize: UInt64 = FileSystem.fileSize(of: path, using: dependencies)
+            let type: UTType = type,
+            let fileSize: UInt64 = FileSystem.fileSize(of: path, using: dependencies),
+            fileSize <= SNUtilitiesKit.maxFileSize,
+            (type.isImage || type.isAnimated)
         else { return nil }
-        
-        guard fileSize <= SNUtilitiesKitConfiguration.maxFileSize else { return nil }
-=======
-            let fileSize: UInt64 = FileSystem.fileSize(of: path)
-        else { return nil }
-        
-        guard fileSize <= FileSystem.maxFileSize else { return nil }
->>>>>>> bd34d1a9
-        guard MimeTypeUtil.isImage(mimeType) || MimeTypeUtil.isAnimated(mimeType) else { return nil }
         
         self = try Data(contentsOf: fileUrl, options: [.dataReadingMapped])
     }
@@ -143,11 +131,11 @@
         return Data.hasValidImageDimension(source: imageSource, isAnimated: isAnimated)
     }
     
-    func isValidImage(mimeType: String?) -> Bool {
-        return isValidImage(mimeType: mimeType, format: self.guessedImageFormat)
-    }
-    
-    func isValidImage(mimeType: String?, format: ImageFormat) -> Bool {
+    func isValidImage(type: UTType?) -> Bool {
+        return isValidImage(type: type, format: self.guessedImageFormat)
+    }
+    
+    func isValidImage(type: UTType?, format: ImageFormat) -> Bool {
         // Don't trust the file extension; iOS (e.g. UIKit, Core Graphics) will happily
         // load a .gif with a .png file extension
         //
@@ -157,48 +145,26 @@
         // deduced image format
         switch format {
             case .unknown: return false
-            case .png: return (mimeType == nil || mimeType == MimeTypeUtil.MimeType.imagePng)
-            case .jpeg: return (mimeType == nil || mimeType == MimeTypeUtil.MimeType.imageJpeg)
+            case .png: return (type == nil || type == .png)
+            case .jpeg: return (type == nil || type == .jpeg)
                 
             case .gif:
                 guard hasValidGifSize else { return false }
                 
-                return (mimeType == nil || mimeType == MimeTypeUtil.MimeType.imageGif)
-                
-            case .tiff:
-                return (
-                    mimeType == nil ||
-                    mimeType == MimeTypeUtil.MimeType.imageTiff1 ||
-                    mimeType == MimeTypeUtil.MimeType.imageTiff2
-                )
-
-            case .bmp:
-                return (
-                    mimeType == nil ||
-                    mimeType == MimeTypeUtil.MimeType.imageBmp1 ||
-                    mimeType == MimeTypeUtil.MimeType.imageBmp2
-                )
-                
-            case .webp:
-                return (mimeType == nil || mimeType == MimeTypeUtil.MimeType.imageWebp)
-<<<<<<< HEAD
-        }
-    }
-    
-    static func isValidImage(at path: String, mimeType: String? = nil, using dependencies: Dependencies) -> Bool {
-        guard let data: Data = try? Data(validImageDataAt: path, mimeType: mimeType, using: dependencies) else {
+                return (type == nil || type == .gif)
+                
+            case .tiff: return (type == nil || type == .tiff || type == .xTiff)
+            case .bmp: return (type == nil || type == .bmp || type == .xWinBpm)
+            case .webp: return (type == nil || type == .webP)
+        }
+    }
+    
+    static func isValidImage(at path: String, type: UTType? = nil, using dependencies: Dependencies) -> Bool {
+        guard let data: Data = try? Data(validImageDataAt: path, type: type, using: dependencies) else {
             return false
-=======
->>>>>>> bd34d1a9
-        }
-        
-        return data.hasValidImageDimensions(isAnimated: (mimeType.map { MimeTypeUtil.isAnimated($0) } ?? false))
-    }
-    
-    static func isValidImage(at path: String, mimeType: String? = nil) -> Bool {
-        guard let data: Data = try? Data(validImageDataAt: path, mimeType: mimeType) else { return false }
-        
-        return data.hasValidImageDimensions(isAnimated: (mimeType.map { MimeTypeUtil.isAnimated($0) } ?? false))
+        }
+        
+        return data.hasValidImageDimensions(isAnimated: type?.isAnimated == true)
     }
     
     static func hasValidImageDimension(source: CGImageSource, isAnimated: Bool) -> Bool {
@@ -256,24 +222,16 @@
         return ImageDimensions(pixelSize: CGSize(width: width, height: height), depthBytes: depthBytes)
     }
     
-<<<<<<< HEAD
-    static func imageSize(for path: String, mimeType: String, using dependencies: Dependencies) -> CGSize {
-=======
-    static func imageSize(for path: String, mimeType: String) -> CGSize {
->>>>>>> bd34d1a9
+    static func imageSize(for path: String, type: UTType?, using dependencies: Dependencies) -> CGSize {
         let fileUrl: URL = URL(fileURLWithPath: path)
-        let isAnimated: Bool = MimeTypeUtil.isAnimated(mimeType)
-        
-        guard
-<<<<<<< HEAD
-            let data: Data = try? Data(validImageDataAt: path, mimeType: mimeType, using: dependencies),
-=======
-            let data: Data = try? Data(validImageDataAt: path, mimeType: mimeType),
->>>>>>> bd34d1a9
-            let pixelSize: CGSize = imageSize(at: path, with: data, mimeType: mimeType, isAnimated: isAnimated)
+        let isAnimated: Bool = (type?.isAnimated ?? false)
+        
+        guard
+            let data: Data = try? Data(validImageDataAt: path, type: type, using: dependencies),
+            let pixelSize: CGSize = imageSize(at: path, with: data, type: type, isAnimated: isAnimated)
         else { return .zero }
         
-        guard mimeType != MimeTypeUtil.MimeType.imageWebp else { return pixelSize }
+        guard type != .webP else { return pixelSize }
                 
         // With CGImageSource we avoid loading the whole image into memory.
         let options: [String: Any] = [kCGImageSourceShouldCache as String: NSNumber(booleanLiteral: false)]
@@ -311,11 +269,11 @@
         }
     }
     
-    private static func imageSize(at path: String, with data: Data?, mimeType: String?, isAnimated: Bool) -> CGSize? {
+    private static func imageSize(at path: String, with data: Data?, type: UTType?, isAnimated: Bool) -> CGSize? {
         let fileUrl: URL = URL(fileURLWithPath: path)
         
         // Need to custom handle WebP images via libwebp
-        guard mimeType != MimeTypeUtil.MimeType.imageWebp else {
+        guard type != .webP else {
             guard let targetData: Data = (data ?? (try? Data(contentsOf: fileUrl, options: [.dataReadingMapped]))) else {
                 return nil
             }
