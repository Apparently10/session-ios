--- conflicted
+++ resolved
@@ -157,15 +157,6 @@
         }
     }
     
-<<<<<<< HEAD
-    private static let blockingQueue: Atomic<JobQueue?> = Atomic(
-        JobQueue(
-            type: .blocking,
-            executionType: .serial,
-            qos: .default,
-            jobVariants: [],
-            onQueueDrained: {
-=======
     // MARK: - Variables
     
     private let allowToExecuteJobs: Bool
@@ -206,6 +197,7 @@
         self.blockingQueue = Atomic(
             JobQueue(
                 type: .blocking,
+                executionType: .serial,
                 qos: .default,
                 isTestingJobRunner: isTestingJobRunner,
                 jobVariants: []
@@ -251,6 +243,7 @@
             
             JobQueue(
                 type: .attachmentDownload,
+                executionType: .serial,
                 qos: .utility,
                 isTestingJobRunner: isTestingJobRunner,
                 jobVariants: [
@@ -262,6 +255,7 @@
             
             JobQueue(
                 type: .general(number: 0),
+                executionType: .serial,
                 qos: .utility,
                 isTestingJobRunner: isTestingJobRunner,
                 jobVariants: Array(jobVariants)
@@ -276,7 +270,6 @@
         self.blockingQueue.mutate {
             $0?.canStart = { [weak self] queue -> Bool in (self?.canStart(queue: queue) == true) }
             $0?.onQueueDrained = { [weak self] in
->>>>>>> 4d098914
                 // Once all blocking jobs have been completed we want to start running
                 // the remaining job queues
                 self?.startNonBlockingQueues(using: dependencies)
@@ -286,56 +279,7 @@
                     $0 = []
                 }
             }
-<<<<<<< HEAD
-        )
-    )
-    private static let queues: Atomic<[Job.Variant: JobQueue]> = {
-        var jobVariants: Set<Job.Variant> = Job.Variant.allCases.asSet()
-        
-        let messageSendQueue: JobQueue = JobQueue(
-            type: .messageSend,
-            executionType: .concurrent, // Allow as many jobs to run at once as supported by the device
-            qos: .default,
-            jobVariants: [
-                jobVariants.remove(.attachmentUpload),
-                jobVariants.remove(.messageSend),
-                jobVariants.remove(.notifyPushServer),
-                jobVariants.remove(.sendReadReceipts),
-                jobVariants.remove(.groupLeaving),
-                jobVariants.remove(.configurationSync)
-            ].compactMap { $0 }
-        )
-        let messageReceiveQueue: JobQueue = JobQueue(
-            type: .messageReceive,
-            // Explicitly serial as executing concurrently means message receives getting processed at
-            // different speeds which can result in:
-            // • Small batches of messages appearing in the UI before larger batches
-            // • Closed group messages encrypted with updated keys could start parsing before it's key
-            //   update message has been processed (ie. guaranteed to fail)
-            executionType: .serial,
-            qos: .default,
-            jobVariants: [
-                jobVariants.remove(.messageReceive),
-                jobVariants.remove(.configMessageReceive)
-            ].compactMap { $0 }
-        )
-        let attachmentDownloadQueue: JobQueue = JobQueue(
-            type: .attachmentDownload,
-            executionType: .serial,
-            qos: .utility,
-            jobVariants: [
-                jobVariants.remove(.attachmentDownload)
-            ].compactMap { $0 }
-        )
-        let generalQueue: JobQueue = JobQueue(
-            type: .general(number: 0),
-            executionType: .serial,
-            qos: .utility,
-            jobVariants: Array(jobVariants)
-        )
-=======
-        }
->>>>>>> 4d098914
+        }
         
         self.queues.mutate {
             $0.values.forEach { queue in
