--- conflicted
+++ resolved
@@ -59,7 +59,6 @@
         return AnyPromise.from(promise)
     }
     
-<<<<<<< HEAD
     // MARK: Sending
     public static func sendSignalMessage(_ signalMessage: SignalMessage, to destination: String, timestamp: UInt64) -> Promise<Set<Promise<RawResponse>>> {
         guard let message = Message.from(signalMessage: signalMessage, timestamp: timestamp) else {
@@ -96,27 +95,6 @@
                 
                 return sendThroughStorageServer()
             }
-=======
-    public static func sendMessage(_ lokiMessage: Message) -> Promise<Set<Promise<RawResponse>>> {
-        let isP2PMessagingPossible = false
-        if isP2PMessagingPossible {
-            // TODO: Send using P2P protocol
-        } else {
-            let parameters = lokiMessage.toJSON()
-            return getTargetSnodes(for: lokiMessage.destination).mapValues { invoke(.sendMessage, on: $0, associatedWith: lokiMessage.destination, parameters: parameters) }
-                .retryingIfNeeded(maxRetryCount: maxRetryCount).map { Set($0) }
-        }
-    }
-    
-    public static func ping(_ hexEncodedPublicKey: String) -> Promise<Set<Promise<RawResponse>>> {
-        let isP2PMessagingPossible = false
-        if isP2PMessagingPossible {
-            // TODO: Send using P2P protocol
-        } else {
-            let parameters: [String:Any] = [ "pubKey" : hexEncodedPublicKey ] // TODO: Figure out correct parameters
-            return getTargetSnodes(for: hexEncodedPublicKey).mapValues { invoke(.sendMessage, on: $0, associatedWith: hexEncodedPublicKey, parameters: parameters) }
-                .retryingIfNeeded(maxRetryCount: maxRetryCount).map { Set($0) }
->>>>>>> 8f25f963
         }
         
         return sendThroughStorageServer()
