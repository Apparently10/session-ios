import PromiseKit

public extension LokiAPI {
    
    // MARK: Settings
    private static let minimumSnodeCount = 2 // TODO: For debugging purposes
    private static let targetSnodeCount = 3 // TODO: For debugging purposes
    private static let defaultSnodePort: UInt16 = 8080
    
    // MARK: Caching
    private static let swarmCacheKey = "swarmCacheKey"
    private static let swarmCacheCollection = "swarmCacheCollection"
    
    fileprivate static var swarmCache: [String:[LokiAPITarget]] {
        get {
            var result: [String:[LokiAPITarget]]? = nil
            storage.dbReadConnection.read { transaction in
                result = transaction.object(forKey: swarmCacheKey, inCollection: swarmCacheCollection) as! [String:[LokiAPITarget]]?
            }
            return result ?? [:]
        }
        set {
            storage.dbReadWriteConnection.readWrite { transaction in
                transaction.setObject(newValue, forKey: swarmCacheKey, inCollection: swarmCacheCollection)
            }
        }
    }
    
    // MARK: Internal API
    private static func getRandomSnode() -> Promise<LokiAPITarget> {
        return Promise<LokiAPITarget> { seal in
            seal.fulfill(LokiAPITarget(address: "http://13.236.173.190", port: defaultSnodePort)) // TODO: For debugging purposes
        }
    }
    
<<<<<<< HEAD
    internal static func getCachedSnodes(for hexEncodedPublicKey: String) -> [Target] {
        return swarmCache[hexEncodedPublicKey] ?? []
    }
    
    internal static func removeCachedSnode(_ target: Target, for hexEncodedPublicKey: String) {
        guard let cache = swarmCache[hexEncodedPublicKey] else { return }
        swarmCache[hexEncodedPublicKey] = cache.filter { $0 != target }
    }
    
    internal static func fetchSwarmIfNeeded(for hexEncodedPublicKey: String) -> Promise<[Target]> {
=======
    private static func getSwarm(for hexEncodedPublicKey: String) -> Promise<[LokiAPITarget]> {
>>>>>>> 772abc68
        if let cachedSwarm = swarmCache[hexEncodedPublicKey], cachedSwarm.count >= minimumSnodeCount {
            return Promise<[LokiAPITarget]> { $0.fulfill(cachedSwarm) }
        } else {
            let parameters: [String:Any] = [ "pubKey" : hexEncodedPublicKey ]
            return getRandomSnode().then { invoke(.getSwarm, on: $0, associatedWith: hexEncodedPublicKey, parameters: parameters) }.map { parseTargets(from: $0) }.get { swarmCache[hexEncodedPublicKey] = $0 }
        }
    }

    // MARK: Public API
    internal static func getTargetSnodes(for hexEncodedPublicKey: String) -> Promise<[LokiAPITarget]> {
        // shuffled() uses the system's default random generator, which is cryptographically secure
        return fetchSwarmIfNeeded(for: hexEncodedPublicKey).map { Array($0.shuffled().prefix(targetSnodeCount)) }
    }
    
    // MARK: Parsing
    private static func parseTargets(from rawResponse: Any) -> [LokiAPITarget] {
        // TODO: For debugging purposes
        // ========
        let target = LokiAPITarget(address: "http://13.236.173.190", port: defaultSnodePort)
        return Array(repeating: target, count: 3)
        // ========
//        guard let json = rawResponse as? JSON, let addresses = json["snodes"] as? [String] else {
//            Logger.warn("[Loki] Failed to parse targets from: \(rawResponse).")
//            return []
//        }
//        return addresses.map { Target(address: $0, port: defaultSnodePort) }
    }
}

// MARK: Error Handling
internal extension Promise {
    
    internal func handlingSwarmSpecificErrorsIfNeeded(for target: LokiAPITarget, associatedWith hexEncodedPublicKey: String) -> Promise<T> {
        return recover { error -> Promise<T> in
            if let error = error as? NetworkManagerError {
                switch error.statusCode {
                case 0:
                    // The snode is unreachable; usually a problem with LokiNet
                    Logger.warn("[Loki] Couldn't reach snode at: \(target.address):\(target.port).")
                case 421:
                    // The snode isn't associated with the given public key anymore
                    Logger.warn("[Loki] Invalidating swarm for: \(hexEncodedPublicKey).")
                    let swarm = LokiAPI.swarmCache[hexEncodedPublicKey]
                    if var swarm = swarm, let index = swarm.firstIndex(of: target) {
                        swarm.remove(at: index)
                        LokiAPI.swarmCache[hexEncodedPublicKey] = swarm
                    }
                default: break
                }
            }
            throw error
        }
    }
}<|MERGE_RESOLUTION|>--- conflicted
+++ resolved
@@ -33,20 +33,16 @@
         }
     }
     
-<<<<<<< HEAD
-    internal static func getCachedSnodes(for hexEncodedPublicKey: String) -> [Target] {
+    internal static func getCachedSnodes(for hexEncodedPublicKey: String) -> [LokiAPITarget] {
         return swarmCache[hexEncodedPublicKey] ?? []
     }
     
-    internal static func removeCachedSnode(_ target: Target, for hexEncodedPublicKey: String) {
+    internal static func removeCachedSnode(_ target: LokiAPITarget, for hexEncodedPublicKey: String) {
         guard let cache = swarmCache[hexEncodedPublicKey] else { return }
         swarmCache[hexEncodedPublicKey] = cache.filter { $0 != target }
     }
     
-    internal static func fetchSwarmIfNeeded(for hexEncodedPublicKey: String) -> Promise<[Target]> {
-=======
-    private static func getSwarm(for hexEncodedPublicKey: String) -> Promise<[LokiAPITarget]> {
->>>>>>> 772abc68
+    internal static func fetchSwarmIfNeeded(for hexEncodedPublicKey: String) -> Promise<[LokiAPITarget]> {
         if let cachedSwarm = swarmCache[hexEncodedPublicKey], cachedSwarm.count >= minimumSnodeCount {
             return Promise<[LokiAPITarget]> { $0.fulfill(cachedSwarm) }
         } else {
