// Copyright © 2022 Rangeproof Pty Ltd. All rights reserved.

import Foundation
import Combine

import Quick
import Nimble

@testable import SessionUtilitiesKit

class BatchResponseSpec: QuickSpec {
    override class func spec() {
        // MARK: Configuration
        
        @TestState var responseInfo: ResponseInfoType! = Network.ResponseInfo(code: 200, headers: [:])
        @TestState var testType: TestType! = TestType(stringValue: "test1")
        @TestState var testType2: TestType2! = TestType2(intValue: 123, stringValue2: "test2")
        @TestState var data: Data! = """
            [\([
                try! JSONEncoder().with(outputFormatting: .sortedKeys).encode(
                    Network.BatchSubResponse(
                        code: 200,
                        headers: [:],
                        body: testType,
                        failedToParseBody: false
                    )
                ),
                try! JSONEncoder().with(outputFormatting: .sortedKeys).encode(
                    Network.BatchSubResponse(
                        code: 200,
                        headers: [:],
                        body: testType2,
                        failedToParseBody: false
                    )
                )
            ]
            .map { String(data: $0, encoding: .utf8)! }
            .joined(separator: ","))]
            """.data(using: .utf8)!
        
        // MARK: - an Network.BatchSubResponse<T>
        describe("an Network.BatchSubResponse<T>") {
            // MARK: -- when decoding
            context("when decoding") {
                // MARK: ---- decodes correctly
                it("decodes correctly") {
                    let jsonString: String = """
                    {
                        "code": 200,
                        "headers": {
                            "testKey": "testValue"
                        },
                        "body": {
                            "stringValue": "testValue"
                        }
                    }
                    """
                    let subResponse: Network.BatchSubResponse<TestType>? = try? JSONDecoder().decode(
                        Network.BatchSubResponse<TestType>.self,
                        from: jsonString.data(using: .utf8)!
                    )
                    
                    expect(subResponse).toNot(beNil())
                    expect(subResponse?.body).toNot(beNil())
                }
                
                // MARK: ---- decodes with invalid body data
                it("decodes with invalid body data") {
                    let jsonString: String = """
                    {
                        "code": 200,
                        "headers": {
                            "testKey": "testValue"
                        },
                        "body": "Hello!!!"
                    }
                    """
                    let subResponse: Network.BatchSubResponse<TestType>? = try? JSONDecoder().decode(
                        Network.BatchSubResponse<TestType>.self,
                        from: jsonString.data(using: .utf8)!
                    )
                    
                    expect(subResponse).toNot(beNil())
                }
                
                // MARK: ---- flags invalid body data as invalid
                it("flags invalid body data as invalid") {
                    let jsonString: String = """
                    {
                        "code": 200,
                        "headers": {
                            "testKey": "testValue"
                        },
                        "body": "Hello!!!"
                    }
                    """
                    let subResponse: Network.BatchSubResponse<TestType>? = try? JSONDecoder().decode(
                        Network.BatchSubResponse<TestType>.self,
                        from: jsonString.data(using: .utf8)!
                    )
                    
                    expect(subResponse).toNot(beNil())
                    expect(subResponse?.body).to(beNil())
                    expect(subResponse?.failedToParseBody).to(beTrue())
                }
                
                // MARK: ---- does not flag a missing or invalid optional body as invalid
                it("does not flag a missing or invalid optional body as invalid") {
                    let jsonString: String = """
                    {
                        "code": 200,
                        "headers": {
                            "testKey": "testValue"
                        }
                    }
                    """
                    let subResponse: Network.BatchSubResponse<TestType?>? = try? JSONDecoder().decode(
                        Network.BatchSubResponse<TestType?>.self,
                        from: jsonString.data(using: .utf8)!
                    )
                    
                    expect(subResponse).toNot(beNil())
                    expect(subResponse?.body).to(beNil())
                    expect(subResponse?.failedToParseBody).to(beFalse())
                }
                
                // MARK: ---- does not flag a NoResponse body as invalid
                it("does not flag a NoResponse body as invalid") {
                    let jsonString: String = """
                    {
                        "code": 200,
                        "headers": {
                            "testKey": "testValue"
                        }
                    }
                    """
                    let subResponse: Network.BatchSubResponse<NoResponse>? = try? JSONDecoder().decode(
                        Network.BatchSubResponse<NoResponse>.self,
                        from: jsonString.data(using: .utf8)!
                    )
                    
                    expect(subResponse).toNot(beNil())
                    expect(subResponse?.body).to(beNil())
                    expect(subResponse?.failedToParseBody).to(beFalse())
                }
            }
        }
        
<<<<<<< HEAD
        // MARK: - an HTTP.BatchResponse
        describe("an HTTP.BatchResponse") {
=======
        // MARK: - an Network.BatchResponse
        describe("an Network.BatchResponse") {
>>>>>>> 82767494
            // MARK: -- when decoding responses
            context("when decoding responses") {
                // MARK: -- decodes valid data correctly
                it("decodes valid data correctly") {
<<<<<<< HEAD
                    let result: HTTP.BatchResponse? = try? HTTP.BatchResponse.decodingResponses(
                        from: data,
                        as: [
                            HTTP.BatchSubResponse<TestType>.self,
                            HTTP.BatchSubResponse<TestType2>.self
=======
                    let result: Network.BatchResponse? = try? Network.BatchResponse.decodingResponses(
                        from: data,
                        as: [
                            Network.BatchSubResponse<TestType>.self,
                            Network.BatchSubResponse<TestType2>.self
>>>>>>> 82767494
                        ],
                        requireAllResults: true
                    )
                    
                    expect(result).toNot(beNil())
<<<<<<< HEAD
                    expect((result?.data[0] as? HTTP.BatchSubResponse<TestType>)?.body)
                        .to(equal(testType))
                    expect((result?.data[1] as? HTTP.BatchSubResponse<TestType2>)?.body)
=======
                    expect((result?.data[0] as? Network.BatchSubResponse<TestType>)?.body)
                        .to(equal(testType))
                    expect((result?.data[1] as? Network.BatchSubResponse<TestType2>)?.body)
>>>>>>> 82767494
                        .to(equal(testType2))
                }
            }
            
            // MARK: -- fails if there is no data
            it("fails if there is no data") {
                expect {
<<<<<<< HEAD
                    try HTTP.BatchResponse.decodingResponses(
=======
                    try Network.BatchResponse.decodingResponses(
>>>>>>> 82767494
                        from: nil,
                        as: [Int.self],
                        requireAllResults: true
                    )
<<<<<<< HEAD
                }.to(throwError(HTTPError.parsingFailed))
=======
                }.to(throwError(NetworkError.parsingFailed))
>>>>>>> 82767494
            }
            
            // MARK: -- fails if the data is not JSON
            it("fails if the data is not JSON") {
                expect {
<<<<<<< HEAD
                    try HTTP.BatchResponse.decodingResponses(
=======
                    try Network.BatchResponse.decodingResponses(
>>>>>>> 82767494
                        from: Data([1, 2, 3]),
                        as: [Int.self],
                        requireAllResults: true
                    )
<<<<<<< HEAD
                }.to(throwError(HTTPError.parsingFailed))
=======
                }.to(throwError(NetworkError.parsingFailed))
>>>>>>> 82767494
            }
            
            // MARK: -- fails if the data is not a JSON array
            it("fails if the data is not a JSON array") {
                expect {
<<<<<<< HEAD
                    try HTTP.BatchResponse.decodingResponses(
=======
                    try Network.BatchResponse.decodingResponses(
>>>>>>> 82767494
                        from: "{}".data(using: .utf8),
                        as: [Int.self],
                        requireAllResults: true
                    )
<<<<<<< HEAD
                }.to(throwError(HTTPError.parsingFailed))
=======
                }.to(throwError(NetworkError.parsingFailed))
>>>>>>> 82767494
            }
            
            // MARK: -- and requiring all responses
            context("and requiring all responses") {
                // MARK: ---- fails if the JSON array does not have the same number of items as the expected types
                it("fails if the JSON array does not have the same number of items as the expected types") {
                    expect {
<<<<<<< HEAD
                        try HTTP.BatchResponse.decodingResponses(
                            from: data,
                            as: [
                                HTTP.BatchSubResponse<TestType>.self,
                                HTTP.BatchSubResponse<TestType2>.self,
                                HTTP.BatchSubResponse<TestType2>.self
                            ],
                            requireAllResults: true
                        )
                    }.to(throwError(HTTPError.parsingFailed))
=======
                        try Network.BatchResponse.decodingResponses(
                            from: data,
                            as: [
                                Network.BatchSubResponse<TestType>.self,
                                Network.BatchSubResponse<TestType2>.self,
                                Network.BatchSubResponse<TestType2>.self
                            ],
                            requireAllResults: true
                        )
                    }.to(throwError(NetworkError.parsingFailed))
>>>>>>> 82767494
                }
                
                // MARK: ---- fails if one of the JSON array values fails to decode
                it("fails if one of the JSON array values fails to decode") {
                    data = """
                    [\([
                        try! JSONEncoder().with(outputFormatting: .sortedKeys).encode(
<<<<<<< HEAD
                            HTTP.BatchSubResponse(
=======
                            Network.BatchSubResponse(
>>>>>>> 82767494
                                code: 200,
                                headers: [:],
                                body: testType,
                                failedToParseBody: false
                            )
                        )
                    ]
                    .map { String(data: $0, encoding: .utf8)! }
                    .joined(separator: ",")),{"test": "test"}]
                    """.data(using: .utf8)!
                    
                    expect {
<<<<<<< HEAD
                        try HTTP.BatchResponse.decodingResponses(
                            from: data,
                            as: [
                                HTTP.BatchSubResponse<TestType>.self,
                                HTTP.BatchSubResponse<TestType2>.self
                            ],
                            requireAllResults: true
                        )
                    }.to(throwError(HTTPError.parsingFailed))
=======
                        try Network.BatchResponse.decodingResponses(
                            from: data,
                            as: [
                                Network.BatchSubResponse<TestType>.self,
                                Network.BatchSubResponse<TestType2>.self
                            ],
                            requireAllResults: true
                        )
                    }.to(throwError(NetworkError.parsingFailed))
>>>>>>> 82767494
                }
            }
            
            // MARK: -- and not requiring all responses
            context("and not requiring all responses") {
                // MARK: ---- succeeds when the JSON array does not have the same number of items as the expected types
                it("succeeds when the JSON array does not have the same number of items as the expected types") {
                    expect {
<<<<<<< HEAD
                        try HTTP.BatchResponse.decodingResponses(
                            from: data,
                            as: [
                                HTTP.BatchSubResponse<TestType>.self,
                                HTTP.BatchSubResponse<TestType2>.self,
                                HTTP.BatchSubResponse<TestType2>.self
                            ],
                            requireAllResults: false
                        )
                    }.toNot(throwError(HTTPError.parsingFailed))
=======
                        try Network.BatchResponse.decodingResponses(
                            from: data,
                            as: [
                                Network.BatchSubResponse<TestType>.self,
                                Network.BatchSubResponse<TestType2>.self,
                                Network.BatchSubResponse<TestType2>.self
                            ],
                            requireAllResults: false
                        )
                    }.toNot(throwError(NetworkError.parsingFailed))
>>>>>>> 82767494
                }
            }
        }
    }
}

// MARK: - Test Types

fileprivate struct TestType: Codable, Equatable {
    let stringValue: String
}
fileprivate struct TestType2: Codable, Equatable {
    let intValue: Int
    let stringValue2: String
}<|MERGE_RESOLUTION|>--- conflicted
+++ resolved
@@ -146,44 +146,25 @@
             }
         }
         
-<<<<<<< HEAD
-        // MARK: - an HTTP.BatchResponse
-        describe("an HTTP.BatchResponse") {
-=======
         // MARK: - an Network.BatchResponse
         describe("an Network.BatchResponse") {
->>>>>>> 82767494
             // MARK: -- when decoding responses
             context("when decoding responses") {
                 // MARK: -- decodes valid data correctly
                 it("decodes valid data correctly") {
-<<<<<<< HEAD
-                    let result: HTTP.BatchResponse? = try? HTTP.BatchResponse.decodingResponses(
-                        from: data,
-                        as: [
-                            HTTP.BatchSubResponse<TestType>.self,
-                            HTTP.BatchSubResponse<TestType2>.self
-=======
                     let result: Network.BatchResponse? = try? Network.BatchResponse.decodingResponses(
                         from: data,
                         as: [
                             Network.BatchSubResponse<TestType>.self,
                             Network.BatchSubResponse<TestType2>.self
->>>>>>> 82767494
                         ],
                         requireAllResults: true
                     )
                     
                     expect(result).toNot(beNil())
-<<<<<<< HEAD
-                    expect((result?.data[0] as? HTTP.BatchSubResponse<TestType>)?.body)
-                        .to(equal(testType))
-                    expect((result?.data[1] as? HTTP.BatchSubResponse<TestType2>)?.body)
-=======
                     expect((result?.data[0] as? Network.BatchSubResponse<TestType>)?.body)
                         .to(equal(testType))
                     expect((result?.data[1] as? Network.BatchSubResponse<TestType2>)?.body)
->>>>>>> 82767494
                         .to(equal(testType2))
                 }
             }
@@ -191,58 +172,34 @@
             // MARK: -- fails if there is no data
             it("fails if there is no data") {
                 expect {
-<<<<<<< HEAD
-                    try HTTP.BatchResponse.decodingResponses(
-=======
                     try Network.BatchResponse.decodingResponses(
->>>>>>> 82767494
                         from: nil,
                         as: [Int.self],
                         requireAllResults: true
                     )
-<<<<<<< HEAD
-                }.to(throwError(HTTPError.parsingFailed))
-=======
                 }.to(throwError(NetworkError.parsingFailed))
->>>>>>> 82767494
             }
             
             // MARK: -- fails if the data is not JSON
             it("fails if the data is not JSON") {
                 expect {
-<<<<<<< HEAD
-                    try HTTP.BatchResponse.decodingResponses(
-=======
                     try Network.BatchResponse.decodingResponses(
->>>>>>> 82767494
                         from: Data([1, 2, 3]),
                         as: [Int.self],
                         requireAllResults: true
                     )
-<<<<<<< HEAD
-                }.to(throwError(HTTPError.parsingFailed))
-=======
                 }.to(throwError(NetworkError.parsingFailed))
->>>>>>> 82767494
             }
             
             // MARK: -- fails if the data is not a JSON array
             it("fails if the data is not a JSON array") {
                 expect {
-<<<<<<< HEAD
-                    try HTTP.BatchResponse.decodingResponses(
-=======
                     try Network.BatchResponse.decodingResponses(
->>>>>>> 82767494
                         from: "{}".data(using: .utf8),
                         as: [Int.self],
                         requireAllResults: true
                     )
-<<<<<<< HEAD
-                }.to(throwError(HTTPError.parsingFailed))
-=======
                 }.to(throwError(NetworkError.parsingFailed))
->>>>>>> 82767494
             }
             
             // MARK: -- and requiring all responses
@@ -250,18 +207,6 @@
                 // MARK: ---- fails if the JSON array does not have the same number of items as the expected types
                 it("fails if the JSON array does not have the same number of items as the expected types") {
                     expect {
-<<<<<<< HEAD
-                        try HTTP.BatchResponse.decodingResponses(
-                            from: data,
-                            as: [
-                                HTTP.BatchSubResponse<TestType>.self,
-                                HTTP.BatchSubResponse<TestType2>.self,
-                                HTTP.BatchSubResponse<TestType2>.self
-                            ],
-                            requireAllResults: true
-                        )
-                    }.to(throwError(HTTPError.parsingFailed))
-=======
                         try Network.BatchResponse.decodingResponses(
                             from: data,
                             as: [
@@ -272,7 +217,6 @@
                             requireAllResults: true
                         )
                     }.to(throwError(NetworkError.parsingFailed))
->>>>>>> 82767494
                 }
                 
                 // MARK: ---- fails if one of the JSON array values fails to decode
@@ -280,11 +224,7 @@
                     data = """
                     [\([
                         try! JSONEncoder().with(outputFormatting: .sortedKeys).encode(
-<<<<<<< HEAD
-                            HTTP.BatchSubResponse(
-=======
                             Network.BatchSubResponse(
->>>>>>> 82767494
                                 code: 200,
                                 headers: [:],
                                 body: testType,
@@ -297,17 +237,6 @@
                     """.data(using: .utf8)!
                     
                     expect {
-<<<<<<< HEAD
-                        try HTTP.BatchResponse.decodingResponses(
-                            from: data,
-                            as: [
-                                HTTP.BatchSubResponse<TestType>.self,
-                                HTTP.BatchSubResponse<TestType2>.self
-                            ],
-                            requireAllResults: true
-                        )
-                    }.to(throwError(HTTPError.parsingFailed))
-=======
                         try Network.BatchResponse.decodingResponses(
                             from: data,
                             as: [
@@ -317,7 +246,6 @@
                             requireAllResults: true
                         )
                     }.to(throwError(NetworkError.parsingFailed))
->>>>>>> 82767494
                 }
             }
             
@@ -326,18 +254,6 @@
                 // MARK: ---- succeeds when the JSON array does not have the same number of items as the expected types
                 it("succeeds when the JSON array does not have the same number of items as the expected types") {
                     expect {
-<<<<<<< HEAD
-                        try HTTP.BatchResponse.decodingResponses(
-                            from: data,
-                            as: [
-                                HTTP.BatchSubResponse<TestType>.self,
-                                HTTP.BatchSubResponse<TestType2>.self,
-                                HTTP.BatchSubResponse<TestType2>.self
-                            ],
-                            requireAllResults: false
-                        )
-                    }.toNot(throwError(HTTPError.parsingFailed))
-=======
                         try Network.BatchResponse.decodingResponses(
                             from: data,
                             as: [
@@ -348,7 +264,6 @@
                             requireAllResults: false
                         )
                     }.toNot(throwError(NetworkError.parsingFailed))
->>>>>>> 82767494
                 }
             }
         }
