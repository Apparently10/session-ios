--- conflicted
+++ resolved
@@ -11,17 +11,10 @@
     override class func spec() {
         // MARK: Configuration
 
-<<<<<<< HEAD
         @TestState var dependencies: TestDependencies! = TestDependencies()
         @TestState var urlRequest: URLRequest?
         @TestState var request: Request<NoBody, TestEndpoint>!
-        @TestState var responseInfo: ResponseInfoType! = HTTP.ResponseInfo(code: 200, headers: [:])
-=======
-        @TestState var dependencies: Dependencies! = Dependencies()
-        @TestState var urlRequest: URLRequest?
-        @TestState var request: Request<NoBody, TestEndpoint>!
         @TestState var responseInfo: ResponseInfoType! = Network.ResponseInfo(code: 200, headers: [:])
->>>>>>> 82767494
         
         // MARK: - a Request
         describe("a Request") {
@@ -29,15 +22,9 @@
             it("is initialized with the correct default values") {
                 let request: Request<NoBody, TestEndpoint> = Request(
                     endpoint: .test1,
-<<<<<<< HEAD
-                    target:  HTTP.ServerTarget(
-                        server: "testServer",
-                        path: TestEndpoint.test1.path,
-=======
                     target:  Network.ServerTarget(
                         server: "testServer",
                         endpoint: TestEndpoint.test1,
->>>>>>> 82767494
                         queryParameters: [:],
                         x25519PublicKey: ""
                     )
@@ -198,15 +185,9 @@
         describe("a HTTP ServerTarget") {
             // MARK: ---- adds a leading forward slash to the endpoint path
             it("adds a leading forward slash to the endpoint path") {
-<<<<<<< HEAD
-                let target: HTTP.ServerTarget = HTTP.ServerTarget(
-                    server: "testServer",
-                    path: TestEndpoint.test1.path,
-=======
                 let target: Network.ServerTarget = Network.ServerTarget(
                     server: "testServer",
                     endpoint: TestEndpoint.test1,
->>>>>>> 82767494
                     queryParameters: [:],
                     x25519PublicKey: ""
                 )
@@ -216,15 +197,9 @@
             
             // MARK: ---- creates a valid URL with no query parameters
             it("creates a valid URL with no query parameters") {
-<<<<<<< HEAD
-                let target: HTTP.ServerTarget = HTTP.ServerTarget(
-                    server: "testServer",
-                    path: TestEndpoint.test1.path,
-=======
                 let target: Network.ServerTarget = Network.ServerTarget(
                     server: "testServer",
                     endpoint: TestEndpoint.test1,
->>>>>>> 82767494
                     queryParameters: [:],
                     x25519PublicKey: ""
                 )
@@ -234,15 +209,9 @@
             
             // MARK: ---- creates a valid URL when query parameters are provided
             it("creates a valid URL when query parameters are provided") {
-<<<<<<< HEAD
-                let target: HTTP.ServerTarget = HTTP.ServerTarget(
-                    server: "testServer",
-                    path: TestEndpoint.test1.path,
-=======
                 let target: Network.ServerTarget = Network.ServerTarget(
                     server: "testServer",
                     endpoint: TestEndpoint.test1,
->>>>>>> 82767494
                     queryParameters: [
                         .testParam: "123"
                     ],
@@ -270,11 +239,7 @@
     case testParams(String, Int)
     
     static var name: String { "TestEndpoint" }
-<<<<<<< HEAD
-    static var batchRequestVariant: HTTP.BatchRequest.Child.Variant { .storageServer }
-=======
     static var batchRequestVariant: Network.BatchRequest.Child.Variant { .storageServer }
->>>>>>> 82767494
     static var excludedSubRequestHeaders: [HTTPHeader] { [] }
     
     var path: String {
