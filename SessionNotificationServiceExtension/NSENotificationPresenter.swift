--- conflicted
+++ resolved
@@ -324,13 +324,8 @@
             let publicKey = String((result as NSString).substring(with: m1.range).dropFirst()) // Drop the @
             var matchEnd = m1.range.location + m1.range.length
             
-<<<<<<< HEAD
             if let displayName: String = Profile.displayNameNoFallback(id: publicKey, using: dependencies) {
-                result = (result as NSString).replacingCharacters(in: m1.range, with: "@\(displayName)") // stringlint:disable
-=======
-            if let displayName: String = Profile.displayNameNoFallback(id: publicKey) {
                 result = (result as NSString).replacingCharacters(in: m1.range, with: "@\(displayName)")
->>>>>>> 83911cf9
                 mentions.append((range: NSRange(location: m1.range.location, length: displayName.utf16.count + 1), publicKey: publicKey)) // + 1 to include the @
                 matchEnd = m1.range.location + displayName.utf16.count
             }
