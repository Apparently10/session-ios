import UserNotifications
import SessionMessagingKit
import SignalUtilitiesKit

public final class NotificationServiceExtension : UNNotificationServiceExtension {
    private var didPerformSetup = false
    private var areVersionMigrationsComplete = false
    private var contentHandler: ((UNNotificationContent) -> Void)?
    private var notificationContent: UNMutableNotificationContent?

    private static let isFromRemoteKey = "remote"
    private static let threadIdKey = "Signal.AppNotificationsUserInfoKey.threadId"

    override public func didReceive(_ request: UNNotificationRequest, withContentHandler contentHandler: @escaping (UNNotificationContent) -> Void) {
        self.contentHandler = contentHandler
        self.notificationContent = request.content.mutableCopy() as? UNMutableNotificationContent

        // Abort if the main app is running
        var isMainAppAndActive = false
        if let sharedUserDefaults = UserDefaults(suiteName: "group.com.loki-project.loki-messenger") {
            isMainAppAndActive = sharedUserDefaults.bool(forKey: "isMainAppActive")
        }
        guard !isMainAppAndActive else { return self.handleFailure(for: notificationContent!) }

        // Perform main setup
        DispatchQueue.main.sync { self.setUpIfNecessary() { } }

        // Handle the push notification
        AppReadiness.runNowOrWhenAppDidBecomeReady {
            let notificationContent = self.notificationContent!
            guard let base64EncodedData = notificationContent.userInfo["ENCRYPTED_DATA"] as! String?, let data = Data(base64Encoded: base64EncodedData),
                let envelope = try? MessageWrapper.unwrap(data: data), let envelopeAsData = try? envelope.serializedData() else {
                return self.handleFailure(for: notificationContent)
            }
            Storage.write { transaction in // Intentionally capture self
                do {
                    let (message, proto) = try MessageReceiver.parse(envelopeAsData, openGroupMessageServerID: nil, using: transaction)
                    let senderPublicKey = message.sender!
                    var senderDisplayName = OWSProfileManager.shared().profileNameForRecipient(withID: senderPublicKey, transaction: transaction) ?? senderPublicKey
                    let snippet: String
                    var userInfo: [String:Any] = [ NotificationServiceExtension.isFromRemoteKey : true ]
                    switch message {
                    case let visibleMessage as VisibleMessage:
                        let tsIncomingMessageID = try MessageReceiver.handleVisibleMessage(visibleMessage, associatedWithProto: proto, openGroupID: nil, isBackgroundPoll: false, using: transaction)
                        guard let tsIncomingMessage = TSIncomingMessage.fetch(uniqueId: tsIncomingMessageID, transaction: transaction) else {
                            return self.handleFailure(for: notificationContent)
                        }
                        let threadID = tsIncomingMessage.thread(with: transaction).uniqueId!
                        userInfo[NotificationServiceExtension.threadIdKey] = threadID
                        snippet = tsIncomingMessage.previewText(with: transaction).filterForDisplay?.replacingMentions(for: threadID, using: transaction)
                            ?? "You've got a new message"
                        if let thread = TSThread.fetch(uniqueId: threadID, transaction: transaction), let group = thread as? TSGroupThread,
                            group.groupModel.groupType == .closedGroup { // Should always be true because we don't get PNs for open groups
                            senderDisplayName = String(format: NotificationStrings.incomingGroupMessageTitleFormat, senderDisplayName, group.groupModel.groupName ?? MessageStrings.newGroupDefaultTitle)
                        }
<<<<<<< HEAD
                    case let closedGroupUpdate as ClosedGroupUpdate:
=======
                    case let closedGroupControlMessage as ClosedGroupControlMessage:
>>>>>>> ff09ee3e
                        // TODO: We could consider actually handling the update here. Not sure if there's enough time though, seeing as though
                        // in some cases we need to send messages (e.g. our sender key) to a number of other users.
                        switch closedGroupControlMessage.kind {
                        case .new(_, let name, _, _, _): snippet = "\(senderDisplayName) added you to \(name)"
                        default: return self.handleFailure(for: notificationContent)
                        }
                    default: return self.handleFailure(for: notificationContent)
                    }
                    notificationContent.userInfo = userInfo
                    notificationContent.badge = 1
                    let notificationsPreference = Environment.shared.preferences!.notificationPreviewType()
                    switch notificationsPreference {
                    case .namePreview:
                        notificationContent.title = senderDisplayName
                        notificationContent.body = snippet
                    case .nameNoPreview:
                        notificationContent.title = senderDisplayName
                        notificationContent.body = "You've got a new message"
                    case .noNameNoPreview:
                        notificationContent.title = "Session"
                        notificationContent.body = "You've got a new message"
                    default: break
                    }
                    self.handleSuccess(for: notificationContent)
                } catch {
                    self.handleFailure(for: notificationContent)
                }
            }
        }
    }

    private func setUpIfNecessary(completion: @escaping () -> Void) {
        AssertIsOnMainThread()

        // The NSE will often re-use the same process, so if we're
        // already set up we want to do nothing; we're already ready
        // to process new messages.
        guard !didPerformSetup else { return }

        didPerformSetup = true

        // This should be the first thing we do.
        SetCurrentAppContext(NotificationServiceExtensionContext())

        DebugLogger.shared().enableTTYLogging()
        if _isDebugAssertConfiguration() {
            DebugLogger.shared().enableFileLogging()
        }

        _ = AppVersion.sharedInstance()

        Cryptography.seedRandom()

        // We should never receive a non-voip notification on an app that doesn't support
        // app extensions since we have to inform the service we wanted these, so in theory
        // this path should never occur. However, the service does have our push token
        // so it is possible that could change in the future. If it does, do nothing
        // and don't disturb the user. Messages will be processed when they open the app.
        guard OWSPreferences.isReadyForAppExtensions() else { return completeSilenty() }

        AppSetup.setupEnvironment(
            appSpecificSingletonBlock: {
                SSKEnvironment.shared.notificationsManager = NoopNotificationsManager()
            },
            migrationCompletion: { [weak self] in
                self?.versionMigrationsDidComplete()
                completion()
            }
        )

        NotificationCenter.default.addObserver(self, selector: #selector(storageIsReady), name: .StorageIsReady, object: nil)
    }
    
    override public func serviceExtensionTimeWillExpire() {
        // Called just before the extension will be terminated by the system.
        // Use this as an opportunity to deliver your "best attempt" at modified content, otherwise the original push payload will be used.
        let userInfo: [String:Any] = [ NotificationServiceExtension.isFromRemoteKey : true ]
        let notificationContent = self.notificationContent!
        notificationContent.userInfo = userInfo
        notificationContent.badge = 1
        notificationContent.title = "Session"
        notificationContent.body = "You've got a new message"
        handleSuccess(for: notificationContent)
    }
    
    @objc
    private func versionMigrationsDidComplete() {
        AssertIsOnMainThread()

        areVersionMigrationsComplete = true

        checkIsAppReady()
    }

    @objc
    private func storageIsReady() {
        AssertIsOnMainThread()

        checkIsAppReady()
    }

    @objc
    private func checkIsAppReady() {
        AssertIsOnMainThread()

        // Only mark the app as ready once.
        guard !AppReadiness.isAppReady() else { return }

        // App isn't ready until storage is ready AND all version migrations are complete.
        guard OWSStorage.isStorageReady() && areVersionMigrationsComplete else { return }

        SignalUtilitiesKit.Configuration.performMainSetup()

        // Note that this does much more than set a flag; it will also run all deferred blocks.
        AppReadiness.setAppIsReady()
    }
    
    private  func completeSilenty() {
        contentHandler!(.init())
    }

    private func handleSuccess(for content: UNMutableNotificationContent) {
        contentHandler!(content)
    }

    private func handleFailure(for content: UNMutableNotificationContent) {
        content.body = "You've got a new message"
        content.title = "Session"
        let userInfo: [String:Any] = [ NotificationServiceExtension.isFromRemoteKey : true ]
        content.userInfo = userInfo
        contentHandler!(content)
    }
}

private extension String {
    
    func replacingMentions(for threadID: String, using transaction: YapDatabaseReadWriteTransaction) -> String {
        guard let userPublicKey = Storage.shared.getUserPublicKey() else { return self }
        MentionsManager.populateUserPublicKeyCacheIfNeeded(for: threadID, in: transaction)
        var result = self
        let regex = try! NSRegularExpression(pattern: "@[0-9a-fA-F]*", options: [])
        let knownPublicKeys = MentionsManager.userPublicKeyCache[threadID] ?? []
        var mentions: [(range: NSRange, publicKey: String)] = []
        var m0 = regex.firstMatch(in: result, options: .withoutAnchoringBounds, range: NSRange(location: 0, length: result.utf16.count))
        while let m1 = m0 {
            let publicKey = String((result as NSString).substring(with: m1.range).dropFirst()) // Drop the @
            var matchEnd = m1.range.location + m1.range.length
            if knownPublicKeys.contains(publicKey) {
                let displayName = (publicKey == userPublicKey) ? OWSProfileManager.shared().getLocalUserProfile(with: transaction).profileName
                    : (OWSProfileManager.shared().profileNameForRecipient(withID: publicKey, transaction: transaction) ?? publicKey)
                if let displayName = displayName {
                    result = (result as NSString).replacingCharacters(in: m1.range, with: "@\(displayName)")
                    mentions.append((range: NSRange(location: m1.range.location, length: displayName.utf16.count + 1), publicKey: publicKey)) // + 1 to include the @
                    matchEnd = m1.range.location + displayName.utf16.count
                }
            }
            m0 = regex.firstMatch(in: result, options: .withoutAnchoringBounds, range: NSRange(location: matchEnd, length: result.utf16.count - matchEnd))
        }
        return result
    }
}<|MERGE_RESOLUTION|>--- conflicted
+++ resolved
@@ -53,11 +53,7 @@
                             group.groupModel.groupType == .closedGroup { // Should always be true because we don't get PNs for open groups
                             senderDisplayName = String(format: NotificationStrings.incomingGroupMessageTitleFormat, senderDisplayName, group.groupModel.groupName ?? MessageStrings.newGroupDefaultTitle)
                         }
-<<<<<<< HEAD
-                    case let closedGroupUpdate as ClosedGroupUpdate:
-=======
                     case let closedGroupControlMessage as ClosedGroupControlMessage:
->>>>>>> ff09ee3e
                         // TODO: We could consider actually handling the update here. Not sure if there's enough time though, seeing as though
                         // in some cases we need to send messages (e.g. our sender key) to a number of other users.
                         switch closedGroupControlMessage.kind {
