--- conflicted
+++ resolved
@@ -2,17 +2,14 @@
 import BackgroundTasks
 import SessionMessagingKit
 import SignalUtilitiesKit
-<<<<<<< HEAD
 import CallKit
-=======
 import PromiseKit
->>>>>>> ce95b97f
 
 public final class NotificationServiceExtension : UNNotificationServiceExtension {
     private var didPerformSetup = false
     private var areVersionMigrationsComplete = false
     private var contentHandler: ((UNNotificationContent) -> Void)?
-    private var notificationContent: UNMutableNotificationContent?
+    private var request: UNNotificationRequest?
 
     public static let isFromRemoteKey = "remote"
     public static let threadIdKey = "Signal.AppNotificationsUserInfoKey.threadId"
@@ -21,7 +18,8 @@
     
     override public func didReceive(_ request: UNNotificationRequest, withContentHandler contentHandler: @escaping (UNNotificationContent) -> Void) {
         self.contentHandler = contentHandler
-        self.notificationContent = request.content.mutableCopy() as? UNMutableNotificationContent
+        self.request = request
+        guard let notificationContent = request.content.mutableCopy() as? UNMutableNotificationContent else { return self.completeSilenty() }
 
         // Abort if the main app is running
         var isMainAppAndActive = false
@@ -41,7 +39,6 @@
                     self.completeSilenty()
                 }
             }
-            let notificationContent = self.notificationContent!
             guard let base64EncodedData = notificationContent.userInfo["ENCRYPTED_DATA"] as! String?, let data = Data(base64Encoded: base64EncodedData),
                 let envelope = try? MessageWrapper.unwrap(data: data), let envelopeAsData = try? envelope.serializedData() else {
                 return self.handleFailure(for: notificationContent)
@@ -63,73 +60,6 @@
                                 // Hack: removeDeliveredNotifications seems to be async,need to wait for some time before the delivered notifications can be removed.
                                 DispatchQueue.main.asyncAfter(deadline: .now() + 0.1) { semaphore.signal() }
                             }
-<<<<<<< HEAD
-                            notificationContent.sound = OWSSounds.notificationSound(for: thread).notificationSound(isQuiet: false)
-                            
-                        case let unsendRequest as UnsendRequest:
-                            MessageReceiver.handleUnsendRequest(unsendRequest, using: transaction)
-                            return self.completeSilenty()
-                            
-                        case let closedGroupControlMessage as ClosedGroupControlMessage:
-                            // TODO: We could consider actually handling the update here. Not sure if there's enough time though, seeing as though
-                            // in some cases we need to send messages (e.g. our sender key) to a number of other users.
-                            switch closedGroupControlMessage.kind {
-                                case .new(_, let name, _, _, _, _): snippet = "\(senderDisplayName) added you to \(name)"
-                                default: return self.completeSilenty()
-                            }
-                        
-                        case let callMessage as CallMessage:
-                            MessageReceiver.handleCallMessage(callMessage, using: transaction)
-                            guard case .preOffer = callMessage.kind else { return self.completeSilenty() }
-                            if !SSKPreferences.areCallsEnabled {
-                                if let sender = callMessage.sender, let thread = TSContactThread.fetch(for: sender, using: transaction), thread.hasOutgoingInteraction(with: transaction) {
-                                    let infoMessage = TSInfoMessage.from(callMessage, associatedWith: thread)
-                                    infoMessage.updateCallInfoMessage(.missed, using: transaction)
-                                }
-                                return self.completeSilenty()
-                            }
-                            notificationContent.userInfo = userInfo
-                            notificationContent.badge = 1
-                            notificationContent.title = "Session"
-                            notificationContent.body = "\(senderDisplayName) is calling..."
-                            return self.handleSuccessForIncomingCall(for: notificationContent, callMessage: callMessage)
-                        
-                        default: return self.completeSilenty()
-                    }
-                    
-                    if (senderPublicKey == userPublicKey) {
-                        // Ignore PNs for messages sent by the current user
-                        // after handling the message. Otherwise the closed
-                        // group self-send messages won't show.
-                        return self.completeSilenty()
-                    }
-                    notificationContent.userInfo = userInfo
-                    notificationContent.badge = 1
-                    
-                    let notificationsPreference = Environment.shared.preferences!.notificationPreviewType()
-                    
-                    switch notificationsPreference {
-                        case .namePreview:
-                            notificationContent.title = senderDisplayName
-                            notificationContent.body = snippet
-                            
-                        case .nameNoPreview:
-                            notificationContent.title = senderDisplayName
-                            notificationContent.body = NotificationStrings.incomingMessageBody
-                            
-                        case .noNameNoPreview:
-                            notificationContent.title = "Session"
-                            notificationContent.body = NotificationStrings.incomingMessageBody
-                            
-                        default: break
-                    }
-                    
-                    // If it's a message request then overwrite the body to be something generic (only show a notification
-                    // when receiving a new message request if there aren't any others or the user had hidden them)
-                    if isMessageRequest {
-                        notificationContent.title = "Session"
-                        notificationContent.body = NSLocalizedString("MESSAGE_REQUESTS_NOTIFICATION", comment: "")
-=======
                             semaphore.wait()
                         }
                         
@@ -137,8 +67,17 @@
                         MessageReceiver.handleUnsendRequest(unsendRequest, using: transaction)
                     case let closedGroupControlMessage as ClosedGroupControlMessage:
                         MessageReceiver.handleClosedGroupControlMessage(closedGroupControlMessage, using: transaction)
+                    case let callMessage as CallMessage:
+                        MessageReceiver.handleCallMessage(callMessage, using: transaction)
+                        guard case .preOffer = callMessage.kind else { return self.completeSilenty() }
+                        if !SSKPreferences.areCallsEnabled {
+                            if let sender = callMessage.sender, let thread = TSContactThread.fetch(for: sender, using: transaction), thread.hasOutgoingInteraction(with: transaction) {
+                                let infoMessage = TSInfoMessage.from(callMessage, associatedWith: thread)
+                                infoMessage.updateCallInfoMessage(.missed, using: transaction)
+                            }
+                        }
+                        self.handleSuccessForIncomingCall(for: callMessage, using: transaction)
                     default: break
->>>>>>> ce95b97f
                     }
                 } catch {
                     if let error = error as? MessageReceiver.Error, error.isRetryable {
@@ -149,12 +88,8 @@
         }
     }
 
-<<<<<<< HEAD
-    // MARK: Set up environment
-=======
     // MARK: Setup
-    
->>>>>>> ce95b97f
+
     private func setUpIfNecessary(completion: @escaping () -> Void) {
         AssertIsOnMainThread()
 
@@ -224,26 +159,12 @@
         AppReadiness.setAppIsReady()
     }
     
-<<<<<<< HEAD
-    // MARK: Completion
-    override public func serviceExtensionTimeWillExpire() {
-        // Called just before the extension will be terminated by the system.
-        // Use this as an opportunity to deliver your "best attempt" at modified content, otherwise the original push payload will be used.
-        let userInfo: [String:Any] = [ NotificationServiceExtension.isFromRemoteKey : true ]
-        let notificationContent = self.notificationContent!
-        notificationContent.userInfo = userInfo
-        notificationContent.badge = 1
-        notificationContent.title = "Session"
-        notificationContent.body = "You've got a new message"
-        handleSuccess(for: notificationContent)
-=======
     // MARK: Handle completion
     
     override public func serviceExtensionTimeWillExpire() {
         // Called just before the extension will be terminated by the system.
         // Use this as an opportunity to deliver your "best attempt" at modified content, otherwise the original push payload will be used.
         completeSilenty()
->>>>>>> ce95b97f
     }
     
     private func completeSilenty() {
@@ -251,13 +172,13 @@
         self.contentHandler!(.init())
     }
     
-    private func handleSuccessForIncomingCall(for content: UNMutableNotificationContent, callMessage: CallMessage) {
+    private func handleSuccessForIncomingCall(for callMessage: CallMessage, using transaction: YapDatabaseReadWriteTransaction) {
         if #available(iOSApplicationExtension 14.5, *) {
             if let uuid = callMessage.uuid, let caller = callMessage.sender, let timestamp = callMessage.sentTimestamp {
                 let payload: JSON = ["uuid": uuid, "caller": caller, "timestamp": timestamp]
                 CXProvider.reportNewIncomingVoIPPushPayload(payload) { error in
                     if let error = error {
-                        self.handleSuccess(for: content)
+                        self.handleFailureForVoIP(for: callMessage, using: transaction)
                         SNLog("Failed to notify main app of call message: \(error)")
                     } else {
                         self.completeSilenty()
@@ -266,8 +187,30 @@
                 }
             }
         } else {
-            self.handleSuccess(for: content)
-        }
+            self.handleFailureForVoIP(for: callMessage, using: transaction)
+        }
+    }
+    
+    private func handleFailureForVoIP(for callMessage: CallMessage, using transaction: YapDatabaseReadWriteTransaction) {
+        let notificationContent = UNMutableNotificationContent()
+        notificationContent.userInfo = [ NotificationServiceExtension.isFromRemoteKey : true ]
+        notificationContent.title = "Session"
+        
+        // Badge Number
+        let newBadgeNumber = CurrentAppContext().appUserDefaults().integer(forKey: "currentBadgeNumber") + 1
+        notificationContent.badge = NSNumber(value: newBadgeNumber)
+        CurrentAppContext().appUserDefaults().set(newBadgeNumber, forKey: "currentBadgeNumber")
+        
+        if let sender = callMessage.sender, let contact = Storage.shared.getContact(with: sender, using: transaction) {
+            let senderDisplayName = contact.displayName(for: .regular) ?? sender
+            notificationContent.body = "\(senderDisplayName) is calling..."
+        } else {
+            notificationContent.body = "Incoming call..."
+        }
+        let identifier = self.request?.identifier ?? UUID().uuidString
+        let request = UNNotificationRequest(identifier: identifier, content: notificationContent, trigger: nil)
+        SNLog("Add remote notification request")
+        UNUserNotificationCenter.current().add(request)
     }
 
     private func handleSuccess(for content: UNMutableNotificationContent) {
