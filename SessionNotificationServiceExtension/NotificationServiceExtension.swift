// Copyright © 2022 Rangeproof Pty Ltd. All rights reserved.

import Foundation
import AVFAudio
import Combine
import GRDB
import CallKit
import UserNotifications
import BackgroundTasks
import SessionMessagingKit
import SessionSnodeKit
import SignalUtilitiesKit
import SessionUtilitiesKit

public final class NotificationServiceExtension: UNNotificationServiceExtension {
    // Called via the OS so create a default 'Dependencies' instance
    private var dependencies: Dependencies = Dependencies.createEmpty()
    private var startTime: CFTimeInterval = 0
    private var didPerformSetup = false
    private var contentHandler: ((UNNotificationContent) -> Void)?
    private var request: UNNotificationRequest?
    @ThreadSafe private var hasCompleted: Bool = false

    // stringlint:ignore_start
    public static let isFromRemoteKey = "remote"
    public static let threadIdKey = "Signal.AppNotificationsUserInfoKey.threadId"
    public static let threadVariantRaw = "Signal.AppNotificationsUserInfoKey.threadVariantRaw"
    public static let threadNotificationCounter = "Session.AppNotificationsUserInfoKey.threadNotificationCounter"
    private static let callPreOfferLargeNotificationSupressionDuration: TimeInterval = 30
    // stringlint:ignore_stop

    // MARK: Did receive a remote push notification request
    
    override public func didReceive(_ request: UNNotificationRequest, withContentHandler contentHandler: @escaping (UNNotificationContent) -> Void) {
        self.startTime = CACurrentMediaTime()
        self.contentHandler = contentHandler
        self.request = request
        
        /// Create a new `Dependencies` instance each time so we don't need to worry about state from previous
        /// notifications causing issues with new notifications
        self.dependencies = Dependencies.createEmpty()
        
        // It's technically possible for 'completeSilently' to be called twice due to the NSE timeout so
        self.hasCompleted = false
        
        // Abort if the main app is running
        guard !dependencies[defaults: .appGroup, key: .isMainAppActive] else {
            return self.completeSilenty(handledNotification: false, isMainAppAndActive: true)
        }
        
        guard let notificationContent = request.content.mutableCopy() as? UNMutableNotificationContent else {
            return self.completeSilenty(handledNotification: false, noContent: true)
        }
        
        Log.info("didReceive called.")
        
        /// Create the context if we don't have it (needed before _any_ interaction with the database)
        if !dependencies[singleton: .appContext].isValid {
            dependencies.set(singleton: .appContext, to: NotificationServiceExtensionContext(using: dependencies))
            Dependencies.setIsRTLRetriever(requiresMainThread: false) {
                NotificationServiceExtensionContext.determineDeviceRTL()
            }
        }
        
        /// Actually perform the setup
        DispatchQueue.main.sync {
            self.performSetup { [weak self] in
                self?.handleNotification(notificationContent, isPerformingResetup: false)
            }
        }
    }
    
    private func handleNotification(_ notificationContent: UNMutableNotificationContent, isPerformingResetup: Bool) {
        let (maybeData, metadata, result) = PushNotificationAPI.processNotification(
            notificationContent: notificationContent,
            using: dependencies
        )
        
        guard
            (result == .success || result == .legacySuccess),
            let data: Data = maybeData
        else {
            switch result {
                // If we got an explicit failure, or we got a success but no content then show
                // the fallback notification
                case .success, .legacySuccess, .failure, .legacyFailure:
                    return self.handleFailure(for: notificationContent, error: .processing(result))
                    
                // Just log if the notification was too long (a ~2k message should be able to fit so
                // these will most commonly be call or config messages)
                case .successTooLong:
                    Log.info("Received too long notification for namespace: \(metadata.namespace), dataLength: \(metadata.dataLength).")
                    return self.completeSilenty(handledNotification: false)
                    
                case .legacyForceSilent:
                    Log.info("Ignoring non-group legacy notification.")
                    return self.completeSilenty(handledNotification: false)
                    
                case .failureNoContent:
                    Log.warn("Failed due to missing notification content.")
                    return self.completeSilenty(handledNotification: false)
            }
        }
        
        let isCallOngoing: Bool = (
            dependencies[defaults: .appGroup, key: .isCallOngoing] &&
            (dependencies[defaults: .appGroup, key: .lastCallPreOffer] != nil)
        )
        
        // HACK: It is important to use write synchronously here to avoid a race condition
        // where the completeSilenty() is called before the local notification request
        // is added to notification center
        dependencies[singleton: .storage].write { [weak self, dependencies] db in
            do {
                let processedMessage: ProcessedMessage = try Message.processRawReceivedMessageAsNotification(
                    db,
                    data: data,
                    metadata: metadata,
                    using: dependencies
                )
                
                switch processedMessage {
                    /// Custom handle config messages (as they don't get handled by the normal `MessageReceiver.handle` call
                    case .config(let swarmPublicKey, let namespace, let serverHash, let serverTimestampMs, let data):
                        try dependencies.mutate(cache: .libSession) { cache in
                            try cache.handleConfigMessages(
                                db,
                                swarmPublicKey: swarmPublicKey,
                                messages: [
                                    ConfigMessageReceiveJob.Details.MessageInfo(
                                        namespace: namespace,
                                        serverHash: serverHash,
                                        serverTimestampMs: serverTimestampMs,
                                        data: data
                                    )
                                ]
                            )
                        }
                    
                    /// Due to the way the `CallMessage` works we need to custom handle it's behaviour within the notification
                    /// extension, for all other message types we want to just use the standard `MessageReceiver.handle` call
                    case .standard(let threadId, let threadVariant, _, let messageInfo) where messageInfo.message is CallMessage:
                        guard let callMessage = messageInfo.message as? CallMessage else {
                            throw NotificationError.ignorableMessage
                        }
                        
                        // Throw if the message is outdated and shouldn't be processed
                        try MessageReceiver.throwIfMessageOutdated(
                            db,
                            message: messageInfo.message,
                            threadId: threadId,
                            threadVariant: threadVariant,
                            using: dependencies
                        )
                        
                        try MessageReceiver.handleCallMessage(
                            db,
                            threadId: threadId,
                            threadVariant: threadVariant,
                            message: callMessage,
                            using: dependencies
                        )
                        
                        guard case .preOffer = callMessage.kind else {
                            throw NotificationError.ignorableMessage
                        }
                        
                        let hasMicrophonePermission: Bool = (AVAudioSession.sharedInstance().recordPermission == .granted)
                        switch ((db[.areCallsEnabled] && hasMicrophonePermission), isCallOngoing) {
                            case (false, _):
                                if
                                    let sender: String = callMessage.sender,
                                    let interaction: Interaction = try MessageReceiver.insertCallInfoMessage(
                                        db,
                                        for: callMessage,
                                        state: (db[.areCallsEnabled] ? .permissionDeniedMicrophone : .permissionDenied),
                                        using: dependencies
                                    )
                                {
                                    let thread: SessionThread = try SessionThread.upsert(
                                        db,
                                        id: sender,
                                        variant: .contact,
<<<<<<< HEAD
                                        values: SessionThread.TargetValues(
                                            creationDateTimestamp: .useExistingOrSetTo(
                                                (dependencies[cache: .snodeAPI].currentOffsetTimestampMs() / 1000)
                                            ),
                                            shouldBeVisible: .useExisting
                                        ),
                                        calledFromConfig: nil,
=======
                                        values: .existingOrDefault,
>>>>>>> 3a91bc52
                                        using: dependencies
                                    )

                                    // Notify the user if the call message wasn't already read
                                    if !interaction.wasRead {
<<<<<<< HEAD
                                        dependencies[singleton: .notificationsManager].notifyUser(
                                            db,
                                            forIncomingCall: interaction,
                                            in: thread,
                                            applicationState: .background
                                        )
=======
                                        SessionEnvironment.shared?.notificationsManager?
                                            .notifyUser(
                                                db,
                                                forIncomingCall: interaction,
                                                in: thread,
                                                applicationState: .background
                                            )
>>>>>>> 3a91bc52
                                    }
                                }
                                
                            case (true, true):
                                try MessageReceiver.handleIncomingCallOfferInBusyState(
                                    db,
                                    message: callMessage,
                                    using: dependencies
                                )
                                
                            case (true, false):
                                try MessageReceiver.insertCallInfoMessage(db, for: callMessage, using: dependencies)
                                
                                // Perform any required post-handling logic
                                try MessageReceiver.postHandleMessage(
                                    db,
                                    threadId: threadId,
                                    threadVariant: threadVariant,
                                    message: messageInfo.message,
                                    using: dependencies
                                )
                                
                                return self?.handleSuccessForIncomingCall(db, for: callMessage)
                        }
                        
                        // Perform any required post-handling logic
                        try MessageReceiver.postHandleMessage(
                            db,
                            threadId: threadId,
                            threadVariant: threadVariant,
                            message: messageInfo.message,
                            using: dependencies
                        )
                        
                    case .standard(let threadId, let threadVariant, let proto, let messageInfo):
                        try MessageReceiver.handle(
                            db,
                            threadId: threadId,
                            threadVariant: threadVariant,
                            message: messageInfo.message,
                            serverExpirationTimestamp: messageInfo.serverExpirationTimestamp,
                            associatedWithProto: proto,
                            using: dependencies
                        )
                }
                
                db.afterNextTransaction(
                    onCommit: { _ in self?.completeSilenty(handledNotification: true) },
                    onRollback: { _ in self?.completeSilenty(handledNotification: false) }
                )
            }
            catch {
                // If an error occurred we want to rollback the transaction (by throwing) and then handle
                // the error outside of the database
                let handleError = {
                    // Dispatch to the next run loop to ensure we are out of the database write thread before
                    // handling the result (and suspending the database)
                    DispatchQueue.main.async {
                        switch error {
                            case MessageReceiverError.noGroupKeyPair:
                                Log.warn("Failed due to having no legacy group decryption keys.")
                                self?.completeSilenty(handledNotification: false)
                                
                            case MessageReceiverError.outdatedMessage:
                                Log.info("Ignoring notification for already seen message.")
                                self?.completeSilenty(handledNotification: false)
                                
                            case NotificationError.ignorableMessage:
                                Log.info("Ignoring message which requires no notification.")
                                self?.completeSilenty(handledNotification: false)
                                
                            case MessageReceiverError.duplicateMessage, MessageReceiverError.duplicateControlMessage,
                                MessageReceiverError.duplicateMessageNewSnode:
                                Log.info("Ignoring duplicate message (probably received it just before going to the background).")
                                self?.completeSilenty(handledNotification: false)
                                
                            case let msgError as MessageReceiverError:
                                self?.handleFailure(for: notificationContent, error: .messageHandling(msgError))
                                
                            default: self?.handleFailure(for: notificationContent, error: .other(error))
                        }
                    }
                }
                
                db.afterNextTransaction(
                    onCommit: { _ in  handleError() },
                    onRollback: { _ in handleError() }
                )
                throw error
            }
        }
    }

    // MARK: Setup

    private func performSetup(completion: @escaping () -> Void) {
        Log.info("Performing setup.")

        dependencies.warmCache(cache: .appVersion)
        
        // FIXME: Remove these once the database instance is fully managed via `Dependencies`
        if AppSetup.hasRun {
            dependencies[singleton: .storage].resumeDatabaseAccess()
            dependencies[singleton: .storage].reconfigureDatabase()
            
            /// If we had already done a setup then `libSession` won't have been re-setup so
            /// we need to do so now (this ensures it has the correct user keys as well)
            dependencies.remove(cache: .libSession)
            
            dependencies[singleton: .storage].read { [dependencies] db in
                guard let userKeyPair: KeyPair = Identity.fetchUserKeyPair(db) else {
                    dependencies.mutate(cache: .general) { $0.setCachedSessionId(sessionId: .invalid) }
                    dependencies.set(
                        cache: .libSession,
                        to: LibSession.Cache(
                            userSessionId: .invalid,
                            using: dependencies
                        )
                    )
                    return
                }
                
                dependencies.mutate(cache: .general) {
                    $0.setCachedSessionId(sessionId: SessionId(.standard, publicKey: userKeyPair.publicKey))
                }
                dependencies.set(
                    cache: .libSession,
                    to: LibSession.Cache(
                        userSessionId: SessionId(.standard, publicKey: userKeyPair.publicKey),
                        using: dependencies
                    )
                )
                dependencies.mutate(cache: .libSession) { $0.loadState(db) }
            }
        }

        AppSetup.setupEnvironment(
            retrySetupIfDatabaseInvalid: true,
            appSpecificBlock: { [dependencies] in
                // stringlint:ignore_start
                Log.setup(with: Logger(
                    primaryPrefix: "NotificationServiceExtension",
                    level: .info,
                    customDirectory: "\(dependencies[singleton: .fileManager].appSharedDataDirectoryPath)/Logs/NotificationExtension",
                    using: dependencies
                ))
                // stringlint:ignore_stop
                
<<<<<<< HEAD
                /// The `NotificationServiceExtension` needs custom behaviours for it's notification presenter so set it up here
                dependencies.set(singleton: .notificationsManager, to: NSENotificationPresenter(using: dependencies))
=======
                SessionEnvironment.shared?.setNotificationsManager(to: NSENotificationPresenter())
>>>>>>> 3a91bc52
                
                // Setup LibSession
                LibSession.setupLogger(using: dependencies)
                
                // Configure the different targets
                SNUtilitiesKit.configure(
                    networkMaxFileSize: Network.maxFileSize,
                    localizedFormatted: { helper, font in NSAttributedString() },
                    localizedDeformatted: { helper in NSENotificationPresenter.localizedDeformatted(helper) },
                    using: dependencies
                )
                SNMessagingKit.configure(using: dependencies)
            },
            migrationsCompletion: { [weak self, dependencies] result, _ in
                switch result {
                    case .failure(let error):
                        Log.error("Failed to complete migrations: \(error).")
                        self?.completeSilenty(handledNotification: false)
                        
                    case .success:
                        DispatchQueue.main.async {
                            // Ensure storage is actually valid
                            guard dependencies[singleton: .storage].isValid else {
                                Log.error("Storage invalid.")
                                self?.completeSilenty(handledNotification: false)
                                return
                            }
                            
                            // We should never receive a non-voip notification on an app that doesn't support
                            // app extensions since we have to inform the service we wanted these, so in theory
                            // this path should never occur. However, the service does have our push token
                            // so it is possible that could change in the future. If it does, do nothing
                            // and don't disturb the user. Messages will be processed when they open the app.
                            guard dependencies[singleton: .storage, key: .isReadyForAppExtensions] else {
                                Log.error("Not ready for extensions.")
                                self?.completeSilenty(handledNotification: false)
                                return
                            }
                            
                            // If the app wasn't ready then mark it as ready now
                            if !dependencies[singleton: .appReadiness].isAppReady {
                                // Note that this does much more than set a flag; it will also run all deferred blocks.
                                dependencies[singleton: .appReadiness].setAppReady()
                            }

                            completion()
                        }
                }
            },
            using: dependencies
        )
    }
    
    // MARK: Handle completion
    
    override public func serviceExtensionTimeWillExpire() {
        // Called just before the extension will be terminated by the system.
        // Use this as an opportunity to deliver your "best attempt" at modified content, otherwise the original push payload will be used.
        Log.warn("Execution time expired.")
        completeSilenty(handledNotification: false)
    }
    
    private func completeSilenty(handledNotification: Bool, isMainAppAndActive: Bool = false, noContent: Bool = false) {
        // Ensure we only run this once
        guard _hasCompleted.performUpdateAndMap({ (true, $0) }) == false else { return }
        
        let silentContent: UNMutableNotificationContent = UNMutableNotificationContent()
        
        if !isMainAppAndActive {
            silentContent.badge = dependencies[singleton: .storage]
                .read { [dependencies] db in try Interaction.fetchUnreadCount(db, using: dependencies) }
                .map { NSNumber(value: $0) }
                .defaulting(to: NSNumber(value: 0))
            dependencies[singleton: .storage].suspendDatabaseAccess()
        }
        
        let duration: CFTimeInterval = (CACurrentMediaTime() - startTime)
        switch (isMainAppAndActive, handledNotification, noContent) {
            case (true, _, _): Log.info("Called while main app running, ignoring after \(.seconds(duration), unit: .ms).")
            case (_, _, true): Log.info("Called with no content, ignoring after \(.seconds(duration), unit: .ms).")
            case (_, true, _): Log.info("Completed after handling notification in \(.seconds(duration), unit: .ms).")
            default: Log.info("Completed silently after \(.seconds(duration), unit: .ms).")
        }
        Log.flush()
        
        self.contentHandler!(silentContent)
    }
    
    private func handleSuccessForIncomingCall(
        _ db: Database,
        for callMessage: CallMessage
    ) {
        if #available(iOSApplicationExtension 14.5, *), Preferences.isCallKitSupported {
            guard let caller: String = callMessage.sender, let timestamp = callMessage.sentTimestampMs else { return }
            
            let reportCall: () -> () = { [weak self, dependencies] in
                // stringlint:ignore_start
                let payload: [String: Any] = [
                    "uuid": callMessage.uuid,
                    "caller": caller,
                    "timestamp": timestamp
                ]
                // stringlint:ignore_stop
                
                CXProvider.reportNewIncomingVoIPPushPayload(payload) { error in
                    if let error = error {
                        Log.error("Failed to notify main app of call message: \(error).")
                        dependencies[singleton: .storage].read { db in
                            self?.handleFailureForVoIP(db, for: callMessage)
                        }
                    }
                    else {
                        Log.info("Successfully notified main app of call message.")
                        dependencies[defaults: .appGroup, key: .lastCallPreOffer] = Date()
                        self?.completeSilenty(handledNotification: true)
                    }
                }
            }
            
            db.afterNextTransaction(
                onCommit: { _ in reportCall() },
                onRollback: { _ in reportCall() }
            )
        }
        else {
            self.handleFailureForVoIP(db, for: callMessage)
        }
    }
    
    private func handleFailureForVoIP(_ db: Database, for callMessage: CallMessage) {
        let notificationContent = UNMutableNotificationContent()
        notificationContent.userInfo = [ NotificationServiceExtension.isFromRemoteKey : true ]
        notificationContent.title = Constants.app_name
        notificationContent.badge = (try? Interaction.fetchUnreadCount(db, using: dependencies))
            .map { NSNumber(value: $0) }
            .defaulting(to: NSNumber(value: 0))
        
        if let sender: String = callMessage.sender {
            let senderDisplayName: String = Profile.displayName(db, id: sender, threadVariant: .contact, using: dependencies)
            notificationContent.body = "callsIncoming"
                .put(key: "name", value: senderDisplayName)
                .localized()
        }
        else {
            notificationContent.body = "callsIncomingUnknown".localized()
        }
        
        let identifier = self.request?.identifier ?? UUID().uuidString
        let request = UNNotificationRequest(identifier: identifier, content: notificationContent, trigger: nil)
        let semaphore = DispatchSemaphore(value: 0)
        
        UNUserNotificationCenter.current().add(request) { error in
            if let error = error {
                Log.error("Failed to add notification request due to error: \(error).")
            }
            semaphore.signal()
        }
        semaphore.wait()
        Log.info("Add remote notification request.")
        
        db.afterNextTransaction(
            onCommit: { [weak self] _ in self?.completeSilenty(handledNotification: true) },
            onRollback: { [weak self] _ in self?.completeSilenty(handledNotification: false) }
        )
    }

    private func handleFailure(for content: UNMutableNotificationContent, error: NotificationError) {
        let duration: CFTimeInterval = (CACurrentMediaTime() - startTime)
        Log.error("Show generic failure message after \(.seconds(duration), unit: .ms) due to error: \(error).")
        Log.flush()
        
        if !dependencies[defaults: .appGroup, key: .isMainAppActive] {
            dependencies[singleton: .storage].suspendDatabaseAccess()
        }
        
        content.title = Constants.app_name
        content.body = "messageNewYouveGot"
            .putNumber(1)
            .localized()
        let userInfo: [String: Any] = [ NotificationServiceExtension.isFromRemoteKey: true ]
        content.userInfo = userInfo
        contentHandler!(content)
        hasCompleted = true
    }
}<|MERGE_RESOLUTION|>--- conflicted
+++ resolved
@@ -181,38 +181,23 @@
                                         db,
                                         id: sender,
                                         variant: .contact,
-<<<<<<< HEAD
                                         values: SessionThread.TargetValues(
                                             creationDateTimestamp: .useExistingOrSetTo(
                                                 (dependencies[cache: .snodeAPI].currentOffsetTimestampMs() / 1000)
                                             ),
                                             shouldBeVisible: .useExisting
                                         ),
-                                        calledFromConfig: nil,
-=======
-                                        values: .existingOrDefault,
->>>>>>> 3a91bc52
                                         using: dependencies
                                     )
 
                                     // Notify the user if the call message wasn't already read
                                     if !interaction.wasRead {
-<<<<<<< HEAD
                                         dependencies[singleton: .notificationsManager].notifyUser(
                                             db,
                                             forIncomingCall: interaction,
                                             in: thread,
                                             applicationState: .background
                                         )
-=======
-                                        SessionEnvironment.shared?.notificationsManager?
-                                            .notifyUser(
-                                                db,
-                                                forIncomingCall: interaction,
-                                                in: thread,
-                                                applicationState: .background
-                                            )
->>>>>>> 3a91bc52
                                     }
                                 }
                                 
@@ -361,12 +346,8 @@
                 ))
                 // stringlint:ignore_stop
                 
-<<<<<<< HEAD
                 /// The `NotificationServiceExtension` needs custom behaviours for it's notification presenter so set it up here
                 dependencies.set(singleton: .notificationsManager, to: NSENotificationPresenter(using: dependencies))
-=======
-                SessionEnvironment.shared?.setNotificationsManager(to: NSENotificationPresenter())
->>>>>>> 3a91bc52
                 
                 // Setup LibSession
                 LibSession.setupLogger(using: dependencies)
