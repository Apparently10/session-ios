// Copyright © 2022 Rangeproof Pty Ltd. All rights reserved.

import Foundation
import Combine
import GRDB
import LocalAuthentication
import DifferenceKit
import SessionUIKit
import SessionMessagingKit
import SessionUtilitiesKit

<<<<<<< HEAD
class PrivacySettingsViewModel: SessionTableViewModel<PrivacySettingsViewModel.NavButton, PrivacySettingsViewModel.Section, PrivacySettingsViewModel.Item> {
    private let dependencies: Dependencies
=======
class PrivacySettingsViewModel: SessionTableViewModel, NavigationItemSource, NavigatableStateHolder, ObservableTableSource {
    public let dependencies: Dependencies
    public let navigatableState: NavigatableState = NavigatableState()
    public let editableState: EditableState<TableItem> = EditableState()
    public let state: TableDataState<Section, TableItem> = TableDataState()
    public let observableState: ObservableTableSourceState<Section, TableItem> = ObservableTableSourceState()
>>>>>>> a6931bb9
    private let shouldShowCloseButton: Bool
    
    // MARK: - Initialization
    
    init(shouldShowCloseButton: Bool = false, using dependencies: Dependencies = Dependencies()) {
<<<<<<< HEAD
        self.shouldShowCloseButton = shouldShowCloseButton
        self.dependencies = dependencies
        
        super.init()
=======
        self.dependencies = dependencies
        self.shouldShowCloseButton = shouldShowCloseButton
>>>>>>> a6931bb9
    }
    
    // MARK: - Config
    
    enum NavItem: Equatable {
        case close
    }
    
    public enum Section: SessionTableSection {
        case screenSecurity
        case messageRequests
        case readReceipts
        case typingIndicators
        case linkPreviews
        case calls
        
        var title: String? {
            switch self {
                case .screenSecurity: return "PRIVACY_SECTION_SCREEN_SECURITY".localized()
                case .messageRequests: return "PRIVACY_SECTION_MESSAGE_REQUESTS".localized()
                case .readReceipts: return "PRIVACY_SECTION_READ_RECEIPTS".localized()
                case .typingIndicators: return "PRIVACY_SECTION_TYPING_INDICATORS".localized()
                case .linkPreviews: return "PRIVACY_SECTION_LINK_PREVIEWS".localized()
                case .calls: return "PRIVACY_SECTION_CALLS".localized()
            }
        }
        
        var style: SessionTableSectionStyle { return .titleRoundedContent }
    }
    
    public enum TableItem: Differentiable {
        case screenLock
        case communityMessageRequests
        case screenshotNotifications
        case readReceipts
        case typingIndicators
        case linkPreviews
        case calls
    }
    
    // MARK: - Navigation
    
    lazy var leftNavItems: AnyPublisher<[SessionNavItem<NavItem>], Never> = (!shouldShowCloseButton ? [] :
        [
            SessionNavItem(
                id: .close,
                image: UIImage(named: "X")?
                    .withRenderingMode(.alwaysTemplate),
                style: .plain,
                accessibilityIdentifier: "Close Button"
            ) { [weak self] in self?.dismissScreen() }
        ]
    )
    
    // MARK: - Content
    
    private struct State: Equatable {
        let isScreenLockEnabled: Bool
        let checkForCommunityMessageRequests: Bool
        let areReadReceiptsEnabled: Bool
        let typingIndicatorsEnabled: Bool
        let areLinkPreviewsEnabled: Bool
        let areCallsEnabled: Bool
    }
    
    let title: String = "PRIVACY_TITLE".localized()
    
    lazy var observation: TargetObservation = ObservationBuilder
        .databaseObservation(self) { [weak self] db -> State in
            State(
                isScreenLockEnabled: db[.isScreenLockEnabled],
                checkForCommunityMessageRequests: db[.checkForCommunityMessageRequests],
                areReadReceiptsEnabled: db[.areReadReceiptsEnabled],
                typingIndicatorsEnabled: db[.typingIndicatorsEnabled],
                areLinkPreviewsEnabled: db[.areLinkPreviewsEnabled],
                areCallsEnabled: db[.areCallsEnabled]
            )
        }
<<<<<<< HEAD
        .removeDuplicates()
        .handleEvents(didFail: { SNLog("[PrivacySettingsViewModel] Observation failed with error: \($0)") })
        .publisher(in: dependencies[singleton: .storage], scheduling: dependencies[singleton: .scheduler])
        .withPrevious()
        .map { [dependencies] (previous: State?, current: State) -> [SectionModel] in
=======
        .mapWithPrevious { [dependencies] previous, current -> [SectionModel] in
>>>>>>> a6931bb9
            return [
                SectionModel(
                    model: .screenSecurity,
                    elements: [
                        SessionCell.Info(
                            id: .screenLock,
                            title: "PRIVACY_SCREEN_SECURITY_LOCK_SESSION_TITLE".localized(),
                            subtitle: "PRIVACY_SCREEN_SECURITY_LOCK_SESSION_DESCRIPTION".localized(),
                            rightAccessory: .toggle(
                                .boolValue(
                                    key: .isScreenLockEnabled,
                                    value: current.isScreenLockEnabled,
                                    oldValue: (previous ?? current).isScreenLockEnabled
                                )
                            ),
                            onTap: { [weak self] in
                                // Make sure the device has a passcode set before allowing screen lock to
                                // be enabled (Note: This will always return true on a simulator)
                                guard LAContext().canEvaluatePolicy(.deviceOwnerAuthentication, error: nil) else {
                                    self?.transitionToScreen(
                                        ConfirmationModal(
                                            info: ConfirmationModal.Info(
                                                title: "SCREEN_LOCK_ERROR_LOCAL_AUTHENTICATION_NOT_AVAILABLE".localized(),
                                                cancelTitle: "BUTTON_OK".localized(),
                                                cancelStyle: .alert_text
                                            )
                                        ),
                                        transitionType: .present
                                    )
                                    return
                                }
                                
                                dependencies[singleton: .storage].write { db in
                                    try db.setAndUpdateConfig(
                                        .isScreenLockEnabled,
                                        to: !db[.isScreenLockEnabled],
                                        using: dependencies
                                    )
                                }
                            }
                        )
                    ]
                ),
                SectionModel(
                    model: .messageRequests,
                    elements: [
                        SessionCell.Info(
                            id: .communityMessageRequests,
                            title: "PRIVACY_SCREEN_MESSAGE_REQUESTS_COMMUNITY_TITLE".localized(),
                            subtitle: "PRIVACY_SCREEN_MESSAGE_REQUESTS_COMMUNITY_DESCRIPTION".localized(),
                            rightAccessory: .toggle(
                                .boolValue(
                                    key: .checkForCommunityMessageRequests,
                                    value: current.checkForCommunityMessageRequests,
                                    oldValue: (previous ?? current).checkForCommunityMessageRequests
                                )
                            ),
                            onTap: { [weak self] in
                                dependencies[singleton: .storage].write { db in
                                    try db.setAndUpdateConfig(
                                        .checkForCommunityMessageRequests,
                                        to: !db[.checkForCommunityMessageRequests],
                                        using: dependencies
                                    )
                                }
                            }
                        )
                    ]
                ),
                SectionModel(
                    model: .readReceipts,
                    elements: [
                        SessionCell.Info(
                            id: .readReceipts,
                            title: "PRIVACY_READ_RECEIPTS_TITLE".localized(),
                            subtitle: "PRIVACY_READ_RECEIPTS_DESCRIPTION".localized(),
                            rightAccessory: .toggle(
                                .boolValue(
                                    key: .areReadReceiptsEnabled,
                                    value: current.areReadReceiptsEnabled,
                                    oldValue: (previous ?? current).areReadReceiptsEnabled
                                )
                            ),
                            onTap: {
                                dependencies[singleton: .storage].write { db in
                                    try db.setAndUpdateConfig(
                                        .areReadReceiptsEnabled,
                                        to: !db[.areReadReceiptsEnabled],
                                        using: dependencies
                                    )
                                }
                            }
                        )
                    ]
                ),
                SectionModel(
                    model: .typingIndicators,
                    elements: [
                        SessionCell.Info(
                            id: .typingIndicators,
                            title: SessionCell.TextInfo(
                                "PRIVACY_TYPING_INDICATORS_TITLE".localized(),
                                font: .title
                            ),
                            subtitle: SessionCell.TextInfo(
                                "PRIVACY_TYPING_INDICATORS_DESCRIPTION".localized(),
                                font: .subtitle,
                                extraViewGenerator: {
                                    let targetHeight: CGFloat = 20
                                    let targetWidth: CGFloat = ceil(20 * (targetHeight / 12))
                                    let result: UIView = UIView(
                                        frame: CGRect(x: 0, y: 0, width: targetWidth, height: targetHeight)
                                    )
                                    result.set(.width, to: targetWidth)
                                    result.set(.height, to: targetHeight)
                                    
                                    // Use a transform scale to reduce the size of the typing indicator to the
                                    // desired size (this way the animation remains intact)
                                    let cell: TypingIndicatorCell = TypingIndicatorCell()
                                    cell.transform = CGAffineTransform.scale(targetHeight / cell.bounds.height)
                                    cell.typingIndicatorView.startAnimation()
                                    result.addSubview(cell)
                                    
                                    // Note: Because we are messing with the transform these values don't work
                                    // logically so we inset the positioning to make it look visually centered
                                    // within the layout inspector
                                    cell.center(.vertical, in: result, withInset: -(targetHeight * 0.15))
                                    cell.center(.horizontal, in: result, withInset: -(targetWidth * 0.35))
                                    cell.set(.width, to: .width, of: result)
                                    cell.set(.height, to: .height, of: result)
                                    
                                    return result
                                }
                            ),
                            rightAccessory: .toggle(
                                .boolValue(
                                    key: .typingIndicatorsEnabled,
                                    value: current.typingIndicatorsEnabled,
                                    oldValue: (previous ?? current).typingIndicatorsEnabled
                                )
                            ),
                            onTap: {
                                dependencies[singleton: .storage].write { db in
                                    try db.setAndUpdateConfig(
                                        .typingIndicatorsEnabled,
                                        to: !db[.typingIndicatorsEnabled],
                                        using: dependencies
                                    )
                                }
                            }
                        )
                    ]
                ),
                SectionModel(
                    model: .linkPreviews,
                    elements: [
                        SessionCell.Info(
                            id: .linkPreviews,
                            title: "PRIVACY_LINK_PREVIEWS_TITLE".localized(),
                            subtitle: "PRIVACY_LINK_PREVIEWS_DESCRIPTION".localized(),
                            rightAccessory: .toggle(
                                .boolValue(
                                    key: .areLinkPreviewsEnabled,
                                    value: current.areLinkPreviewsEnabled,
                                    oldValue: (previous ?? current).areLinkPreviewsEnabled
                                )
                            ),
                            onTap: {
                                dependencies[singleton: .storage].write { db in
                                    try db.setAndUpdateConfig(
                                        .areLinkPreviewsEnabled,
                                        to: !db[.areLinkPreviewsEnabled],
                                        using: dependencies
                                    )
                                }
                            }
                        )
                    ]
                ),
                SectionModel(
                    model: .calls,
                    elements: [
                        SessionCell.Info(
                            id: .calls,
                            title: "PRIVACY_CALLS_TITLE".localized(),
                            subtitle: "PRIVACY_CALLS_DESCRIPTION".localized(),
                            rightAccessory: .toggle(
                                .boolValue(
                                    key: .areCallsEnabled,
                                    value: current.areCallsEnabled,
                                    oldValue: (previous ?? current).areCallsEnabled
                                )
                            ),
                            accessibility: Accessibility(
                                label: "Allow voice and video calls"
                            ),
                            confirmationInfo: ConfirmationModal.Info(
                                title: "PRIVACY_CALLS_WARNING_TITLE".localized(),
                                body: .text("PRIVACY_CALLS_WARNING_DESCRIPTION".localized()),
                                showCondition: .disabled,
                                confirmTitle: "continue_2".localized(),
                                confirmAccessibility: Accessibility(identifier: "Enable"),
                                confirmStyle: .textPrimary,
                                onConfirm: { _ in Permissions.requestMicrophonePermissionIfNeeded() }
                            ),
                            onTap: {
                                dependencies[singleton: .storage].write { db in
                                    try db.setAndUpdateConfig(
                                        .areCallsEnabled,
                                        to: !db[.areCallsEnabled],
                                        using: dependencies
                                    )
                                }
                            }
                        )
                    ]
                )
            ]
        }
}<|MERGE_RESOLUTION|>--- conflicted
+++ resolved
@@ -9,31 +9,19 @@
 import SessionMessagingKit
 import SessionUtilitiesKit
 
-<<<<<<< HEAD
-class PrivacySettingsViewModel: SessionTableViewModel<PrivacySettingsViewModel.NavButton, PrivacySettingsViewModel.Section, PrivacySettingsViewModel.Item> {
-    private let dependencies: Dependencies
-=======
 class PrivacySettingsViewModel: SessionTableViewModel, NavigationItemSource, NavigatableStateHolder, ObservableTableSource {
     public let dependencies: Dependencies
     public let navigatableState: NavigatableState = NavigatableState()
     public let editableState: EditableState<TableItem> = EditableState()
     public let state: TableDataState<Section, TableItem> = TableDataState()
     public let observableState: ObservableTableSourceState<Section, TableItem> = ObservableTableSourceState()
->>>>>>> a6931bb9
     private let shouldShowCloseButton: Bool
     
     // MARK: - Initialization
     
     init(shouldShowCloseButton: Bool = false, using dependencies: Dependencies = Dependencies()) {
-<<<<<<< HEAD
-        self.shouldShowCloseButton = shouldShowCloseButton
-        self.dependencies = dependencies
-        
-        super.init()
-=======
         self.dependencies = dependencies
         self.shouldShowCloseButton = shouldShowCloseButton
->>>>>>> a6931bb9
     }
     
     // MARK: - Config
@@ -112,15 +100,7 @@
                 areCallsEnabled: db[.areCallsEnabled]
             )
         }
-<<<<<<< HEAD
-        .removeDuplicates()
-        .handleEvents(didFail: { SNLog("[PrivacySettingsViewModel] Observation failed with error: \($0)") })
-        .publisher(in: dependencies[singleton: .storage], scheduling: dependencies[singleton: .scheduler])
-        .withPrevious()
-        .map { [dependencies] (previous: State?, current: State) -> [SectionModel] in
-=======
         .mapWithPrevious { [dependencies] previous, current -> [SectionModel] in
->>>>>>> a6931bb9
             return [
                 SectionModel(
                     model: .screenSecurity,
