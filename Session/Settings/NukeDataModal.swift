// Copyright © 2022 Rangeproof Pty Ltd. All rights reserved.

import UIKit
import SessionUIKit
import SessionSnodeKit
import SessionMessagingKit
import SignalUtilitiesKit
import PromiseKit

final class NukeDataModal: Modal {
    // MARK: - Initialization
    
    override init(targetView: UIView? = nil, afterClosed: (() -> ())? = nil) {
        super.init(targetView: targetView, afterClosed: afterClosed)
        
        self.modalPresentationStyle = .overFullScreen
        self.modalTransitionStyle = .crossDissolve
    }
    
    required init?(coder: NSCoder) {
        fatalError("init(coder:) has not been implemented")
    }
    
    // MARK: - Components
    
    private lazy var titleLabel: UILabel = {
        let result = UILabel()
        result.font = .boldSystemFont(ofSize: Values.mediumFontSize)
        result.text = "modal_clear_all_data_title".localized()
        result.themeTextColor = .textPrimary
        result.textAlignment = .center
        result.lineBreakMode = .byWordWrapping
        result.numberOfLines = 0
        
        return result
    }()
    
    private lazy var explanationLabel: UILabel = {
        let result = UILabel()
        result.font = .systemFont(ofSize: Values.smallFontSize)
        result.text = "modal_clear_all_data_explanation".localized()
        result.themeTextColor = .textPrimary
        result.textAlignment = .center
        result.lineBreakMode = .byWordWrapping
        result.numberOfLines = 0
        
        return result
    }()
    
    private lazy var clearDeviceRadio: RadioButton = {
        let result: RadioButton = RadioButton(size: .small) { [weak self] radio in
            self?.clearNetworkRadio.update(isSelected: false)
            radio.update(isSelected: true)
        }
        result.font = .systemFont(ofSize: Values.smallFontSize)
        result.text = "modal_clear_all_data_device_only_button_title".localized()
        result.update(isSelected: true)
        
        return result
    }()
    
    private lazy var clearNetworkRadio: RadioButton = {
        let result: RadioButton = RadioButton(size: .small) { [weak self] radio in
            self?.clearDeviceRadio.update(isSelected: false)
            radio.update(isSelected: true)
        }
        result.font = .systemFont(ofSize: Values.smallFontSize)
        result.text = "modal_clear_all_data_entire_account_button_title".localized()
        
        return result
    }()
    
    private lazy var clearDataButton: UIButton = {
        let result: UIButton = Modal.createButton(
            title: "modal_clear_all_data_confirm".localized(),
            titleColor: .danger
        )
        result.addTarget(self, action: #selector(clearAllData), for: UIControl.Event.touchUpInside)
        
        return result
    }()
    
    private lazy var buttonStackView: UIStackView = {
        let result = UIStackView(arrangedSubviews: [ clearDataButton, cancelButton ])
        result.axis = .horizontal
        result.distribution = .fillEqually
        
        return result
    }()
    
    private lazy var contentStackView: UIStackView = {
        let result = UIStackView(arrangedSubviews: [
            titleLabel,
            explanationLabel,
            clearDeviceRadio,
            UIView.separator(),
            clearNetworkRadio
        ])
        result.axis = .vertical
        result.spacing = Values.smallSpacing
        result.isLayoutMarginsRelativeArrangement = true
        result.layoutMargins = UIEdgeInsets(
            top: Values.largeSpacing,
            leading: Values.largeSpacing,
            bottom: Values.verySmallSpacing,
            trailing: Values.largeSpacing
        )
        
        return result
    }()
    
    private lazy var mainStackView: UIStackView = {
        let result = UIStackView(arrangedSubviews: [ contentStackView, buttonStackView ])
        result.axis = .vertical
        result.spacing = Values.largeSpacing - Values.smallFontSize / 2
        
        return result
    }()
    
    // MARK: - Lifecycle
    
    override func populateContentView() {
        contentView.addSubview(mainStackView)
        
        mainStackView.pin(to: contentView)
    }
    
    // MARK: - Interaction
    
    @objc private func clearAllData() {
        guard clearNetworkRadio.isSelected else {
            clearDeviceOnly()
            return
        }
        
        let confirmationModal: ConfirmationModal = ConfirmationModal(
            info: ConfirmationModal.Info(
                title: "modal_clear_all_data_title".localized(),
                explanation: "modal_clear_all_data_explanation_2".localized(),
                confirmTitle: "modal_clear_all_data_confirm".localized(),
                confirmStyle: .danger,
                cancelStyle: .alert_text,
                dismissOnConfirm: false
            ) { [weak self] confirmationModal in
                self?.clearEntireAccount(presentedViewController: confirmationModal)
            }
        )
        present(confirmationModal, animated: true, completion: nil)
    }
    
    private func clearDeviceOnly() {
        ModalActivityIndicatorViewController.present(fromViewController: self, canCancel: false) { [weak self] _ in
            ConfigurationSyncJob.run()
                .receive(on: DispatchQueue.main)
                .sinkUntilComplete(
                    receiveCompletion: { _ in
                        self?.deleteAllLocalData()
                        self?.dismiss(animated: true, completion: nil) // Dismiss the loader
                    }
                )
        }
    }
    
    private func clearEntireAccount(presentedViewController: UIViewController) {
        ModalActivityIndicatorViewController
            .present(fromViewController: presentedViewController, canCancel: false) { [weak self] _ in
<<<<<<< HEAD
                let servers: Set<String> = Storage.shared.read { db in
                    try OpenGroup
                        .select(.server)
                        .distinct()
                        .asRequest(of: String.self)
                        .fetchSet(db)
                    
                }.defaulting(to: [])
                
                var promises: [Promise<[String: Bool]>] = Storage.shared.read { db in
                    servers.map { server in
                        OpenGroupAPI
                            .clearInbox(
                                db,
                                on: server
                            ).map { _, response in
                                [server: true]
                            }
                    }
                }.defaulting(to: [])
                
                when(resolved: promises)
                    .done(on: DispatchQueue.main) { results in
                        SnodeAPI.clearAllData()
                            .done(on: DispatchQueue.main) { confirmations in
                                self?.dismiss(animated: true, completion: nil) // Dismiss the loader
                                
                                let potentiallyMaliciousSnodes: [String] = confirmations.compactMap { $0.value == false ? $0.key : nil }
                                
                                
                                if potentiallyMaliciousSnodes.isEmpty {
                                    self?.deleteAllLocalData()
                                }
                                else {
                                    let message: String
                                    if potentiallyMaliciousSnodes.count == 1 {
                                        message = String(format: "dialog_clear_all_data_deletion_failed_1".localized(), potentiallyMaliciousSnodes[0])
                                    }
                                    else {
                                        message = String(format: "dialog_clear_all_data_deletion_failed_2".localized(), String(potentiallyMaliciousSnodes.count), potentiallyMaliciousSnodes.joined(separator: ", "))
                                    }
=======
                SnodeAPI.deleteAllMessages()
                    .subscribe(on: DispatchQueue.global(qos: .default))
                    .receive(on: DispatchQueue.main)
                    .sinkUntilComplete(
                        receiveCompletion: { result in
                            switch result {
                                case .finished: break
                                case .failure(let error):
                                    self?.dismiss(animated: true, completion: nil) // Dismiss the loader
>>>>>>> 6685dc05
                                    
                                    let modal: ConfirmationModal = ConfirmationModal(
                                        targetView: self?.view,
                                        info: ConfirmationModal.Info(
                                            title: "ALERT_ERROR_TITLE".localized(),
<<<<<<< HEAD
                                            explanation: message,
=======
                                            explanation: error.localizedDescription,
>>>>>>> 6685dc05
                                            cancelTitle: "BUTTON_OK".localized(),
                                            cancelStyle: .alert_text
                                        )
                                    )
                                    self?.present(modal, animated: true)
<<<<<<< HEAD
                                }
                            }
                            .catch(on: DispatchQueue.main) { error in
                                self?.dismiss(animated: true, completion: nil) // Dismiss the loader
=======
                            }
                        },
                        receiveValue: { confirmations in
                            self?.dismiss(animated: true, completion: nil) // Dismiss the loader
                            
                            let potentiallyMaliciousSnodes = confirmations
                                .compactMap { ($0.value == false ? $0.key : nil) }
                            
                            if potentiallyMaliciousSnodes.isEmpty {
                                self?.deleteAllLocalData()
                            }
                            else {
                                let message: String
                                if potentiallyMaliciousSnodes.count == 1 {
                                    message = String(format: "dialog_clear_all_data_deletion_failed_1".localized(), potentiallyMaliciousSnodes[0])
                                }
                                else {
                                    message = String(format: "dialog_clear_all_data_deletion_failed_2".localized(), String(potentiallyMaliciousSnodes.count), potentiallyMaliciousSnodes.joined(separator: ", "))
                                }
>>>>>>> 6685dc05
                                
                                let modal: ConfirmationModal = ConfirmationModal(
                                    targetView: self?.view,
                                    info: ConfirmationModal.Info(
                                        title: "ALERT_ERROR_TITLE".localized(),
<<<<<<< HEAD
                                        explanation: error.localizedDescription,
=======
                                        explanation: message,
>>>>>>> 6685dc05
                                        cancelTitle: "BUTTON_OK".localized(),
                                        cancelStyle: .alert_text
                                    )
                                )
                                self?.present(modal, animated: true)
                            }
<<<<<<< HEAD
                    }
=======
                        }
                    )
>>>>>>> 6685dc05
            }
    }
    
    private func deleteAllLocalData() {
        // Unregister push notifications if needed
        let isUsingFullAPNs: Bool = UserDefaults.standard[.isUsingFullAPNs]
        let maybeDeviceToken: String? = UserDefaults.standard[.deviceToken]
        
        if isUsingFullAPNs, let deviceToken: String = maybeDeviceToken {
            let data: Data = Data(hex: deviceToken)
            PushNotificationAPI.unregister(data).sinkUntilComplete()
        }
        
        // Clear the app badge and notifications
        AppEnvironment.shared.notificationPresenter.clearAllNotifications()
        CurrentAppContext().setMainAppBadgeNumber(0)
        
        // Clear out the user defaults
        UserDefaults.removeAll()
        
        // Remove the cached key so it gets re-cached on next access
        General.cache.mutate { $0.encodedPublicKey = nil }
        
        // Clear the Snode pool
        SnodeAPI.clearSnodePool()
        
        // Stop any pollers
        (UIApplication.shared.delegate as? AppDelegate)?.stopPollers()
        
        // Call through to the SessionApp's "resetAppData" which will wipe out logs, database and
        // profile storage
        let wasUnlinked: Bool = UserDefaults.standard[.wasUnlinked]
        
        SessionApp.resetAppData {
            // Resetting the data clears the old user defaults. We need to restore the unlink default.
            UserDefaults.standard[.wasUnlinked] = wasUnlinked
        }
    }
}<|MERGE_RESOLUTION|>--- conflicted
+++ resolved
@@ -1,11 +1,12 @@
 // Copyright © 2022 Rangeproof Pty Ltd. All rights reserved.
 
 import UIKit
+import Combine
+import GRDB
 import SessionUIKit
 import SessionSnodeKit
 import SessionMessagingKit
 import SignalUtilitiesKit
-import PromiseKit
 
 final class NukeDataModal: Modal {
     // MARK: - Initialization
@@ -164,51 +165,33 @@
     private func clearEntireAccount(presentedViewController: UIViewController) {
         ModalActivityIndicatorViewController
             .present(fromViewController: presentedViewController, canCancel: false) { [weak self] _ in
-<<<<<<< HEAD
-                let servers: Set<String> = Storage.shared.read { db in
-                    try OpenGroup
-                        .select(.server)
-                        .distinct()
-                        .asRequest(of: String.self)
-                        .fetchSet(db)
-                    
-                }.defaulting(to: [])
-                
-                var promises: [Promise<[String: Bool]>] = Storage.shared.read { db in
-                    servers.map { server in
-                        OpenGroupAPI
-                            .clearInbox(
-                                db,
-                                on: server
-                            ).map { _, response in
-                                [server: true]
-                            }
+                Publishers
+                    .MergeMany(
+                        Storage.shared
+                            .read { db -> [AnyPublisher<[String: Bool], Error>] in
+                                try OpenGroup
+                                    .filter(OpenGroup.Columns.isActive == true)
+                                    .select(.server)
+                                    .distinct()
+                                    .asRequest(of: String.self)
+                                    .fetchSet(db)
+                                    .map { server -> AnyPublisher<[String: Bool], Error> in
+                                        OpenGroupAPI
+                                            .clearInbox(db, on: server)
+                                            .map { _, _ -> [String: Bool] in [server: true] }
+                                            .eraseToAnyPublisher()
+                                    }
+                            }
+                            .defaulting(to: [])
+                    )
+                    .collect()
+                    .subscribe(on: DispatchQueue.global(qos: .default))
+                    .flatMap { results in
+                        SnodeAPI
+                            .deleteAllMessages()
+                            .map { results.reduce($0) { result, next in result.updated(with: next) } }
+                            .eraseToAnyPublisher()
                     }
-                }.defaulting(to: [])
-                
-                when(resolved: promises)
-                    .done(on: DispatchQueue.main) { results in
-                        SnodeAPI.clearAllData()
-                            .done(on: DispatchQueue.main) { confirmations in
-                                self?.dismiss(animated: true, completion: nil) // Dismiss the loader
-                                
-                                let potentiallyMaliciousSnodes: [String] = confirmations.compactMap { $0.value == false ? $0.key : nil }
-                                
-                                
-                                if potentiallyMaliciousSnodes.isEmpty {
-                                    self?.deleteAllLocalData()
-                                }
-                                else {
-                                    let message: String
-                                    if potentiallyMaliciousSnodes.count == 1 {
-                                        message = String(format: "dialog_clear_all_data_deletion_failed_1".localized(), potentiallyMaliciousSnodes[0])
-                                    }
-                                    else {
-                                        message = String(format: "dialog_clear_all_data_deletion_failed_2".localized(), String(potentiallyMaliciousSnodes.count), potentiallyMaliciousSnodes.joined(separator: ", "))
-                                    }
-=======
-                SnodeAPI.deleteAllMessages()
-                    .subscribe(on: DispatchQueue.global(qos: .default))
                     .receive(on: DispatchQueue.main)
                     .sinkUntilComplete(
                         receiveCompletion: { result in
@@ -216,70 +199,51 @@
                                 case .finished: break
                                 case .failure(let error):
                                     self?.dismiss(animated: true, completion: nil) // Dismiss the loader
->>>>>>> 6685dc05
                                     
                                     let modal: ConfirmationModal = ConfirmationModal(
                                         targetView: self?.view,
                                         info: ConfirmationModal.Info(
                                             title: "ALERT_ERROR_TITLE".localized(),
-<<<<<<< HEAD
-                                            explanation: message,
-=======
                                             explanation: error.localizedDescription,
->>>>>>> 6685dc05
                                             cancelTitle: "BUTTON_OK".localized(),
                                             cancelStyle: .alert_text
                                         )
                                     )
                                     self?.present(modal, animated: true)
-<<<<<<< HEAD
-                                }
-                            }
-                            .catch(on: DispatchQueue.main) { error in
-                                self?.dismiss(animated: true, completion: nil) // Dismiss the loader
-=======
                             }
                         },
                         receiveValue: { confirmations in
                             self?.dismiss(animated: true, completion: nil) // Dismiss the loader
-                            
+
                             let potentiallyMaliciousSnodes = confirmations
                                 .compactMap { ($0.value == false ? $0.key : nil) }
-                            
-                            if potentiallyMaliciousSnodes.isEmpty {
+
+                            guard !potentiallyMaliciousSnodes.isEmpty else {
                                 self?.deleteAllLocalData()
+                                return
+                            }
+
+                            let message: String
+
+                            if potentiallyMaliciousSnodes.count == 1 {
+                                message = String(format: "dialog_clear_all_data_deletion_failed_1".localized(), potentiallyMaliciousSnodes[0])
                             }
                             else {
-                                let message: String
-                                if potentiallyMaliciousSnodes.count == 1 {
-                                    message = String(format: "dialog_clear_all_data_deletion_failed_1".localized(), potentiallyMaliciousSnodes[0])
-                                }
-                                else {
-                                    message = String(format: "dialog_clear_all_data_deletion_failed_2".localized(), String(potentiallyMaliciousSnodes.count), potentiallyMaliciousSnodes.joined(separator: ", "))
-                                }
->>>>>>> 6685dc05
-                                
-                                let modal: ConfirmationModal = ConfirmationModal(
-                                    targetView: self?.view,
-                                    info: ConfirmationModal.Info(
-                                        title: "ALERT_ERROR_TITLE".localized(),
-<<<<<<< HEAD
-                                        explanation: error.localizedDescription,
-=======
-                                        explanation: message,
->>>>>>> 6685dc05
-                                        cancelTitle: "BUTTON_OK".localized(),
-                                        cancelStyle: .alert_text
-                                    )
+                                message = String(format: "dialog_clear_all_data_deletion_failed_2".localized(), String(potentiallyMaliciousSnodes.count), potentiallyMaliciousSnodes.joined(separator: ", "))
+                            }
+
+                            let modal: ConfirmationModal = ConfirmationModal(
+                                targetView: self?.view,
+                                info: ConfirmationModal.Info(
+                                    title: "ALERT_ERROR_TITLE".localized(),
+                                    explanation: message,
+                                    cancelTitle: "BUTTON_OK".localized(),
+                                    cancelStyle: .alert_text
                                 )
-                                self?.present(modal, animated: true)
-                            }
-<<<<<<< HEAD
-                    }
-=======
+                            )
+                            self?.present(modal, animated: true)
                         }
                     )
->>>>>>> 6685dc05
             }
     }
     
