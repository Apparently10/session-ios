// Copyright © 2022 Rangeproof Pty Ltd. All rights reserved.

import UIKit
import SessionUIKit

class VersionFooterView: UIView {
    private static let footerHeight: CGFloat = 75
    private static let logoHeight: CGFloat = 24
    
    private let multiTapCallback: (() -> Void)?
    
    // MARK: - UI
    
    private lazy var logoImageView: UIImageView = {
        let result: UIImageView = UIImageView(
            image: UIImage(named: "oxen_logo")?
                .withRenderingMode(.alwaysTemplate)
        )
        result.setContentHuggingPriority(.required, for: .vertical)
        result.setContentCompressionResistancePriority(.required, for: .vertical)
        result.themeTintColor = .textSecondary
        result.contentMode = .scaleAspectFit
        result.set(.height, to: VersionFooterView.logoHeight)
        
        return result
    }()
    
    private lazy var versionLabel: UILabel = {
        let result: UILabel = UILabel()
        result.setContentHuggingPriority(.required, for: .vertical)
        result.setContentCompressionResistancePriority(.required, for: .vertical)
        result.font = .systemFont(ofSize: Values.verySmallFontSize)
        result.themeTextColor = .textSecondary
        result.textAlignment = .center
        result.lineBreakMode = .byCharWrapping
        result.numberOfLines = 0
        
        // stringlint:ignore_start
        let infoDict = Bundle.main.infoDictionary
<<<<<<< HEAD
        let version: String = ((infoDict?["CFBundleShortVersionString"] as? String) ?? "0.0.0")   // stringlint:disable
        let buildNumber: String? = (infoDict?["CFBundleVersion"] as? String)                      // stringlint:disable
        let commitInfo: String? = (infoDict?["GitCommitHash"] as? String)                         // stringlint:disable
        let buildInfo: String? = [buildNumber, commitInfo]
            .compactMap { $0 }
            .joined(separator: " - ")                                                             // stringlint:disable
            .nullIfEmpty
            .map { "(\($0))" }                                                                    // stringlint:disable
=======
        let version: String = ((infoDict?["CFBundleShortVersionString"] as? String) ?? "0.0.0")
        let buildNumber: String? = (infoDict?["CFBundleVersion"] as? String)
        let commitInfo: String? = (infoDict?["GitCommitHash"] as? String)
        let buildInfo: String = [buildNumber, commitInfo]
            .compactMap { $0 }
            .joined(separator: " - ")
        // stringlint:ignore_stop
>>>>>>> 83911cf9
        result.text = [
            "Version \(version)",                                                                 // stringlint:disable
            buildInfo
        ].compactMap { $0 }.joined(separator: " ")                                                // stringlint:disable
        
        return result
    }()
    
    // MARK: - Initialization
    
    init(numTaps: Int = 0, multiTapCallback: (() -> Void)? = nil) {
        self.multiTapCallback = multiTapCallback
        
        // Note: Need to explicitly set the height for a table footer view
        // or it will have no height
        super.init(
            frame: CGRect(
                x: 0,
                y: 0,
                width: 0,
                height: VersionFooterView.footerHeight
            )
        )
        
        setupViewHierarchy(numTaps: numTaps)
    }
    
    required init?(coder: NSCoder) {
        fatalError("init(coder:) has not been implemented")
    }
    
    // MARK: - Content
    
    private func setupViewHierarchy(numTaps: Int) {
        addSubview(logoImageView)
        addSubview(versionLabel)
        
        logoImageView.pin(.top, to: .top, of: self, withInset: Values.mediumSpacing)
        logoImageView.center(.horizontal, in: self, withInset: -2)
        versionLabel.pin(.top, to: .bottom, of: logoImageView, withInset: Values.mediumSpacing)
        versionLabel.pin(.left, to: .left, of: self)
        versionLabel.pin(.right, to: .right, of: self)
        
        if numTaps > 0 {
            let tapGestureRecognizer: UITapGestureRecognizer = UITapGestureRecognizer(
                target: self,
                action: #selector(onMultiTap)
            )
            tapGestureRecognizer.numberOfTapsRequired = numTaps
            addGestureRecognizer(tapGestureRecognizer)
        }
    }
    
    @objc private func onMultiTap() {
        self.multiTapCallback?()
    }
}<|MERGE_RESOLUTION|>--- conflicted
+++ resolved
@@ -37,16 +37,6 @@
         
         // stringlint:ignore_start
         let infoDict = Bundle.main.infoDictionary
-<<<<<<< HEAD
-        let version: String = ((infoDict?["CFBundleShortVersionString"] as? String) ?? "0.0.0")   // stringlint:disable
-        let buildNumber: String? = (infoDict?["CFBundleVersion"] as? String)                      // stringlint:disable
-        let commitInfo: String? = (infoDict?["GitCommitHash"] as? String)                         // stringlint:disable
-        let buildInfo: String? = [buildNumber, commitInfo]
-            .compactMap { $0 }
-            .joined(separator: " - ")                                                             // stringlint:disable
-            .nullIfEmpty
-            .map { "(\($0))" }                                                                    // stringlint:disable
-=======
         let version: String = ((infoDict?["CFBundleShortVersionString"] as? String) ?? "0.0.0")
         let buildNumber: String? = (infoDict?["CFBundleVersion"] as? String)
         let commitInfo: String? = (infoDict?["GitCommitHash"] as? String)
@@ -54,11 +44,10 @@
             .compactMap { $0 }
             .joined(separator: " - ")
         // stringlint:ignore_stop
->>>>>>> 83911cf9
         result.text = [
-            "Version \(version)",                                                                 // stringlint:disable
+            "Version \(version)",                                                                 // stringlint:ignore
             buildInfo
-        ].compactMap { $0 }.joined(separator: " ")                                                // stringlint:disable
+        ].compactMap { $0 }.joined(separator: " ")                                                // stringlint:ignore
         
         return result
     }()
