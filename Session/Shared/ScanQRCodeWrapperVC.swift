--- conflicted
+++ resolved
@@ -25,41 +25,7 @@
         scanQRCodeVC.scanDelegate = delegate
         let scanQRCodeVCView = scanQRCodeVC.view!
         view.addSubview(scanQRCodeVCView)
-<<<<<<< HEAD
-        scanQRCodeVCView.pin(.top, to: .top, of: view)
-        scanQRCodeVCView.pin(.leading, to: .leading, of: view)
-        scanQRCodeVCView.pin(.trailing, to: .trailing, of: view)
-        
-        if let message = message {
-            scanQRCodeVCView.set(.height, lessThanOrEqualTo: UIScreen.main.bounds.width)
-            
-            // Set up bottom view
-            let bottomView = UIView()
-            view.addSubview(bottomView)
-            bottomView.pin(.top, to: .bottom, of: scanQRCodeVCView)
-            bottomView.pin(.leading, to: .leading, of: view)
-            bottomView.pin(.trailing, to: .trailing, of: view)
-            bottomView.pin(.bottom, to: .bottom, of: view)
-            
-            // Set up explanation label
-            let explanationLabel: UILabel = UILabel()
-            explanationLabel.font = .systemFont(ofSize: Values.smallFontSize)
-            explanationLabel.text = message
-            explanationLabel.themeTextColor = .textPrimary
-            explanationLabel.textAlignment = .center
-            explanationLabel.lineBreakMode = .byWordWrapping
-            explanationLabel.numberOfLines = 0
-            bottomView.addSubview(explanationLabel)
-            
-            explanationLabel.set(.width, to: .width, of: bottomView, withOffset: 32)
-            explanationLabel.set(.height, to: .height, of: bottomView, withOffset: 32)
-        }
-        else {
-            scanQRCodeVCView.pin(.bottom, to: .bottom, of: view)
-        }
-=======
         scanQRCodeVCView.pin(to: view)
->>>>>>> bd34d1a9
     }
     
     override func viewDidAppear(_ animated: Bool) {
