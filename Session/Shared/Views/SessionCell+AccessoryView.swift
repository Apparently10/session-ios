--- conflicted
+++ resolved
@@ -397,8 +397,8 @@
                     let wasOldSelection: Bool = (!isSelected && accessory.wasSavedSelection)
                 
                     radioBorderView.isAccessibilityElement = true
-                    radioBorderView.accessibilityIdentifier = accessibility?.identifier
-                    radioBorderView.accessibilityLabel = accessibility?.label
+                    radioBorderView.accessibilityIdentifier = accessory.accessibility?.identifier
+                    radioBorderView.accessibilityLabel = accessory.accessibility?.label
                     
                     if isSelected || wasOldSelection {
                         radioBorderView.accessibilityTraits.insert(.selected)
@@ -420,11 +420,6 @@
                     
                     radioBorderView.layer.cornerRadius = (accessory.size.borderSize / 2)
                     
-<<<<<<< HEAD
-                    radioView.accessibilityIdentifier = accessory.accessibility?.identifier
-                    radioView.accessibilityLabel = accessory.accessibility?.label
-=======
->>>>>>> bd34d1a9
                     radioView.alpha = (wasOldSelection ? 0.3 : 1)
                     radioView.isHidden = (!isSelected && !accessory.wasSavedSelection)
                     radioView.themeBackgroundColor = {
