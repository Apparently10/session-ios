--- conflicted
+++ resolved
@@ -61,11 +61,11 @@
             accessibility: accessibility
         )
     }
-        
+    
     static func toggle(
         _ value: Bool,
         oldValue: Bool?,
-        accessibility: Accessibility? = nil
+        accessibility: Accessibility = Accessibility(identifier: "Switch")
     ) -> SessionCell.Accessory {
         return SessionCell.AccessoryConfig.Toggle(
             value: value,
@@ -89,7 +89,7 @@
         isSelected: Bool? = nil,
         liveIsSelected: (() -> Bool)? = nil,
         wasSavedSelection: Bool = false,
-        accessibility: Accessibility? = nil
+        accessibility: Accessibility = Accessibility(identifier: "Radio")
     ) -> SessionCell.Accessory {
         return SessionCell.AccessoryConfig.Radio(
             size: size,
@@ -246,7 +246,6 @@
     
     // MARK: - IconAsync
     
-<<<<<<< HEAD
     class IconAsync: SessionCell.Accessory {
         public let iconSize: IconSize
         public let customTint: ThemeValue?
@@ -289,10 +288,6 @@
                 accessibility == rhs.accessibility
             )
         }
-=======
-    public static func toggle(_ dataSource: DataSource) -> SessionCell.Accessory {
-        return .toggle(dataSource, accessibility: Accessibility(identifier: "Switch"))
->>>>>>> bd34d1a9
     }
     
     // MARK: - Toggle
@@ -333,7 +328,6 @@
         }
     }
     
-<<<<<<< HEAD
     // MARK: - DropDown
     
     class DropDown: SessionCell.Accessory {
@@ -363,35 +357,6 @@
                 accessibility == rhs.accessibility
             )
         }
-=======
-    // MARK: - .radio Variants
-    
-    public static func radio(isSelected: @escaping () -> Bool) -> SessionCell.Accessory {
-        return .radio(
-            size: .medium,
-            isSelected: isSelected,
-            storedSelection: false,
-            accessibility: Accessibility(identifier: "Radio")
-        )
-    }
-    
-    public static func radio(isSelected: @escaping () -> Bool, accessibility: Accessibility) -> SessionCell.Accessory {
-        return .radio(
-            size: .medium,
-            isSelected: isSelected,
-            storedSelection: false,
-            accessibility: accessibility
-        )
-    }
-    
-    public static func radio(isSelected: @escaping () -> Bool, storedSelection: Bool) -> SessionCell.Accessory {
-        return .radio(
-            size: .medium,
-            isSelected: isSelected,
-            storedSelection: storedSelection,
-            accessibility: Accessibility(identifier: "Radio")
-        )
->>>>>>> bd34d1a9
     }
     
     // MARK: - Radio
