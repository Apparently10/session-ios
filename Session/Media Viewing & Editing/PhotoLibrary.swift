// Copyright © 2022 Rangeproof Pty Ltd. All rights reserved.

import Foundation
import Combine
import Photos
import CoreServices
import UniformTypeIdentifiers
import SignalUtilitiesKit
import SessionMessagingKit
import SessionUtilitiesKit

protocol PhotoLibraryDelegate: AnyObject {
    func photoLibraryDidChange(_ photoLibrary: PhotoLibrary)
}

class PhotoMediaSize {
    var thumbnailSize: CGSize

    init() {
        self.thumbnailSize = .zero
    }

    init(thumbnailSize: CGSize) {
        self.thumbnailSize = thumbnailSize
    }
}

class PhotoPickerAssetItem: PhotoGridItem {

    let asset: PHAsset
    let photoCollectionContents: PhotoCollectionContents
    let photoMediaSize: PhotoMediaSize

    init(asset: PHAsset, photoCollectionContents: PhotoCollectionContents, photoMediaSize: PhotoMediaSize) {
        self.asset = asset
        self.photoCollectionContents = photoCollectionContents
        self.photoMediaSize = photoMediaSize
    }

    // MARK: PhotoGridItem

    var type: PhotoGridItemType {
        if asset.mediaType == .video {
            return .video
        }

        // TODO show GIF badge?

        return  .photo
    }

    func asyncThumbnail(completion: @escaping (UIImage?) -> Void) {
        var hasLoadedImage = false

        // Surprisingly, iOS will opportunistically run the completion block sync if the image is
        // already available.
        photoCollectionContents.requestThumbnail(for: self.asset, thumbnailSize: photoMediaSize.thumbnailSize) { image, _ in
            Threading.dispatchMainThreadSafe {
                // Once we've _successfully_ completed (e.g. invoked the completion with
                // a non-nil image), don't invoke the completion again with a nil argument.
                if !hasLoadedImage || image != nil {
                    completion(image)

                    if image != nil {
                        hasLoadedImage = true
                    }
                }
            }
        }
    }
}

class PhotoCollectionContents {

    let fetchResult: PHFetchResult<PHAsset>
    let localizedTitle: String?

    enum PhotoLibraryError: Error {
        case assertionError(description: String)
        case unsupportedMediaType
    }

    init(fetchResult: PHFetchResult<PHAsset>, localizedTitle: String?) {
        self.fetchResult = fetchResult
        self.localizedTitle = localizedTitle
    }

    private let imageManager = PHCachingImageManager()

    // MARK: - Asset Accessors

    var assetCount: Int {
        return fetchResult.count
    }

    var lastAsset: PHAsset? {
        guard assetCount > 0 else {
            return nil
        }
        return asset(at: assetCount - 1)
    }

    var firstAsset: PHAsset? {
        guard assetCount > 0 else {
            return nil
        }
        return asset(at: 0)
    }

    func asset(at index: Int) -> PHAsset? {
        guard index >= 0 && index < fetchResult.count else { return nil }
        
        return fetchResult.object(at: index)
    }

    // MARK: - AssetItem Accessors

    func assetItem(at index: Int, photoMediaSize: PhotoMediaSize) -> PhotoPickerAssetItem? {
        guard let mediaAsset: PHAsset = asset(at: index) else { return nil }
        
        return PhotoPickerAssetItem(asset: mediaAsset, photoCollectionContents: self, photoMediaSize: photoMediaSize)
    }

    func firstAssetItem(photoMediaSize: PhotoMediaSize) -> PhotoPickerAssetItem? {
        guard let mediaAsset = firstAsset else { return nil }
        
        return PhotoPickerAssetItem(asset: mediaAsset, photoCollectionContents: self, photoMediaSize: photoMediaSize)
    }

    func lastAssetItem(photoMediaSize: PhotoMediaSize) -> PhotoPickerAssetItem? {
        guard let mediaAsset = lastAsset else { return nil }
        
        return PhotoPickerAssetItem(asset: mediaAsset, photoCollectionContents: self, photoMediaSize: photoMediaSize)
    }

    // MARK: ImageManager

    func requestThumbnail(for asset: PHAsset, thumbnailSize: CGSize, resultHandler: @escaping (UIImage?, [AnyHashable: Any]?) -> Void) {
        _ = imageManager.requestImage(for: asset, targetSize: thumbnailSize, contentMode: .aspectFill, options: nil, resultHandler: resultHandler)
    }

    private func requestImageDataSource(for asset: PHAsset, using dependencies: Dependencies) -> AnyPublisher<(dataSource: (any DataSource), type: UTType), Error> {
        return Deferred {
            Future { [weak self] resolver in
                let options: PHImageRequestOptions = PHImageRequestOptions()
                options.isNetworkAccessAllowed = true
                
                _ = self?.imageManager.requestImageData(for: asset, options: options) { imageData, dataUTI, orientation, info in
                    
                    guard let imageData = imageData else {
                        resolver(Result.failure(PhotoLibraryError.assertionError(description: "imageData was unexpectedly nil")))
                        return
                    }
                    
                    guard let type: UTType = dataUTI.map({ UTType($0) }) else {
                        resolver(Result.failure(PhotoLibraryError.assertionError(description: "dataUTI was unexpectedly nil")))
                        return
                    }
                    
                    guard let dataSource = DataSourceValue(data: imageData, dataType: type, using: dependencies) else {
                        resolver(Result.failure(PhotoLibraryError.assertionError(description: "dataSource was unexpectedly nil")))
                        return
                    }
                    
                    resolver(Result.success((dataSource: dataSource, type: type)))
                }
            }
        }
        .eraseToAnyPublisher()
    }

    private func requestVideoDataSource(for asset: PHAsset, using dependencies: Dependencies) -> AnyPublisher<(dataSource: (any DataSource), type: UTType), Error> {
        return Deferred {
            Future { [weak self] resolver in
                let options: PHVideoRequestOptions = PHVideoRequestOptions()
                options.isNetworkAccessAllowed = true
                
                _ = self?.imageManager.requestExportSession(forVideo: asset, options: options, exportPreset: AVAssetExportPresetMediumQuality) { exportSession, foo in
                    
                    guard let exportSession = exportSession else {
                        resolver(Result.failure(PhotoLibraryError.assertionError(description: "exportSession was unexpectedly nil")))
                        return
                    }
                    
                    exportSession.outputFileType = AVFileType.mp4
                    exportSession.metadataItemFilter = AVMetadataItemFilter.forSharing()
                    
                    let exportPath = dependencies[singleton: .fileManager].temporaryFilePath(fileExtension: "mp4") // stringlint:ignore
                    let exportURL = URL(fileURLWithPath: exportPath)
                    exportSession.outputURL = exportURL
                    
                    Log.debug("[PhotoLibrary] Starting video export")
                    exportSession.exportAsynchronously { [weak exportSession] in
                        Log.debug("[PhotoLibrary] Completed video export")
                        
                        guard
                            exportSession?.status == .completed,
<<<<<<< HEAD
                            let dataSource = DataSourcePath(fileUrl: exportURL, shouldDeleteOnDeinit: true, using: dependencies)
=======
                            let dataSource = DataSourcePath(fileUrl: exportURL, sourceFilename: nil, shouldDeleteOnDeinit: true)
>>>>>>> a9c3a4da
                        else {
                            resolver(Result.failure(PhotoLibraryError.assertionError(description: "Failed to build data source for exported video URL")))
                            return
                        }
                        
                        resolver(Result.success((dataSource: dataSource, type: .mpeg4Movie)))
                    }
                }
            }
        }
        .eraseToAnyPublisher()
    }

    func outgoingAttachment(for asset: PHAsset, using dependencies: Dependencies) -> AnyPublisher<SignalAttachment, Error> {
        switch asset.mediaType {
            case .image:
                return requestImageDataSource(for: asset, using: dependencies)
                    .map { (dataSource: DataSource, type: UTType) in
                        SignalAttachment.attachment(dataSource: dataSource, type: type, imageQuality: .medium, using: dependencies)
                    }
                    .eraseToAnyPublisher()
                
            case .video:
                return requestVideoDataSource(for: asset, using: dependencies)
                    .map { (dataSource: DataSource, type: UTType) in
                        SignalAttachment.attachment(dataSource: dataSource, type: type, using: dependencies)
                    }
                    .eraseToAnyPublisher()
                
            default:
                return Fail(error: PhotoLibraryError.unsupportedMediaType)
                    .eraseToAnyPublisher()
        }
    }
}

class PhotoCollection {
    public let id: String
    private let collection: PHAssetCollection
    
    // The user never sees this collection, but we use it for a null object pattern
    // when the user has denied photos access.
    static let empty = PhotoCollection(id: "", collection: PHAssetCollection())

    init(id: String, collection: PHAssetCollection) {
        self.id = id
        self.collection = collection
    }

    func localizedTitle() -> String {
        guard let localizedTitle = collection.localizedTitle?.stripped,
            localizedTitle.count > 0 else {
            return "attachmentsAlbumUnnamed".localized()
        }
        return localizedTitle
    }

    // stringlint:ignore_contents
    func contents() -> PhotoCollectionContents {
        let options = PHFetchOptions()
        options.sortDescriptors = [NSSortDescriptor(key: "creationDate", ascending: true)]
        let fetchResult = PHAsset.fetchAssets(in: collection, options: options)

        return PhotoCollectionContents(fetchResult: fetchResult, localizedTitle: localizedTitle())
    }
}

extension PhotoCollection: Equatable {
    static func == (lhs: PhotoCollection, rhs: PhotoCollection) -> Bool {
        return lhs.collection == rhs.collection
    }
}

class PhotoLibrary: NSObject, PHPhotoLibraryChangeObserver {
    typealias WeakDelegate = Weak<PhotoLibraryDelegate>
    var delegates = [WeakDelegate]()

    public func add(delegate: PhotoLibraryDelegate) {
        delegates.append(WeakDelegate(value: delegate))
    }

    var assetCollection: PHAssetCollection!

    func photoLibraryDidChange(_ changeInstance: PHChange) {
        DispatchQueue.main.async {
            for weakDelegate in self.delegates {
                weakDelegate.value?.photoLibraryDidChange(self)
            }
        }
    }

    override init() {
        super.init()
        PHPhotoLibrary.shared().register(self)
    }

    deinit {
        PHPhotoLibrary.shared().unregisterChangeObserver(self)
    }
    
    // stringlint:ignore_contents
    private lazy var fetchOptions: PHFetchOptions = {
        let fetchOptions = PHFetchOptions()
        fetchOptions.sortDescriptors = [NSSortDescriptor(key: "endDate", ascending: true)]
        return fetchOptions
    }()

    func defaultPhotoCollection() -> PhotoCollection {
        var fetchedCollection: PhotoCollection?
        PHAssetCollection.fetchAssetCollections(
            with: .smartAlbum,
            subtype: .smartAlbumUserLibrary,
            options: fetchOptions
        ).enumerateObjects { collection, _, stop in
            fetchedCollection = PhotoCollection(id: collection.localIdentifier, collection: collection)
            stop.pointee = true
        }

        guard let photoCollection = fetchedCollection else {
            Log.debug("[PhotoLibrary] Using empty photo collection.")
            Log.assert(PHPhotoLibrary.authorizationStatus() == .denied)
            return PhotoCollection.empty
        }

        return photoCollection
    }

    func allPhotoCollections() -> [PhotoCollection] {
        var collections = [PhotoCollection]()
        var collectionIds = Set<String>()

        let processPHCollection: ((collection: PHCollection, hideIfEmpty: Bool)) -> Void = { arg in
            let (collection, hideIfEmpty) = arg

            // De-duplicate by id.
            let collectionId: String = collection.localIdentifier
            
            guard !collectionIds.contains(collectionId) else { return }
            collectionIds.insert(collectionId)

            guard let assetCollection = collection as? PHAssetCollection else {
                Log.error("[PhotoLibrary] Asset collection has unexpected type: \(type(of: collection))")
                return
            }
            let photoCollection = PhotoCollection(id: collectionId, collection: assetCollection)
            guard !hideIfEmpty || photoCollection.contents().assetCount > 0 else {
                return
            }

            collections.append(photoCollection)
        }
        let processPHAssetCollections: ((fetchResult: PHFetchResult<PHAssetCollection>, hideIfEmpty: Bool)) -> Void = { arg in
            let (fetchResult, hideIfEmpty) = arg

            fetchResult.enumerateObjects { (assetCollection, _, _) in
                // We're already sorting albums by last-updated. "Recently Added" is mostly redundant
                guard assetCollection.assetCollectionSubtype != .smartAlbumRecentlyAdded else {
                    return
                }

                // undocumented constant
                let kRecentlyDeletedAlbumSubtype = PHAssetCollectionSubtype(rawValue: 1000000201)
                guard assetCollection.assetCollectionSubtype != kRecentlyDeletedAlbumSubtype else {
                    return
                }

                processPHCollection((collection: assetCollection, hideIfEmpty: hideIfEmpty))
            }
        }
        let processPHCollections: ((fetchResult: PHFetchResult<PHCollection>, hideIfEmpty: Bool)) -> Void = { arg in
            let (fetchResult, hideIfEmpty) = arg

            for index in 0..<fetchResult.count {
                processPHCollection((collection: fetchResult.object(at: index), hideIfEmpty: hideIfEmpty))
            }
        }
        let fetchOptions = PHFetchOptions()
        fetchOptions.sortDescriptors = [NSSortDescriptor(key: "endDate", ascending: true)] // stringlint:ignore

        // Try to add "Camera Roll" first.
        processPHAssetCollections((fetchResult: PHAssetCollection.fetchAssetCollections(with: .smartAlbum, subtype: .smartAlbumUserLibrary, options: fetchOptions),
                                   hideIfEmpty: false))

        // Favorites
        processPHAssetCollections((fetchResult: PHAssetCollection.fetchAssetCollections(with: .smartAlbum, subtype: .smartAlbumFavorites, options: fetchOptions),
                                   hideIfEmpty: true))

        // Smart albums.
        processPHAssetCollections((fetchResult: PHAssetCollection.fetchAssetCollections(with: .smartAlbum, subtype: .albumRegular, options: fetchOptions),
                                   hideIfEmpty: true))

        // User-created albums.
        processPHCollections((fetchResult: PHAssetCollection.fetchTopLevelUserCollections(with: fetchOptions),
                              hideIfEmpty: true))

        return collections
    }
}<|MERGE_RESOLUTION|>--- conflicted
+++ resolved
@@ -195,11 +195,7 @@
                         
                         guard
                             exportSession?.status == .completed,
-<<<<<<< HEAD
-                            let dataSource = DataSourcePath(fileUrl: exportURL, shouldDeleteOnDeinit: true, using: dependencies)
-=======
-                            let dataSource = DataSourcePath(fileUrl: exportURL, sourceFilename: nil, shouldDeleteOnDeinit: true)
->>>>>>> a9c3a4da
+                            let dataSource = DataSourcePath(fileUrl: exportURL, sourceFilename: nil, shouldDeleteOnDeinit: true, using: dependencies)
                         else {
                             resolver(Result.failure(PhotoLibraryError.assertionError(description: "Failed to build data source for exported video URL")))
                             return
