// Copyright © 2022 Rangeproof Pty Ltd. All rights reserved.

import Foundation
import Combine
import GRDB
import SessionUtilitiesKit
import SessionMessagingKit
import SessionSnodeKit

// MARK: - Cache

public extension Cache {
    static let onboarding: CacheConfig<OnboardingCacheType, OnboardingImmutableCacheType> = Dependencies.create(
        identifier: "onboarding",
        createInstance: { dependencies in Onboarding.Cache(flow: .none, using: dependencies) },
        mutableInstance: { $0 },
        immutableInstance: { $0 }
    )
}

// MARK: - Log.Category

public extension Log.Category {
    static let onboarding: Log.Category = .create("Onboarding", defaultLevel: .info)
}

// MARK: - Onboarding

public enum Onboarding {
    public enum State: CustomStringConvertible {
        case noUser
        case noUserFailedIdentity
        case missingName
        case completed
        
        // stringlint:ignore_contents
        public var description: String {
            switch self {
                case .noUser: return "No User"
                case .noUserFailedIdentity: return "No User Failed Identity"
                case .missingName: return "Missing Name"
                case .completed: return "Completed"
            }
        }
    }
    
    public enum Flow {
        case none
        case register
        case restore
        case devSettings
    }
    
    enum SeedSource {
        case qrCode
        case mnemonic
        
        var genericErrorMessage: String {
            switch self {
                case .qrCode: "qrNotRecoveryPassword".localized()
                case .mnemonic: "recoveryPasswordErrorMessageGeneric".localized()
            }
        }
    }
}

// MARK: - Onboarding.Cache

extension Onboarding {
    class Cache: OnboardingCacheType {
        private let dependencies: Dependencies
        public let id: UUID = UUID()
        public let initialFlow: Onboarding.Flow
        public var state: State
        private let completionSubject: CurrentValueSubject<Bool, Never> = CurrentValueSubject(false)
        
        public var seed: Data
        public var ed25519KeyPair: KeyPair
        public var x25519KeyPair: KeyPair
        public var userSessionId: SessionId
        public var useAPNS: Bool
        
        public var displayName: String
        public var _displayNamePublisher: AnyPublisher<String?, Error>?
        private var userProfileConfigMessage: ProcessedMessage?
        private var disposables: Set<AnyCancellable> = Set()
        
        public var displayNamePublisher: AnyPublisher<String?, Error> {
            _displayNamePublisher ?? Fail(error: NetworkError.notFound).eraseToAnyPublisher()
        }
        
        public var onboardingCompletePublisher: AnyPublisher<Void, Never> {
            completionSubject
                .filter { $0 }
                .map { _ in () }
                .eraseToAnyPublisher()
        }
        
        // MARK: - Initialization
        
        init(flow: Onboarding.Flow, using dependencies: Dependencies) {
            self.dependencies = dependencies
            self.initialFlow = flow
            
            /// Determine the current state based on what's in the database
            typealias StoredData = (
                state: State,
                displayName: String,
                ed25519KeyPair: KeyPair,
                x25519KeyPair: KeyPair
            )
            let storedData: StoredData = dependencies[singleton: .storage].read { db -> StoredData in
                // If we have no ed25519KeyPair then the user doesn't have an account
                guard
                    let x25519KeyPair: KeyPair = Identity.fetchUserKeyPair(db),
                    let ed25519KeyPair: KeyPair = Identity.fetchUserEd25519KeyPair(db)
                else { return (.noUser, "", KeyPair.empty, KeyPair.empty) }
                
                // If we have no display name then collect one (this can happen if the
                // app crashed during onboarding which would leave the user in an invalid
                // state with no display name)
                let displayName: String = Profile.fetchOrCreateCurrentUser(db, using: dependencies).name
                guard !displayName.isEmpty else { return (.missingName, "anonymous".localized(), x25519KeyPair, ed25519KeyPair) }
                
                // Otherwise we have enough for a full user and can start the app
                return (.completed, displayName, x25519KeyPair, ed25519KeyPair)
            }.defaulting(to: (.noUser, "", KeyPair.empty, KeyPair.empty))

            /// Store the initial `displayName` value in case we need it
            self.displayName = storedData.displayName
            
            /// Update the cached values depending on the `initialState`
            switch storedData.state {
                case .noUser, .noUserFailedIdentity:
                    /// Remove the `LibSession.Cache` just in case (to ensure no previous state remains)
                    dependencies.remove(cache: .libSession)
                    
                    /// Try to generate the identity data
                    guard
                        let finalSeedData: Data = dependencies[singleton: .crypto].generate(.randomBytes(16)),
                        let identity: (ed25519KeyPair: KeyPair, x25519KeyPair: KeyPair) = try? Identity.generate(
                            from: finalSeedData,
                            using: dependencies
                        )
                    else {
                        /// Seed or identity generation failed so leave the `Onboarding.Cache` in an invalid state for the UI to
                        /// recover somehow
                        self.state = .noUserFailedIdentity
                        self.seed = Data()
                        self.ed25519KeyPair = KeyPair(publicKey: [], secretKey: [])
                        self.x25519KeyPair = KeyPair(publicKey: [], secretKey: [])
                        self.userSessionId = .invalid
                        self.useAPNS = false
                        return
                    }
                    
                    /// The identity data was successfully generated so store it for the onboarding process
                    self.state = .noUser
                    self.seed = finalSeedData
                    self.ed25519KeyPair = identity.ed25519KeyPair
                    self.x25519KeyPair = identity.x25519KeyPair
                    self.userSessionId = SessionId(.standard, publicKey: x25519KeyPair.publicKey)
                    self.useAPNS = false
                    
                case .missingName, .completed:
                    self.state = storedData.state
                    self.seed = Data()
                    self.ed25519KeyPair = storedData.ed25519KeyPair
                    self.x25519KeyPair = storedData.x25519KeyPair
                    self.userSessionId = dependencies[cache: .general].sessionId
                    self.useAPNS = dependencies[defaults: .standard, key: .isUsingFullAPNs]
                    
                    /// If we are already in a completed state then updated the completion subject accordingly
                    if self.state == .completed {
                        self.completionSubject.send(true)
                    }
            }
        }
        
        /// This initializer should only be used in the `DeveloperSettingsViewModel` when swapping between network service layers
        init(
            ed25519KeyPair: KeyPair,
            x25519KeyPair: KeyPair,
            displayName: String,
            using dependencies: Dependencies
        ) {
            self.dependencies = dependencies
            self.state = .completed
            self.initialFlow = .devSettings
            self.seed = Data()
            self.ed25519KeyPair = ed25519KeyPair
            self.x25519KeyPair = x25519KeyPair
            self.userSessionId = SessionId(.standard, publicKey: x25519KeyPair.publicKey)
            self.useAPNS = dependencies[defaults: .standard, key: .isUsingFullAPNs]
            self.displayName = displayName
            self._displayNamePublisher = nil
        }
        
        // MARK: - Functions
        
        public func setSeedData(_ seedData: Data) throws {
            /// Reset the disposables in case this was called with different data/
            disposables = Set()
            
            /// Generate the keys and store them
            let identity: (ed25519KeyPair: KeyPair, x25519KeyPair: KeyPair) = try Identity.generate(
                from: seedData,
                using: dependencies
            )
            self.seed = seedData
            self.ed25519KeyPair = identity.ed25519KeyPair
            self.x25519KeyPair = identity.x25519KeyPair
            self.userSessionId = SessionId(.standard, publicKey: identity.x25519KeyPair.publicKey)
            
<<<<<<< HEAD
            /// **Note:** We trigger this as a "background poll" as doing so means the received messages will be
            /// processed immediately rather than async as part of a Job
            let poller: CurrentUserPoller = CurrentUserPoller(
                pollerName: "Onboarding Poller", // stringlint:ignore
                pollerQueue: Threading.pollerQueue,
                pollerDestination: .swarm(self.userSessionId.hexString),
                pollerDrainBehaviour: .alwaysRandom,
                namespaces: [.configUserProfile],
                shouldStoreMessages: false,
                logStartAndStopCalls: false,
                customAuthMethod: Authentication.standard(
                    sessionId: userSessionId,
                    ed25519KeyPair: identity.ed25519KeyPair
                ),
                using: dependencies
            )
            
            typealias PollResult = (configMessage: ProcessedMessage, displayName: String)
            let publisher: AnyPublisher<String?, Error> = poller
                .poll(forceSynchronousProcessing: true)
                .tryMap { [userSessionId, dependencies] messages, _, _, _ -> PollResult? in
                    guard
                        let targetMessage: ProcessedMessage = messages.last, /// Just in case there are multiple
                        case let .config(_, _, serverHash, serverTimestampMs, data) = targetMessage
                    else { return nil }
                    
                    /// In order to process the config message we need to create and load a `libSession` cache, but we don't want to load this into
                    /// memory at this stage in case the user cancels the onboarding process part way through
                    let cache: LibSession.Cache = LibSession.Cache(userSessionId: userSessionId, using: dependencies)
                    cache.loadDefaultStatesFor(
                        userConfigVariants: [.userProfile],
                        groups: [],
                        userSessionId: userSessionId,
                        userEd25519KeyPair: identity.ed25519KeyPair
                    )
                    try cache.unsafeDirectMergeConfigMessage(
                        swarmPublicKey: userSessionId.hexString,
                        messages: [
                            ConfigMessageReceiveJob.Details.MessageInfo(
                                namespace: .configUserProfile,
                                serverHash: serverHash,
                                serverTimestampMs: serverTimestampMs,
                                data: data
                            )
                        ]
=======
            // Store the user identity information
            Storage.shared.write { db in
                try Identity.store(
                    db,
                    seed: seed,
                    ed25519KeyPair: ed25519KeyPair,
                    x25519KeyPair: x25519KeyPair
                )
                
                // No need to show the seed again if the user is restoring or linking
                db[.hasViewedSeed] = (self == .recover)
                
                // Create a contact for the current user and set their approval/trusted statuses so
                // they don't get weird behaviours
                try Contact
                    .fetchOrCreate(db, id: x25519PublicKey)
                    .save(db)
                try Contact
                    .filter(id: x25519PublicKey)
                    .updateAllAndConfig(
                        db,
                        Contact.Columns.isTrusted.set(to: true),    // Always trust the current user
                        Contact.Columns.isApproved.set(to: true),
                        Contact.Columns.didApproveMe.set(to: true),
                        using: dependencies
                    )

                /// Create the 'Note to Self' thread (not visible by default)
                ///
                /// **Note:** We need to explicitly `updateAllAndConfig` the `shouldBeVisible` value to `false`
                /// otherwise it won't actually get synced correctly
                try SessionThread.upsert(
                    db,
                    id: x25519PublicKey,
                    variant: .contact,
                    values: SessionThread.TargetValues(shouldBeVisible: .setTo(false)),
                    calledFromConfig: nil,
                    using: dependencies
                )
                
                try SessionThread
                    .filter(id: x25519PublicKey)
                    .updateAllAndConfig(
                        db,
                        SessionThread.Columns.shouldBeVisible.set(to: false),
                        using: dependencies
>>>>>>> 5db5fbd9
                    )
                    
                    return (targetMessage, cache.userProfileDisplayName)
                }
                .handleEvents(
                    receiveOutput: { [weak self] result in
                        guard let result: PollResult = result else { return }
                        
                        /// Only store the `displayName` returned from the swarm if the user hasn't provided one in the display
                        /// name step (otherwise the user could enter a display name and have it immediately overwritten due to the
                        /// config request running slow)
                        if self?.displayName.isEmpty == true {
                            self?.displayName = result.displayName
                        }
                        
                        self?.userProfileConfigMessage = result.configMessage
                    }
                )
                .map { result -> String? in result?.displayName }
                .catch { error -> AnyPublisher<String?, Error> in
                    Log.warn(.onboarding, "Failed to retrieve existing profile information due to error: \(error).")
                    return Just(nil)
                        .setFailureType(to: Error.self)
                        .eraseToAnyPublisher()
                }
                .shareReplay(1)
                .eraseToAnyPublisher()
            
            /// Store the publisher and cancelable so we only make one request during onboarding
            _displayNamePublisher = publisher
            publisher
                .subscribe(on: DispatchQueue.global(qos: .userInitiated), using: dependencies)
                .sink(receiveCompletion: { _ in }, receiveValue: { _ in })
                .store(in: &disposables)
        }
        
<<<<<<< HEAD
        func setUserAPNS(_ useAPNS: Bool) {
            self.useAPNS = useAPNS
        }
        
        func setDisplayName(_ displayName: String) {
            self.displayName = displayName
        }
        
        func completeRegistration(onComplete: @escaping (() -> Void)) {
            DispatchQueue.global(qos: .userInitiated).async(using: dependencies) { [weak self, initialFlow, userSessionId, ed25519KeyPair, x25519KeyPair, useAPNS, displayName, userProfileConfigMessage, dependencies] in
                /// Cache the users session id (so we don't need to fetch it from the database every time)
                dependencies.mutate(cache: .general) {
                    $0.setCachedSessionId(sessionId: userSessionId)
                }
                
                /// If we had a proper `initialFlow` then create a new `libSession` cache for the user
                if initialFlow != .none {
                    dependencies.set(
                        cache: .libSession,
                        to: LibSession.Cache(
                            userSessionId: userSessionId,
                            using: dependencies
                        )
=======
        func completeRegistration(using dependencies: Dependencies) {
            // Set the `lastNameUpdate` to the current date, so that we don't overwrite
            // what the user set in the display name step with whatever we find in their
            // swarm (otherwise the user could enter a display name and have it immediately
            // overwritten due to the config request running slow)
            Storage.shared.write { db in
                try Profile
                    .filter(id: getUserHexEncodedPublicKey(db))
                    .updateAllAndConfig(
                        db,
                        Profile.Columns.lastNameUpdate.set(to: Date().timeIntervalSince1970),
                        using: dependencies
>>>>>>> 5db5fbd9
                    )
                }
                
                dependencies[singleton: .storage].write { db in
                    /// Only update the identity/contact/Note to Self state if we have a proper `initialFlow`
                    if initialFlow != .none {
                        /// Store the user identity information
                        try Identity.store(db, ed25519KeyPair: ed25519KeyPair, x25519KeyPair: x25519KeyPair)
                        
                        /// No need to show the seed again if the user is restoring
                        db[.hasViewedSeed] = (initialFlow == .restore)
                        
                        /// Create a contact for the current user and set their approval/trusted statuses so they don't get weird behaviours
                        try Contact
                            .fetchOrCreate(db, id: userSessionId.hexString, using: dependencies)
                            .upsert(db)
                        try Contact
                            .filter(id: userSessionId.hexString)
                            .updateAll( /// Current user `Contact` record not synced so no need to use `updateAllAndConfig`
                                db,
                                Contact.Columns.isTrusted.set(to: true),    /// Always trust the current user
                                Contact.Columns.isApproved.set(to: true),
                                Contact.Columns.didApproveMe.set(to: true)
                            )
                        
                        /// Create the 'Note to Self' thread (not visible by default)
                        try SessionThread.fetchOrCreate(
                            db,
                            id: userSessionId.hexString,
                            variant: .contact,
                            creationDateTimestamp: (dependencies[cache: .snodeAPI].currentOffsetTimestampMs() / 1000),
                            shouldBeVisible: false,
                            calledFromConfig: nil,
                            using: dependencies
                        )
                        
                        /// Load the initial `libSession` state (won't have been created on launch due to lack of ed25519 key)
                        dependencies.mutate(cache: .libSession) {
                            $0.loadState(db)
                            
                            /// If we have a `userProfileConfigMessage` then we should try to handle it here as if we don't then
                            /// we won't even process it (because the hash may be deduped via another process)
                            if let userProfileConfigMessage: ProcessedMessage = userProfileConfigMessage {
                                try? $0.handleConfigMessages(
                                    db,
                                    swarmPublicKey: userSessionId.hexString,
                                    messages: ConfigMessageReceiveJob
                                        .Details(messages: [userProfileConfigMessage])
                                        .messages
                                )
                            }
                        }
                        
                        /// Clear the `lastNameUpdate` timestamp and forcibly set the `displayName` provided during the onboarding
                        /// step (we do this after handling the config message because we want the value provided during onboarding to
                        /// superseed any retrieved from the config)
                        try Profile
                            .filter(id: userSessionId.hexString)
                            .updateAll(db, Profile.Columns.lastNameUpdate.set(to: nil))
                        try Profile.updateIfNeeded(
                            db,
                            publicKey: userSessionId.hexString,
                            displayNameUpdate: .currentUserUpdate(displayName),
                            displayPictureUpdate: .none,
                            sentTimestamp: dependencies.dateNow.timeIntervalSince1970,
                            calledFromConfig: nil,
                            using: dependencies
                        )
                    }
                    
                    /// Now that everything is saved we should update the `Onboarding.Cache` `state` to be `completed` (we do
                    /// this within the db write query because then `updateAllAndConfig` below will trigger a config sync which is
                    /// dependant on this `state` being updated)
                    self?.state = .completed
                    
                    /// We need to explicitly `updateAllAndConfig` the `shouldBeVisible` value to `false` for new accounts otherwise it
                    /// won't actually get synced correctly and could result in linking a second device and having the 'Note to Self' conversation incorrectly
                    /// being visible
                    if initialFlow == .register {
                        try SessionThread
                            .filter(id: userSessionId.hexString)
                            .updateAllAndConfig(
                                db,
                                SessionThread.Columns.shouldBeVisible.set(to: false),
                                SessionThread.Columns.pinnedPriority.set(to: LibSession.hiddenPriority),
                                calledFromConfig: nil,
                                using: dependencies
                            )
                    }
                }
                
                /// Store whether the user wants to use APNS
                dependencies[defaults: .standard, key: .isUsingFullAPNs] = useAPNS
                
                /// Set `hasSyncedInitialConfiguration` to true so that when we hit the home screen a configuration sync is
                /// triggered (yes, the logic is a bit weird). This is needed so that if the user registers and immediately links a device,
                /// there'll be a configuration in their swarm.
                dependencies[defaults: .standard, key: .hasSyncedInitialConfiguration] = (initialFlow == .register)
                
                /// Send an event indicating that registration is complete
                self?.completionSubject.send(true)
             
                DispatchQueue.main.async(using: dependencies) {
                    onComplete()
                }
            }
        }
    }
}

// MARK: - OnboardingCacheType

/// This is a read-only version of the Cache designed to avoid unintentionally mutating the instance in a non-thread-safe way
public protocol OnboardingImmutableCacheType: ImmutableCacheType {
    var id: UUID { get }
    var state: Onboarding.State { get }
    var initialFlow: Onboarding.Flow { get }
    
    var seed: Data { get }
    var ed25519KeyPair: KeyPair { get }
    var x25519KeyPair: KeyPair { get }
    var userSessionId: SessionId { get }
    var useAPNS: Bool { get }
    
    var displayName: String { get }
    var displayNamePublisher: AnyPublisher<String?, Error> { get }
    var onboardingCompletePublisher: AnyPublisher<Void, Never> { get }
}

public protocol OnboardingCacheType: OnboardingImmutableCacheType, MutableCacheType {
    var id: UUID { get }
    var state: Onboarding.State { get }
    var initialFlow: Onboarding.Flow { get }
    
    var seed: Data { get }
    var ed25519KeyPair: KeyPair { get }
    var x25519KeyPair: KeyPair { get }
    var userSessionId: SessionId { get }
    var useAPNS: Bool { get }
    
    var displayName: String { get }
    var displayNamePublisher: AnyPublisher<String?, Error> { get }
    var onboardingCompletePublisher: AnyPublisher<Void, Never> { get }
    
    func setSeedData(_ seedData: Data) throws
    func setUserAPNS(_ useAPNS: Bool)
    func setDisplayName(_ displayName: String)
    
    /// Complete the registration process storing the created/updated user state in the database and creating
    /// the `libSession` state if needed
    ///
    /// **Note:** The `onComplete` callback will be run on the main thread
    func completeRegistration(onComplete: @escaping (() -> Void))
}

public extension OnboardingCacheType {
    func completeRegistration() { completeRegistration(onComplete: {}) }
}<|MERGE_RESOLUTION|>--- conflicted
+++ resolved
@@ -212,7 +212,6 @@
             self.x25519KeyPair = identity.x25519KeyPair
             self.userSessionId = SessionId(.standard, publicKey: identity.x25519KeyPair.publicKey)
             
-<<<<<<< HEAD
             /// **Note:** We trigger this as a "background poll" as doing so means the received messages will be
             /// processed immediately rather than async as part of a Job
             let poller: CurrentUserPoller = CurrentUserPoller(
@@ -258,54 +257,6 @@
                                 data: data
                             )
                         ]
-=======
-            // Store the user identity information
-            Storage.shared.write { db in
-                try Identity.store(
-                    db,
-                    seed: seed,
-                    ed25519KeyPair: ed25519KeyPair,
-                    x25519KeyPair: x25519KeyPair
-                )
-                
-                // No need to show the seed again if the user is restoring or linking
-                db[.hasViewedSeed] = (self == .recover)
-                
-                // Create a contact for the current user and set their approval/trusted statuses so
-                // they don't get weird behaviours
-                try Contact
-                    .fetchOrCreate(db, id: x25519PublicKey)
-                    .save(db)
-                try Contact
-                    .filter(id: x25519PublicKey)
-                    .updateAllAndConfig(
-                        db,
-                        Contact.Columns.isTrusted.set(to: true),    // Always trust the current user
-                        Contact.Columns.isApproved.set(to: true),
-                        Contact.Columns.didApproveMe.set(to: true),
-                        using: dependencies
-                    )
-
-                /// Create the 'Note to Self' thread (not visible by default)
-                ///
-                /// **Note:** We need to explicitly `updateAllAndConfig` the `shouldBeVisible` value to `false`
-                /// otherwise it won't actually get synced correctly
-                try SessionThread.upsert(
-                    db,
-                    id: x25519PublicKey,
-                    variant: .contact,
-                    values: SessionThread.TargetValues(shouldBeVisible: .setTo(false)),
-                    calledFromConfig: nil,
-                    using: dependencies
-                )
-                
-                try SessionThread
-                    .filter(id: x25519PublicKey)
-                    .updateAllAndConfig(
-                        db,
-                        SessionThread.Columns.shouldBeVisible.set(to: false),
-                        using: dependencies
->>>>>>> 5db5fbd9
                     )
                     
                     return (targetMessage, cache.userProfileDisplayName)
@@ -342,7 +293,6 @@
                 .store(in: &disposables)
         }
         
-<<<<<<< HEAD
         func setUserAPNS(_ useAPNS: Bool) {
             self.useAPNS = useAPNS
         }
@@ -366,20 +316,6 @@
                             userSessionId: userSessionId,
                             using: dependencies
                         )
-=======
-        func completeRegistration(using dependencies: Dependencies) {
-            // Set the `lastNameUpdate` to the current date, so that we don't overwrite
-            // what the user set in the display name step with whatever we find in their
-            // swarm (otherwise the user could enter a display name and have it immediately
-            // overwritten due to the config request running slow)
-            Storage.shared.write { db in
-                try Profile
-                    .filter(id: getUserHexEncodedPublicKey(db))
-                    .updateAllAndConfig(
-                        db,
-                        Profile.Columns.lastNameUpdate.set(to: Date().timeIntervalSince1970),
-                        using: dependencies
->>>>>>> 5db5fbd9
                     )
                 }
                 
@@ -406,12 +342,11 @@
                             )
                         
                         /// Create the 'Note to Self' thread (not visible by default)
-                        try SessionThread.fetchOrCreate(
+                        try SessionThread.upsert(
                             db,
                             id: userSessionId.hexString,
                             variant: .contact,
-                            creationDateTimestamp: (dependencies[cache: .snodeAPI].currentOffsetTimestampMs() / 1000),
-                            shouldBeVisible: false,
+                            values: SessionThread.TargetValues(shouldBeVisible: .setTo(false)),
                             calledFromConfig: nil,
                             using: dependencies
                         )
