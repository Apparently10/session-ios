
@objc(LKEditClosedGroupVC)
final class EditClosedGroupVC : BaseVC, UITableViewDataSource, UITableViewDelegate {
    private let thread: TSGroupThread
    private var name = ""
    private var members: [String] = [] { didSet { tableView.reloadData() } }
    private var isEditingGroupName = false { didSet { handleIsEditingGroupNameChanged() } }

    // MARK: Components
    private lazy var groupNameLabel: UILabel = {
        let result = UILabel()
        result.textColor = Colors.text
        result.font = .boldSystemFont(ofSize: Values.veryLargeFontSize)
        result.lineBreakMode = .byTruncatingTail
        result.textAlignment = .center
        return result
    }()

    private lazy var groupNameTextField: TextField = {
        let result = TextField(placeholder: "Enter a group name", usesDefaultHeight: false)
        result.textAlignment = .center
        return result
    }()

    private lazy var addMembersButton: Button = {
        let result = Button(style: .prominentOutline, size: .large)
        result.setTitle("Add Members", for: UIControl.State.normal)
        result.addTarget(self, action: #selector(addMembers), for: UIControl.Event.touchUpInside)
        result.contentEdgeInsets = UIEdgeInsets(top: 0, leading: Values.mediumSpacing, bottom: 0, trailing: Values.mediumSpacing)
        return result
    }()

    @objc private lazy var tableView: UITableView = {
        let result = UITableView()
        result.dataSource = self
        result.delegate = self
        result.register(UserCell.self, forCellReuseIdentifier: "UserCell")
        result.separatorStyle = .none
        result.backgroundColor = .clear
        result.isScrollEnabled = false
        return result
    }()

    // MARK: Lifecycle
    @objc(initWithThreadID:)
    init(with threadID: String) {
        var thread: TSGroupThread!
        Storage.read { transaction in
            thread = TSGroupThread.fetch(uniqueId: threadID, transaction: transaction)!
        }
        self.thread = thread
        super.init(nibName: nil, bundle: nil)
    }

    required init?(coder: NSCoder) {
        preconditionFailure("Use init(with:) instead.")
    }

    override func viewDidLoad() {
        super.viewDidLoad()
        setUpGradientBackground()
        setUpNavBarStyle()
        setNavBarTitle("Edit Group")
        let backButton = UIBarButtonItem(title: "Back", style: .plain, target: nil, action: nil)
        backButton.tintColor = Colors.text
        navigationItem.backBarButtonItem = backButton
        func getDisplayName(for publicKey: String) -> String {
            return UserDisplayNameUtilities.getPrivateChatDisplayName(for: publicKey) ?? publicKey
        }
        members = GroupUtilities.getClosedGroupMembers(thread).sorted { getDisplayName(for: $0) < getDisplayName(for: $1) }
        setUpViewHierarchy()
        updateNavigationBarButtons()
        name = thread.groupModel.groupName!
    }

    private func setUpViewHierarchy() {
        // Group name container
        groupNameLabel.text = thread.groupModel.groupName
        let groupNameContainer = UIView()
        groupNameContainer.addSubview(groupNameLabel)
        groupNameLabel.pin(to: groupNameContainer)
        groupNameContainer.addSubview(groupNameTextField)
        groupNameTextField.pin(to: groupNameContainer)
        groupNameContainer.set(.height, to: 40)
        groupNameTextField.alpha = 0
        // Top container
        let topContainer = UIView()
        topContainer.addSubview(groupNameContainer)
        groupNameContainer.center(in: topContainer)
        topContainer.set(.height, to: 40)
        let topContainerTapGestureRecognizer = UITapGestureRecognizer(target: self, action: #selector(showEditGroupNameUI))
        topContainer.addGestureRecognizer(topContainerTapGestureRecognizer)
        // Members label
        let membersLabel = UILabel()
        membersLabel.textColor = Colors.text
        membersLabel.font = .systemFont(ofSize: Values.mediumFontSize)
        membersLabel.text = "Members"
        // Add members button
        let hasContactsToAdd = !Set(ContactUtilities.getAllContacts()).subtracting(self.members).isEmpty
        if (!hasContactsToAdd) {
            addMembersButton.isUserInteractionEnabled = false
            let disabledColor = Colors.text.withAlphaComponent(Values.unimportantElementOpacity)
            addMembersButton.layer.borderColor = disabledColor.cgColor
            addMembersButton.setTitleColor(disabledColor, for: UIControl.State.normal)
        }
        // Middle stack view
        let middleStackView = UIStackView(arrangedSubviews: [ membersLabel, addMembersButton ])
        middleStackView.axis = .horizontal
        middleStackView.alignment = .center
        middleStackView.layoutMargins = UIEdgeInsets(top: Values.smallSpacing, leading: Values.mediumSpacing, bottom: Values.smallSpacing, trailing: Values.mediumSpacing)
        middleStackView.isLayoutMarginsRelativeArrangement = true
        // Main stack view
        let mainStackView = UIStackView(arrangedSubviews: [
            UIView.vSpacer(Values.veryLargeSpacing),
            topContainer,
            UIView.vSpacer(Values.veryLargeSpacing),
            UIView.separator(),
            middleStackView,
            UIView.separator(),
            tableView
        ])
        mainStackView.axis = .vertical
        mainStackView.alignment = .fill
        mainStackView.set(.width, to: UIScreen.main.bounds.width)
        // Scroll view
        let scrollView = UIScrollView()
        scrollView.showsVerticalScrollIndicator = false
        scrollView.addSubview(mainStackView)
        mainStackView.pin(to: scrollView)
        view.addSubview(scrollView)
        scrollView.pin(to: view)
        mainStackView.pin(.bottom, to: .bottom, of: view)
    }

    // MARK: Table View Data Source / Delegate
    func tableView(_ tableView: UITableView, numberOfRowsInSection section: Int) -> Int {
        return members.count
    }

    func tableView(_ tableView: UITableView, cellForRowAt indexPath: IndexPath) -> UITableViewCell {
        let cell = tableView.dequeueReusableCell(withIdentifier: "UserCell") as! UserCell
        let publicKey = members[indexPath.row]
        cell.publicKey = publicKey
        cell.accessory = !canBeRemoved(publicKey) ? .lock : .none
        cell.update()
        return cell
    }

    func tableView(_ tableView: UITableView, canEditRowAt indexPath: IndexPath) -> Bool {
        let publicKey = members[indexPath.row]
        return canBeRemoved(publicKey)
    }

    func tableView(_ tableView: UITableView, editActionsForRowAt indexPath: IndexPath) -> [UITableViewRowAction]? {
        let publicKey = members[indexPath.row]
        let removeAction = UITableViewRowAction(style: .destructive, title: "Remove") { [weak self] _, _ in
            guard let self = self, let index = self.members.firstIndex(of: publicKey) else { return }
            self.members.remove(at: index)
        }
        removeAction.backgroundColor = Colors.destructive
        return [ removeAction ]
    }

    // MARK: Updating
    private func updateNavigationBarButtons() {
        if isEditingGroupName {
            let cancelButton = UIBarButtonItem(barButtonSystemItem: .cancel, target: self, action: #selector(handleCancelGroupNameEditingButtonTapped))
            cancelButton.tintColor = Colors.text
            navigationItem.leftBarButtonItem = cancelButton
        } else {
            navigationItem.leftBarButtonItem = nil
        }
        let doneButton = UIBarButtonItem(barButtonSystemItem: .done, target: self, action: #selector(handleDoneButtonTapped))
        doneButton.tintColor = Colors.text
        navigationItem.rightBarButtonItem = doneButton
    }

    private func handleIsEditingGroupNameChanged() {
        updateNavigationBarButtons()
        UIView.animate(withDuration: 0.25) {
            self.groupNameLabel.alpha = self.isEditingGroupName ? 0 : 1
            self.groupNameTextField.alpha = self.isEditingGroupName ? 1 : 0
        }
        if isEditingGroupName {
            groupNameTextField.becomeFirstResponder()
        } else {
            groupNameTextField.resignFirstResponder()
        }
    }

    // MARK: Interaction
    @objc private func showEditGroupNameUI() {
        isEditingGroupName = true
    }

    @objc private func handleCancelGroupNameEditingButtonTapped() {
        isEditingGroupName = false
    }

    @objc private func handleDoneButtonTapped() {
        if isEditingGroupName {
            updateGroupName()
        } else {
            commitChanges()
        }
    }

    private func updateGroupName() {
        let name = groupNameTextField.text!.trimmingCharacters(in: CharacterSet.whitespacesAndNewlines)
        guard !name.isEmpty else {
            return showError(title: NSLocalizedString("vc_create_closed_group_group_name_missing_error", comment: ""))
        }
        guard name.count < 64 else {
            return showError(title: NSLocalizedString("vc_create_closed_group_group_name_too_long_error", comment: ""))
        }
        isEditingGroupName = false
        self.name = name
        groupNameLabel.text = name
    }

    @objc private func addMembers() {
        let title = "Add Members"
        let userSelectionVC = UserSelectionVC(with: title, excluding: Set(members)) { [weak self] selectedUsers in
            guard let self = self else { return }
            var members = self.members
            members.append(contentsOf: selectedUsers)
            func getDisplayName(for publicKey: String) -> String {
                return UserDisplayNameUtilities.getPrivateChatDisplayName(for: publicKey) ?? publicKey
            }
            self.members = members.sorted { getDisplayName(for: $0) < getDisplayName(for: $1) }
            let hasContactsToAdd = !Set(ContactUtilities.getAllContacts()).subtracting(self.members).isEmpty
            self.addMembersButton.isUserInteractionEnabled = hasContactsToAdd
            let color = hasContactsToAdd ? Colors.accent : Colors.text.withAlphaComponent(Values.unimportantElementOpacity)
            self.addMembersButton.layer.borderColor = color.cgColor
            self.addMembersButton.setTitleColor(color, for: UIControl.State.normal)
        }
        navigationController!.pushViewController(userSelectionVC, animated: true, completion: nil)
    }

    private func commitChanges() {
        let popToConversationVC: (EditClosedGroupVC) -> Void = { editVC in
            if let conversationVC = editVC.navigationController!.viewControllers.first(where: { $0 is ConversationViewController }) {
                editVC.navigationController!.popToViewController(conversationVC, animated: true)
            } else {
                editVC.navigationController!.popViewController(animated: true)
            }
        }
        let groupID = thread.groupModel.groupId
        let groupPublicKey = LKGroupUtilities.getDecodedGroupID(groupID)
        let members = Set(self.members)
        let name = self.name
        guard members != Set(thread.groupModel.groupMemberIds) || name != thread.groupModel.groupName else {
            return popToConversationVC(self)
        }
        if !members.contains(getUserHexEncodedPublicKey()) {
            guard Set(thread.groupModel.groupMemberIds).subtracting([ getUserHexEncodedPublicKey() ]) == members else {
                return showError(title: "Couldn't Update Group", message: "Can't leave while adding or removing other members.")
            }
        }
        guard members.count <= 100 else {
            return showError(title: NSLocalizedString("vc_create_closed_group_too_many_group_members_error", comment: ""))
        }
        Storage.write(with: { [weak self] transaction in
            do {
                if !members.contains(getUserHexEncodedPublicKey()) {
<<<<<<< HEAD
                    try MessageSender.leave(groupPublicKey, using: transaction)
                } else {
                    try MessageSender.update(groupPublicKey, with: members, name: name, transaction: transaction)
=======
                    try MessageSender.v2_leave(groupPublicKey, using: transaction)
                } else {
                    try MessageSender.v2_update(groupPublicKey, with: members, name: name, transaction: transaction)
>>>>>>> ff09ee3e
                }
            } catch {
                DispatchQueue.main.async {
                    self?.showError(title: "Couldn't Update Group", message: "Please check your internet connection and try again.")
                }
            }
        }, completion: { [weak self] in
            guard let self = self else { return }
            popToConversationVC(self)
        })
    }

    // MARK: Convenience
    private func showError(title: String, message: String = "") {
        let alert = UIAlertController(title: title, message: message, preferredStyle: .alert)
        alert.addAction(UIAlertAction(title: NSLocalizedString("OK", comment: ""), style: .default, handler: nil))
        presentAlert(alert)
    }
    
    private func canBeRemoved(_ publicKey: String) -> Bool {
        return !isAdmin(publicKey) || isCurrentUser(publicKey)
    }
    
    private func isAdmin(_ publicKey: String) -> Bool {
        return thread.groupModel.groupAdminIds.contains(publicKey)
    }
    
    private func isCurrentUser(_ publicKey: String) -> Bool {
        return publicKey == getUserHexEncodedPublicKey()
    }
}<|MERGE_RESOLUTION|>--- conflicted
+++ resolved
@@ -263,15 +263,9 @@
         Storage.write(with: { [weak self] transaction in
             do {
                 if !members.contains(getUserHexEncodedPublicKey()) {
-<<<<<<< HEAD
-                    try MessageSender.leave(groupPublicKey, using: transaction)
-                } else {
-                    try MessageSender.update(groupPublicKey, with: members, name: name, transaction: transaction)
-=======
                     try MessageSender.v2_leave(groupPublicKey, using: transaction)
                 } else {
                     try MessageSender.v2_update(groupPublicKey, with: members, name: name, transaction: transaction)
->>>>>>> ff09ee3e
                 }
             } catch {
                 DispatchQueue.main.async {
