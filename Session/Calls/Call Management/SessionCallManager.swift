--- conflicted
+++ resolved
@@ -143,21 +143,6 @@
             return
         }
         
-<<<<<<< HEAD
-=======
-        func handleCallEnded() {
-            Log.info(.calls, "Call ended.")
-            WebRTCSession.current = nil
-            dependencies[defaults: .appGroup, key: .isCallOngoing] = false
-            dependencies[defaults: .appGroup, key: .lastCallPreOffer] = nil
-            
-            if dependencies[singleton: .appContext].isInBackground {
-                (UIApplication.shared.delegate as? AppDelegate)?.stopPollers()
-                Log.flush()
-            }
-        }
-        
->>>>>>> a63e58b9
         guard let call = currentCall else {
             self.cleanUpPreviousCall()
             self.suspendDatabaseIfCallEndedInBackground()
@@ -307,7 +292,7 @@
     }
     
     public func cleanUpPreviousCall() {
-        SNLog("[Calls] Clean up calls")
+        Log.info(.calls, "Clean up calls")
         
         WebRTCSession.current?.dropConnection()
         WebRTCSession.current = nil
@@ -316,7 +301,7 @@
         dependencies[defaults: .appGroup, key: .lastCallPreOffer] = nil
         
         if dependencies[singleton: .appContext].isNotInForeground {
-            (UIApplication.shared.delegate as? AppDelegate)?.stopPollers()
+            dependencies[singleton: .currentUserPoller].stop()
             Log.flush()
         }
     }
