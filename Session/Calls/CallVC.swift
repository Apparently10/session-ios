--- conflicted
+++ resolved
@@ -140,23 +140,13 @@
         return result
     }()
     
-<<<<<<< HEAD
-    private lazy var animatedImageView: YYAnimatedImageView = {
-        let result: YYAnimatedImageView = YYAnimatedImageView()
-=======
     private lazy var animatedImageView: AnimatedImageView = {
         let result: AnimatedImageView = AnimatedImageView()
-        result.loadAnimatedImage(from: self.call.animatedProfilePictureData)
->>>>>>> 9ed36680
         result.set(.width, to: CallVC.avatarRadius * 2)
         result.set(.height, to: CallVC.avatarRadius * 2)
         result.layer.cornerRadius = CallVC.avatarRadius
         result.layer.masksToBounds = true
         result.contentMode = .scaleAspectFill
-<<<<<<< HEAD
-=======
-        result.isHidden = (self.call.animatedProfilePictureData == nil)
->>>>>>> 9ed36680
         
         return result
     }()
@@ -596,15 +586,15 @@
             .defaulting(to: PlaceholderIcon.generate(seed: call.sessionId, text: call.contactName, size: 300))
         
         let maybeAnimatedProfilePicture = avatarData
-            .map { data -> YYImage? in
+            .map { data -> Data? in
                 switch data.guessedImageFormat {
-                    case .gif, .webp: return YYImage(data: data)
+                    case .gif, .webp: return data
                     default: return nil
                 }
             }
         
         if let animatedProfilePicture = maybeAnimatedProfilePicture {
-            self.animatedImageView.image = animatedProfilePicture
+            self.animatedImageView.loadAnimatedImage(from: animatedProfilePicture)
             self.animatedImageView.isHidden = false
             self.profilePictureView.isHidden = true
         } else {
