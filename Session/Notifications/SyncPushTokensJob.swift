--- conflicted
+++ resolved
@@ -6,6 +6,14 @@
 import SessionSnodeKit
 import SessionMessagingKit
 import SessionUtilitiesKit
+
+// MARK: - Log.Category
+
+private extension Log.Category {
+    static let cat: Log.Category = .create("SyncPushTokensJob", defaultLevel: .info)
+}
+
+// MARK: - SyncPushTokensJob
 
 public enum SyncPushTokensJob: JobExecutor {
     public static let maxFailureCount: Int = -1
@@ -26,15 +34,9 @@
         guard dependencies[defaults: .appGroup, key: .isMainAppActive] else {
             return deferred(job) // Don't need to do anything if it's not the main app
         }
-<<<<<<< HEAD
-        guard Identity.userCompletedRequiredOnboarding(using: dependencies) else {
-            Log.info("[SyncPushTokensJob] Deferred due to incomplete registration")
+        guard dependencies[cache: .onboarding].state == .completed else {
+            Log.info(.cat, "Deferred due to incomplete registration")
             return deferred(job)
-=======
-        guard Identity.userCompletedRequiredOnboarding() else {
-            Log.info("[SyncPushTokensJob] Deferred due to incomplete registration")
-            return deferred(job, dependencies)
->>>>>>> bd34d1a9
         }
         
         /// Since this job can be dependant on network conditions it's possible for multiple jobs to run at the same time, while this shouldn't cause issues
@@ -54,12 +56,8 @@
                     .upserted(db)
             }
             
-            Log.info("[SyncPushTokensJob] Deferred due to in progress job")
-<<<<<<< HEAD
+            Log.info(.cat, "Deferred due to in progress job")
             return deferred(updatedJob ?? job)
-=======
-            return deferred(updatedJob ?? job, dependencies)
->>>>>>> bd34d1a9
         }
         
         // Determine if the device has 'Fast Mode' (APNS) enabled
@@ -83,18 +81,14 @@
                     
                     // Unregister from our server
                     if let existingToken: String = lastRecordedPushToken {
-                        Log.info("[SyncPushTokensJob] Unregister using last recorded push token: \(redact(existingToken))")
-<<<<<<< HEAD
+                        Log.info(.cat, "Unregister using last recorded push token: \(redact(existingToken))")
                         return PushNotificationAPI
                             .unsubscribeAll(token: Data(hex: existingToken), using: dependencies)
-=======
-                        return PushNotificationAPI.unsubscribe(token: Data(hex: existingToken))
->>>>>>> bd34d1a9
                             .map { _ in () }
                             .eraseToAnyPublisher()
                     }
                     
-                    Log.info("[SyncPushTokensJob] No previous token stored just triggering device unregister")
+                    Log.info(.cat, "No previous token stored just triggering device unregister")
                     return Just(())
                         .setFailureType(to: Error.self)
                         .eraseToAnyPublisher()
@@ -103,8 +97,8 @@
                 .sinkUntilComplete(
                     receiveCompletion: { result in
                         switch result {
-                            case .finished: Log.info("[SyncPushTokensJob] Unregister Completed")
-                            case .failure: Log.error("[SyncPushTokensJob] Unregister Failed")
+                            case .finished: Log.info(.cat, "Unregister Completed")
+                            case .failure: Log.error(.cat, "Unregister Failed")
                         }
                         
                         // We want to complete this job regardless of success or failure
@@ -118,32 +112,15 @@
         ///
         /// **Note:** Apple's documentation states that we should re-register for notifications on every launch:
         /// https://developer.apple.com/library/archive/documentation/NetworkingInternet/Conceptual/RemoteNotificationsPG/HandlingRemoteNotifications.html#//apple_ref/doc/uid/TP40008194-CH6-SW1
-        Log.info("[SyncPushTokensJob] Re-registering for remote notifications")
-<<<<<<< HEAD
+        Log.info(.cat, "Re-registering for remote notifications")
         dependencies[singleton: .pushRegistrationManager].requestPushTokens()
             .flatMap { (pushToken: String, voipToken: String) -> AnyPublisher<(String, String)?, Error> in
                 dependencies[cache: .libSessionNetwork].paths
                     .first()    // Only listen for the first callback
                     .map { paths in
                         guard !paths.isEmpty else {
-                            Log.info("[SyncPushTokensJob] OS subscription completed, skipping server subscription due to lack of paths")
+                            Log.info(.cat, "OS subscription completed, skipping server subscription due to lack of paths")
                             return nil
-=======
-        PushRegistrationManager.shared.requestPushTokens()
-            .flatMap { (pushToken: String, voipToken: String) -> AnyPublisher<(String, String)?, Error> in
-                Deferred {
-                    Future<(String, String)?, Error> { resolver in
-                        _ = LibSession.onPathsChanged(skipInitialCallbackIfEmpty: true) { paths, pathsChangedId in
-                            // Only listen for the first callback
-                            LibSession.removePathsChangedCallback(callbackId: pathsChangedId)
-                            
-                            guard !paths.isEmpty else {
-                                Log.info("[SyncPushTokensJob] OS subscription completed, skipping server subscription due to lack of paths")
-                                return resolver(Result.success(nil))
-                            }
-                            
-                            resolver(Result.success((pushToken, voipToken)))
->>>>>>> bd34d1a9
                         }
                         
                         return (pushToken, voipToken)
@@ -180,7 +157,7 @@
                     dependencies[singleton: .storage, key: .lastRecordedPushToken] != pushToken ||
                     uploadOnlyIfStale == false
                 else {
-                    Log.info("[SyncPushTokensJob] OS subscription completed, skipping server subscription due to frequency")
+                    Log.info(.cat, "OS subscription completed, skipping server subscription due to frequency")
                     return Just(())
                         .setFailureType(to: Error.self)
                         .eraseToAnyPublisher()
@@ -197,15 +174,11 @@
                         receiveCompletion: { result in
                             switch result {
                                 case .failure(let error):
-                                    Log.error("[SyncPushTokensJob] Failed to register due to error: \(error)")
+                                    Log.error(.cat, "Failed to register due to error: \(error)")
                                 
                                 case .finished:
-                                    Log.debug("[SyncPushTokensJob] Recording push tokens locally. pushToken: \(redact(pushToken)), voipToken: \(redact(voipToken))")
-                                    Log.info("[SyncPushTokensJob] Completed")
-<<<<<<< HEAD
-=======
-                                    dependencies.standardUserDefaults[.lastPushNotificationSync] = dependencies.dateNow
->>>>>>> bd34d1a9
+                                    Log.debug(.cat, "Recording push tokens locally. pushToken: \(redact(pushToken)), voipToken: \(redact(voipToken))")
+                                    Log.info(.cat, "Completed")
 
                                     dependencies[singleton: .storage].write { db in
                                         db[.lastRecordedPushToken] = pushToken
