// Copyright © 2022 Rangeproof Pty Ltd. All rights reserved.

import Foundation
import Combine
import PushKit
import GRDB
import SessionMessagingKit
import SignalUtilitiesKit
import SessionUtilitiesKit

// MARK: - Singleton

public extension Singleton {
    // FIXME: This will be reworked to be part of dependencies in the Groups Rebuild branch
    fileprivate static var _pushRegistrationManager: Atomic<PushRegistrationManagerType> = Atomic(NoopPushRegistrationManager())
    static var pushRegistrationManager: PushRegistrationManagerType { _pushRegistrationManager.wrappedValue }
    
    static func setPushRegistrationManager(_ pushRegistrationManager: PushRegistrationManagerType) {
        _pushRegistrationManager = Atomic(pushRegistrationManager)
    }
}

// MARK: - PushRegistrationManager

public class PushRegistrationManager: NSObject, PKPushRegistryDelegate, PushRegistrationManagerType {
    private let dependencies: Dependencies

    // MARK: - Dependencies

    private var notificationPresenter: NotificationPresenter {
        return AppEnvironment.shared.notificationPresenter
    }

    private var vanillaTokenPublisher: AnyPublisher<Data, Error>?
    private var vanillaTokenResolver: ((Result<Data, Error>) -> ())?

    private var voipRegistry: PKPushRegistry?
    private var voipTokenPublisher: AnyPublisher<Data?, Error>?
    private var voipTokenResolver: ((Result<Data?, Error>) -> ())?
    
    // MARK: - Initialization

    public init(using dependencies: Dependencies) {
        self.dependencies = dependencies
        
        super.init()
    }

    // MARK: - Public interface

    public func requestPushTokens() -> AnyPublisher<(pushToken: String, voipToken: String), Error> {
        return registerUserNotificationSettings()
            .setFailureType(to: Error.self)
            .tryFlatMap { _ -> AnyPublisher<(pushToken: String, voipToken: String), Error> in
                #if targetEnvironment(simulator)
                throw PushRegistrationError.pushNotSupported(description: "Push not supported on simulators")
                #else
                return self.registerForVanillaPushToken()
                    .flatMap { vanillaPushToken -> AnyPublisher<(pushToken: String, voipToken: String), Error> in
                        self.registerForVoipPushToken()
                            .map { voipPushToken in (vanillaPushToken, (voipPushToken ?? "")) }
                            .eraseToAnyPublisher()
                    }
                    .eraseToAnyPublisher()
                #endif
            }
            .eraseToAnyPublisher()
    }

    // MARK: Vanilla push token

    // Vanilla push token is obtained from the system via AppDelegate
    public func didReceiveVanillaPushToken(_ tokenData: Data) {
        guard let vanillaTokenResolver = self.vanillaTokenResolver else {
            Log.error("[PushRegistrationManager] Publisher completion in \(#function) unexpectedly nil")
            return
        }

        DispatchQueue.global(qos: .default).async(using: dependencies) {
            vanillaTokenResolver(Result.success(tokenData))
        }
    }

    // Vanilla push token is obtained from the system via AppDelegate
    public func didFailToReceiveVanillaPushToken(error: Error) {
        guard let vanillaTokenResolver = self.vanillaTokenResolver else {
            Log.error("[PushRegistrationManager] Publisher completion in \(#function) unexpectedly nil")
            return
        }

        DispatchQueue.global(qos: .default).async(using: dependencies) {
            vanillaTokenResolver(Result.failure(error))
        }
    }

    // MARK: helpers

    // User notification settings must be registered *before* AppDelegate will
    // return any requested push tokens.
    public func registerUserNotificationSettings() -> AnyPublisher<Void, Never> {
        return notificationPresenter.registerNotificationSettings()
    }

    /**
     * When users have disabled notifications and background fetch, the system hangs when returning a push token.
     * More specifically, after registering for remote notification, the app delegate calls neither
     * `didFailToRegisterForRemoteNotificationsWithError` nor `didRegisterForRemoteNotificationsWithDeviceToken`
     * This behavior is identical to what you'd see if we hadn't previously registered for user notification settings, though
     * in this case we've verified that we *have* properly registered notification settings.
     */
    private var isSusceptibleToFailedPushRegistration: Bool {
        // Only affects users who have disabled both: background refresh *and* notifications
        guard
            let notificationSettings: UIUserNotificationSettings = DispatchQueue.main.sync(execute: {
                guard UIApplication.shared.backgroundRefreshStatus == .denied else { return nil }
                
                return UIApplication.shared.currentUserNotificationSettings
            })
        else { return false }

        guard notificationSettings.types == [] else {
            return false
        }

        return true
    }

    private func registerForVanillaPushToken() -> AnyPublisher<String, Error> {
        // Use the existing publisher if it exists
        if let vanillaTokenPublisher: AnyPublisher<Data, Error> = self.vanillaTokenPublisher {
            return vanillaTokenPublisher
                .map { $0.toHexString() }
                .eraseToAnyPublisher()
        }
        
        // No pending vanilla token yet; create a new publisher
        let publisher: AnyPublisher<Data, Error> = Deferred {
            Future<Data, Error> {
                self.vanillaTokenResolver = $0
                
                // Tell the device to register for remote notifications
                DispatchQueue.main.sync { UIApplication.shared.registerForRemoteNotifications() }
            }
        }
        .shareReplay(1)
        .eraseToAnyPublisher()
        self.vanillaTokenPublisher = publisher
        
        return publisher
            .timeout(
                .seconds(10),
                scheduler: DispatchQueue.global(qos: .default),
                customError: { PushRegistrationError.timeout }
            )
            .catch { error -> AnyPublisher<Data, Error> in
                switch error {
                    case PushRegistrationError.timeout:
                        guard self.isSusceptibleToFailedPushRegistration else {
                            // Sometimes registration can just take a while.
                            // If we're not on a device known to be susceptible to push registration failure,
                            // just return the original publisher.
                            guard let originalPublisher: AnyPublisher<Data, Error> = self.vanillaTokenPublisher else {
                                return Fail(error: PushRegistrationError.publisherNoLongerExists)
                                    .eraseToAnyPublisher()
                            }
                            
                            // Give the original publisher another 10 seconds to complete before we timeout (we
                            // don't want this to run forever as it could block other jobs)
                            return originalPublisher
                                .timeout(
                                    .seconds(10),
                                    scheduler: DispatchQueue.global(qos: .default),
                                    customError: { PushRegistrationError.timeout }
                                )
                                .eraseToAnyPublisher()
                        }
                        
                        // If we've timed out on a device known to be susceptible to failures, quit trying
                        // so the user doesn't remain indefinitely hung for no good reason.
                        return Fail(
                            error: PushRegistrationError.pushNotSupported(
                                description: "Device configuration disallows push notifications" // stringlint:ignore
                            )
                        ).eraseToAnyPublisher()
                        
                    default:
                        return Fail(error: error)
                            .eraseToAnyPublisher()
                }
            }
            .map { tokenData -> String in
                if self.isSusceptibleToFailedPushRegistration {
                    // Sentinal in case this bug is fixed
                    Log.debug("Device was unexpectedly able to complete push registration even though it was susceptible to failure.")
                }
                
                return tokenData.toHexString()
            }
            .handleEvents(
                receiveCompletion: { _ in
                    self.vanillaTokenPublisher = nil
                    self.vanillaTokenResolver = nil
                }
            )
            .eraseToAnyPublisher()
    }
    
    public func createVoipRegistryIfNecessary() {
        guard voipRegistry == nil else { return }
        
        let voipRegistry = PKPushRegistry(queue: nil)
        self.voipRegistry = voipRegistry
        voipRegistry.desiredPushTypes = [.voIP]
        voipRegistry.delegate = self
    }
    
    private func registerForVoipPushToken() -> AnyPublisher<String?, Error> {
        // Use the existing publisher if it exists
        if let voipTokenPublisher: AnyPublisher<Data?, Error> = self.voipTokenPublisher {
            return voipTokenPublisher
                .map { $0?.toHexString() }
                .eraseToAnyPublisher()
        }
        
        // We don't create the voip registry in init, because it immediately requests the voip token,
        // potentially before we're ready to handle it.
        createVoipRegistryIfNecessary()
        
        guard let voipRegistry: PKPushRegistry = self.voipRegistry else {
            Log.error("[PushRegistrationManager] Failed to initialize voipRegistry")
            return Fail(
                error: PushRegistrationError.assertionError(description: "failed to initialize voipRegistry")
            ).eraseToAnyPublisher()
        }
        
        // If we've already completed registering for a voip token, resolve it immediately,
        // rather than waiting for the delegate method to be called.
        if let voipTokenData: Data = voipRegistry.pushToken(for: .voIP) {
            Log.info("[PushRegistrationManager] Using pre-registered voIP token")
            return Just(voipTokenData.toHexString())
                .setFailureType(to: Error.self)
                .eraseToAnyPublisher()
        }
        
        // No pending voip token yet. Create a new publisher
        let publisher: AnyPublisher<Data?, Error> = Deferred {
            Future<Data?, Error> { self.voipTokenResolver = $0 }
        }
        .eraseToAnyPublisher()
        self.voipTokenPublisher = publisher
        
        return publisher
            .map { voipTokenData -> String? in
                Log.info("[PushRegistrationManager] Successfully registered for voip push notifications")
                return voipTokenData?.toHexString()
            }
            .handleEvents(
                receiveCompletion: { _ in
                    self.voipTokenPublisher = nil
                    self.voipTokenResolver = nil
                }
            )
            .eraseToAnyPublisher()
    }
    
    // MARK: - PKPushRegistryDelegate
    
    public func pushRegistry(_ registry: PKPushRegistry, didUpdate pushCredentials: PKPushCredentials, for type: PKPushType) {
        Log.assert(type == .voIP)
        Log.assert(pushCredentials.type == .voIP)

        voipTokenResolver?(Result.success(pushCredentials.token))
    }
    
    // NOTE: This function MUST report an incoming call.
    public func pushRegistry(_ registry: PKPushRegistry, didReceiveIncomingPushWith payload: PKPushPayload, for type: PKPushType) {
        Log.info("[PushRegistrationManager] Receive new voip notification.")
        Log.assert(Singleton.hasAppContext && Singleton.appContext.isMainApp)
        Log.assert(type == .voIP)
        let payload = payload.dictionaryPayload
        
        guard
            let uuid: String = payload["uuid"] as? String,
            let caller: String = payload["caller"] as? String,
            let timestampMs: UInt64 = payload["timestamp"] as? UInt64,
            TimestampUtils.isWithinOneMinute(timestampMs: timestampMs)
        else {
            SessionCallManager.reportFakeCall(info: "Missing payload data", using: dependencies) // stringlint:ignore
            return
        }
        
        // FIXME: Initialise the `PushRegistrationManager` with a dependencies instance
        let dependencies: Dependencies = Dependencies()
        
        dependencies.storage.resumeDatabaseAccess()
        LibSession.resumeNetworkAccess()
        
        let maybeCall: SessionCall? = Storage.shared.write { db in
<<<<<<< HEAD
            let messageInfo: CallMessage.MessageInfo = CallMessage.MessageInfo(
                state: (caller == getUserHexEncodedPublicKey(db) ?
                    .outgoing :
                    .incoming
                )
            )
            
            let messageInfoString: String? = {
                if let messageInfoData: Data = try? JSONEncoder().encode(messageInfo) {
                   return String(data: messageInfoData, encoding: .utf8)
                } else {
                    return "callsIncoming"
                        .put(key: "name", value: caller)
                        .localized()
                }
            }()
            
            let call: SessionCall = SessionCall(db, for: caller, uuid: uuid, mode: .answer, using: dependencies)
            let thread: SessionThread = try SessionThread.upsert(
                db,
                id: caller,
                variant: .contact,
                values: .existingOrDefault,
                calledFromConfig: nil,
                using: dependencies
            )
            
            let interaction: Interaction = try Interaction(
                messageUuid: uuid,
                threadId: thread.id,
                threadVariant: thread.variant,
                authorId: caller,
                variant: .infoCall,
                body: messageInfoString,
                timestampMs: timestampMs
            )
            .withDisappearingMessagesConfiguration(db, threadVariant: thread.variant)
            .inserted(db)
=======
            var call: SessionCall? = nil
>>>>>>> 000220f8
            
            do {
                call = SessionCall(
                    db,
                    for: caller,
                    uuid: uuid,
                    mode: .answer
                )
                
                let thread: SessionThread = try SessionThread
                    .fetchOrCreate(
                        db,
                        id: caller,
                        variant: .contact,
                        shouldBeVisible: nil
                    )
                
                let interaction: Interaction? = try Interaction
                    .filter(Interaction.Columns.threadId == thread.id)
                    .filter(Interaction.Columns.messageUuid == uuid)
                    .fetchOne(db)
                
                call?.callInteractionId = interaction?.id
            } catch {
                SNLog("[Calls] Failed to create call due to error: \(error)")
            }
            
            return call
        }
        
        guard let call: SessionCall = maybeCall else {
            SessionCallManager.reportFakeCall(info: "Could not retrieve call from database", using: dependencies) // stringlint:ignore
            return
        }
        
        JobRunner.appDidBecomeActive()
        
        // NOTE: Just start 1-1 poller so that it won't wait for polling group messages
        (UIApplication.shared.delegate as? AppDelegate)?.startPollersIfNeeded(shouldStartGroupPollers: false)
        
        call.reportIncomingCallIfNeeded { error in
            if let error = error {
                SNLog("[Calls] Failed to report incoming call to CallKit due to error: \(error)")
            } else {
                SNLog("[Calls] Succeeded to report incoming call to CallKit")
            }
        }
    }
}

// We transmit pushToken data as hex encoded string to the server
fileprivate extension Data {
    var hexEncodedString: String {
        return map { String(format: "%02hhx", $0) }.joined() // stringlint:ignore
    }
}

// MARK: - PushRegistrationError

public enum PushRegistrationError: Error {
    case assertionError(description: String)
    case pushNotSupported(description: String)
    case timeout
    case publisherNoLongerExists
}<|MERGE_RESOLUTION|>--- conflicted
+++ resolved
@@ -296,63 +296,24 @@
         LibSession.resumeNetworkAccess()
         
         let maybeCall: SessionCall? = Storage.shared.write { db in
-<<<<<<< HEAD
-            let messageInfo: CallMessage.MessageInfo = CallMessage.MessageInfo(
-                state: (caller == getUserHexEncodedPublicKey(db) ?
-                    .outgoing :
-                    .incoming
-                )
-            )
-            
-            let messageInfoString: String? = {
-                if let messageInfoData: Data = try? JSONEncoder().encode(messageInfo) {
-                   return String(data: messageInfoData, encoding: .utf8)
-                } else {
-                    return "callsIncoming"
-                        .put(key: "name", value: caller)
-                        .localized()
-                }
-            }()
-            
-            let call: SessionCall = SessionCall(db, for: caller, uuid: uuid, mode: .answer, using: dependencies)
-            let thread: SessionThread = try SessionThread.upsert(
-                db,
-                id: caller,
-                variant: .contact,
-                values: .existingOrDefault,
-                calledFromConfig: nil,
-                using: dependencies
-            )
-            
-            let interaction: Interaction = try Interaction(
-                messageUuid: uuid,
-                threadId: thread.id,
-                threadVariant: thread.variant,
-                authorId: caller,
-                variant: .infoCall,
-                body: messageInfoString,
-                timestampMs: timestampMs
-            )
-            .withDisappearingMessagesConfiguration(db, threadVariant: thread.variant)
-            .inserted(db)
-=======
             var call: SessionCall? = nil
->>>>>>> 000220f8
             
             do {
                 call = SessionCall(
                     db,
                     for: caller,
                     uuid: uuid,
-                    mode: .answer
+                    mode: .answer,
+                    using: dependencies
                 )
                 
-                let thread: SessionThread = try SessionThread
-                    .fetchOrCreate(
+                let thread: SessionThread = try SessionThread.upsert(
                         db,
                         id: caller,
                         variant: .contact,
-                        shouldBeVisible: nil
+                        values: .existingOrDefault,
+                        calledFromConfig: nil,
+                        using: dependencies
                     )
                 
                 let interaction: Interaction? = try Interaction
