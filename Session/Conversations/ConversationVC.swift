--- conflicted
+++ resolved
@@ -1183,14 +1183,7 @@
         else {
             self.scrollToBottom(isAnimated: false)
         }
-<<<<<<< HEAD
-        
-        self.scrollButton.alpha = self.getScrollButtonOpacity()
-        self.unreadCountView.alpha = self.scrollButton.alpha
-=======
-
         self.updateScrollToBottom()
->>>>>>> 5db25430
         self.hasPerformedInitialScroll = true
         
         // Now that the data has loaded we need to check if either of the "load more" sections are
@@ -1821,13 +1814,7 @@
         focusBehaviour: ConversationViewModel.FocusBehaviour = .none,
         position: UITableView.ScrollPosition = .middle,
         isJumpingToLastInteraction: Bool = false,
-<<<<<<< HEAD
-        isAnimated: Bool = true,
-        highlight: Bool = false,
-        isInitialScroll: Bool = false
-=======
         isAnimated: Bool = true
->>>>>>> 5db25430
     ) {
         // Store the info incase we need to load more data (call will be re-triggered)
         self.focusedInteractionInfo = interactionInfo
