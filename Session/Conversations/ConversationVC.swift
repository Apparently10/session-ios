--- conflicted
+++ resolved
@@ -824,7 +824,6 @@
         // Search bar
         let searchBar = searchController.uiSearchController.searchBar
         searchBar.setUpSessionStyle()
-<<<<<<< HEAD
         
         let searchBarContainer = UIView()
         searchBarContainer.layoutMargins = UIEdgeInsets.zero
@@ -851,9 +850,6 @@
             searchBar.autoPinEdgesToSuperviewMargins()
         }
 
-=======
-        navigationItem.titleView = searchBar
->>>>>>> 30e1f347
         // Nav bar buttons
         updateNavBarButtons()
         // Hack so that the ResultsBar stays on the screen when dismissing the search field
