--- conflicted
+++ resolved
@@ -1251,13 +1251,7 @@
                         profile: threadData.profile,
                         additionalProfile: nil
                     )
-<<<<<<< HEAD
-                    
-                    profilePictureView.set(.width, to: (44 - 16))   // Width of the standard back button
-                    profilePictureView.set(.height, to: Values.verySmallProfilePictureSize)
-=======
                     profilePictureView.customWidth = (44 - 16)   // Width of the standard back button
->>>>>>> 22303f24
 
                     let tapGestureRecognizer = UITapGestureRecognizer(target: self, action: #selector(openSettings))
                     profilePictureView.addGestureRecognizer(tapGestureRecognizer)
