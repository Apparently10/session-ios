// Copyright © 2022 Rangeproof Pty Ltd. All rights reserved.

import UIKit
import AVKit
import GRDB
import DifferenceKit
import SessionUIKit
import SessionMessagingKit
import SessionUtilitiesKit
import SignalUtilitiesKit

final class ConversationVC: BaseVC, SessionUtilRespondingViewController, ConversationSearchControllerDelegate, UITableViewDataSource, UITableViewDelegate {
    private static let loadingHeaderHeight: CGFloat = 40
    
    internal let viewModel: ConversationViewModel
    private var dataChangeObservable: DatabaseCancellable? {
        didSet { oldValue?.cancel() }   // Cancel the old observable if there was one
    }
    private var hasLoadedInitialThreadData: Bool = false
    private var hasLoadedInitialInteractionData: Bool = false
    private var currentTargetOffset: CGPoint?
    private var isAutoLoadingNextPage: Bool = false
    private var isLoadingMore: Bool = false
    var isReplacingThread: Bool = false
    
    /// This flag indicates whether the thread data has been reloaded after a disappearance (it defaults to true as it will
    /// never have disappeared before - this is only needed for value observers since they run asynchronously)
    private var hasReloadedThreadDataAfterDisappearance: Bool = true
    
    var focusedInteractionInfo: Interaction.TimestampInfo?
    var focusBehaviour: ConversationViewModel.FocusBehaviour = .none
    
    // Search
    var isShowingSearchUI = false
    
    // Audio playback & recording
    var audioPlayer: OWSAudioPlayer?
    var audioRecorder: AVAudioRecorder?
    var audioTimer: Timer?
    
    // Context menu
    var contextMenuWindow: ContextMenuWindow?
    var contextMenuVC: ContextMenuVC?
    
    // Mentions
    var currentMentionStartIndex: String.Index?
    var mentions: [MentionInfo] = []
    
    // Scrolling & paging
    var isUserScrolling = false
    var hasPerformedInitialScroll = false
    var didFinishInitialLayout = false
    var scrollDistanceToBottomBeforeUpdate: CGFloat?
    var baselineKeyboardHeight: CGFloat = 0
    
    /// These flags are true between `viewDid/Will Appear/Disappear` and is used to prevent keyboard changes
    /// from trying to animate (as the animations can cause buggy transitions)
    var viewIsDisappearing = false
    var viewIsAppearing = false
    
    // Reaction
    var currentReactionListSheet: ReactionListSheet?
    var reactionExpandedMessageIds: Set<String> = []

    /// This flag is used to temporarily prevent the ConversationVC from becoming the first responder (primarily used with
    /// custom transitions from preventing them from being buggy
    var delayFirstResponder: Bool = false
    override var canBecomeFirstResponder: Bool {
        !delayFirstResponder &&
        
        // Need to return false during the swap between threads to prevent keyboard dismissal
        !isReplacingThread
    }
    
    override var inputAccessoryView: UIView? {
        guard viewModel.threadData.canWrite else { return nil }
        
        return (isShowingSearchUI ? searchController.resultsBar : snInputView)
    }

    /// The height of the visible part of the table view, i.e. the distance from the navigation bar (where the table view's origin is)
    /// to the top of the input view (`tableView.adjustedContentInset.bottom`).
    var tableViewUnobscuredHeight: CGFloat {
        let bottomInset = tableView.adjustedContentInset.bottom
        return tableView.bounds.height - bottomInset
    }

    /// The offset at which the table view is exactly scrolled to the bottom.
    var lastPageTop: CGFloat {
        return tableView.contentSize.height - tableViewUnobscuredHeight
    }

    var isCloseToBottom: Bool {
        let margin = (self.lastPageTop - self.tableView.contentOffset.y)
        return margin <= ConversationVC.scrollToBottomMargin
    }

    lazy var mnemonic: String = { ((try? SeedVC.mnemonic()) ?? "") }()

    // FIXME: Would be good to create a Swift-based cache and replace this
    lazy var mediaCache: NSCache<NSString, AnyObject> = {
        let result = NSCache<NSString, AnyObject>()
        result.countLimit = 40
        return result
    }()

    lazy var recordVoiceMessageActivity = AudioActivity(audioDescription: "Voice message", behavior: .playAndRecord)

    lazy var searchController: ConversationSearchController = {
        let result: ConversationSearchController = ConversationSearchController(
            threadId: self.viewModel.threadData.threadId
        )
        result.uiSearchController.obscuresBackgroundDuringPresentation = false
        result.delegate = self
        
        return result
    }()

    // MARK: - UI
    
    var scrollButtonBottomConstraint: NSLayoutConstraint?
    var scrollButtonMessageRequestsBottomConstraint: NSLayoutConstraint?
    var messageRequestsViewBotomConstraint: NSLayoutConstraint?
    var messageRequestDescriptionLabelBottomConstraint: NSLayoutConstraint?
    
    lazy var titleView: ConversationTitleView = {
        let result: ConversationTitleView = ConversationTitleView(using: viewModel.dependencies)
        let tapGestureRecognizer = UITapGestureRecognizer(
            target: self,
            action: #selector(handleTitleViewTapped)
        )
        result.addGestureRecognizer(tapGestureRecognizer)
        
        return result
    }()

    lazy var tableView: InsetLockableTableView = {
        let result: InsetLockableTableView = InsetLockableTableView()
        result.separatorStyle = .none
        result.themeBackgroundColor = .clear
        result.showsVerticalScrollIndicator = false
        result.contentInsetAdjustmentBehavior = .never
        result.keyboardDismissMode = .interactive
        result.contentInset = UIEdgeInsets(
            top: 0,
            leading: 0,
            bottom: (viewModel.threadData.canWrite ?
                Values.mediumSpacing :
                (Values.mediumSpacing + (UIApplication.shared.keyWindow?.safeAreaInsets.bottom ?? 0))
            ),
            trailing: 0
        )
        result.registerHeaderFooterView(view: UITableViewHeaderFooterView.self)
        result.register(view: DateHeaderCell.self)
        result.register(view: UnreadMarkerCell.self)
        result.register(view: VisibleMessageCell.self)
        result.register(view: InfoMessageCell.self)
        result.register(view: TypingIndicatorCell.self)
        result.register(view: CallMessageCell.self)
        result.estimatedSectionHeaderHeight = ConversationVC.loadingHeaderHeight
        result.sectionFooterHeight = 0
        result.dataSource = self
        result.delegate = self

        return result
    }()

    lazy var snInputView: InputView = InputView(
        threadVariant: self.viewModel.initialThreadVariant,
        delegate: self
    )

    lazy var unreadCountView: UIView = {
        let result: UIView = UIView()
        result.themeBackgroundColor = .backgroundSecondary
        result.layer.masksToBounds = true
        result.layer.cornerRadius = (ConversationVC.unreadCountViewSize / 2)
        result.set(.width, greaterThanOrEqualTo: ConversationVC.unreadCountViewSize)
        result.set(.height, to: ConversationVC.unreadCountViewSize)
        result.isHidden = true
        result.alpha = 0
        
        return result
    }()

    lazy var unreadCountLabel: UILabel = {
        let result: UILabel = UILabel()
        result.font = .boldSystemFont(ofSize: Values.verySmallFontSize)
        result.themeTextColor = .textPrimary
        result.textAlignment = .center
        
        return result
    }()
    
    lazy var stateStackView: UIStackView = {
        let result: UIStackView = UIStackView(arrangedSubviews: [
            outdatedClientBanner,
            legacyGroupsBanner,
            blockedBanner,
            emptyStatePaddingView,
            emptyStateLabelContainer
        ])
        result.axis = .vertical
        result.spacing = Values.smallSpacing
        result.alignment = .fill
        
        return result
    }()
    
    lazy var outdatedClientBanner: InfoBanner = {
<<<<<<< HEAD
        let result: InfoBanner = InfoBanner(
            info: InfoBanner.Info(
                font: .systemFont(ofSize: Values.miniFontSize),
                message: String(
                    format: "DISAPPEARING_MESSAGES_OUTDATED_CLIENT_BANNER".localized(),
                    self.viewModel.threadData.displayName
                ),
                hasIcon: false,
                tintColor: .messageBubble_outgoingText,
                backgroundColor: .primary,
                accessibility: Accessibility(label: "Outdated client banner"),
                labelAccessibility: Accessibility(label: "Outdated client banner text"),
                height: 40,
                onTap: nil
            )
        )
        
        return result
    }()
    
    lazy var legacyGroupsBanner: InfoBanner = {
        let result: InfoBanner = InfoBanner(
            info: InfoBanner.Info(
                font: .systemFont(ofSize: Values.miniFontSize),
                message: String(
                    format: "LEGACY_GROUPS_DEPRECATED_BANNER".localized(),
                    Features.legacyGroupDepricationDate.formattedForBanner
                ),
                hasIcon: true,
                tintColor: .messageBubble_outgoingText,
                backgroundColor: .primary,
                accessibility: Accessibility(label: "Legacy group banner"),
                labelAccessibility: Accessibility(label: "Legacy group banner text"),
                height: nil,
                onTap: { [weak self] in self?.openUrl("https://getsession.org/faq") }
            )
        )
        result.isHidden = (self.viewModel.threadData.threadVariant != .legacyGroup)
=======
        let info: InfoBanner.Info = InfoBanner.Info(
            message: String(format: "DISAPPEARING_MESSAGES_OUTDATED_CLIENT_BANNER".localized(), self.viewModel.threadData.displayName),
            backgroundColor: .primary,
            messageFont: .systemFont(ofSize: Values.verySmallFontSize),
            messageTintColor: .messageBubble_outgoingText,
            messageLabelAccessibilityLabel: "Outdated client banner text",
            height: 40
        )
        let result: InfoBanner = InfoBanner(info: info, dismiss: self.removeOutdatedClientBanner)
        result.accessibilityLabel = "Outdated client banner"
        result.isAccessibilityElement = true
>>>>>>> e9dd86bf
        
        return result
    }()

    lazy var blockedBanner: InfoBanner = {
        let result: InfoBanner = InfoBanner(
            info: InfoBanner.Info(
                font: .boldSystemFont(ofSize: Values.smallFontSize),
                message: self.viewModel.blockedBannerMessage,
                hasIcon: false,
                tintColor: .textPrimary,
                backgroundColor: .danger,
                accessibility: Accessibility(label: "Blocked banner"),
                labelAccessibility: Accessibility(label: "Blocked banner text"),
                height: 54,
                onTap: { [weak self] in self?.unblock() }
            )
        )
        result.isHidden = true
        
        return result
    }()
    
    private lazy var emptyStatePaddingView: UIView = {
        let result: UIView = UIView()
        result.set(.height, to: Values.largeSpacing)
        
        return result
    }()
    
    private lazy var emptyStateLabelContainer: UIView = {
        let result: UIView = UIView()
        result.addSubview(emptyStateLabel)
        emptyStateLabel.pin(.leading, to: .leading, of: result, withInset: Values.largeSpacing)
        emptyStateLabel.pin(.trailing, to: .trailing, of: result, withInset: -Values.largeSpacing)
        
        return result
    }()
    
    private lazy var emptyStateLabel: UILabel = {
        let text: String = viewModel.threadData.emptyStateText
        let result: UILabel = UILabel()
        result.isAccessibilityElement = true
        result.accessibilityIdentifier = "Empty state label"
        result.accessibilityLabel = "Empty state label"
        result.translatesAutoresizingMaskIntoConstraints = false
        result.font = .systemFont(ofSize: Values.verySmallFontSize)
        result.attributedText = NSAttributedString(string: text)
            .adding(
                attributes: [.font: UIFont.boldSystemFont(ofSize: Values.verySmallFontSize)],
                range: text.range(of: self.viewModel.threadData.displayName)
                    .map { NSRange($0, in: text) }
                    .defaulting(to: NSRange(location: 0, length: 0))
            )
        result.themeTextColor = .textSecondary
        result.textAlignment = .center
        result.lineBreakMode = .byWordWrapping
        result.numberOfLines = 0

        return result
    }()

    lazy var footerControlsStackView: UIStackView = {
        let result: UIStackView = UIStackView()
        result.translatesAutoresizingMaskIntoConstraints = false
        result.axis = .vertical
        result.alignment = .trailing
        result.distribution = .equalSpacing
        result.spacing = 10
        result.layoutMargins = UIEdgeInsets(top: 0, left: 20, bottom: 0, right: 20)
        result.isLayoutMarginsRelativeArrangement = true

        return result
    }()

    lazy var scrollButton: RoundIconButton = {
        let result: RoundIconButton = RoundIconButton(
            image: UIImage(named: "ic_chevron_down")?
                .withRenderingMode(.alwaysTemplate)
        ) { [weak self] in
            // The table view's content size is calculated by the estimated height of cells,
            // so the result may be inaccurate before all the cells are loaded. Use this
            // to scroll to the last row instead.
            self?.scrollToBottom(isAnimated: true)
        }
        result.alpha = 0
        
        return result
    }()
    
    lazy var messageRequestBackgroundView: UIView = {
        let result: UIView = UIView()
        result.translatesAutoresizingMaskIntoConstraints = false
        result.themeBackgroundColor = .backgroundPrimary
        result.isHidden = messageRequestStackView.isHidden

        return result
    }()
    
    lazy var messageRequestStackView: UIStackView = {
        let result: UIStackView = UIStackView()
        result.translatesAutoresizingMaskIntoConstraints = false
        result.axis = .vertical
        result.alignment = .fill
        result.distribution = .fill
        result.isHidden = (
            self.viewModel.threadData.threadIsMessageRequest == false ||
            self.viewModel.threadData.threadRequiresApproval == true
        )

        return result
    }()
    
    private lazy var messageRequestDescriptionContainerView: UIView = {
        let result: UIView = UIView()
        result.translatesAutoresizingMaskIntoConstraints = false
        
        return result
    }()

    private lazy var messageRequestDescriptionLabel: UILabel = {
        let result: UILabel = UILabel()
        result.translatesAutoresizingMaskIntoConstraints = false
        result.setContentCompressionResistancePriority(.required, for: .vertical)
        result.font = UIFont.systemFont(ofSize: 12)
        result.text = {
            switch (self.viewModel.threadData.threadVariant, self.viewModel.threadData.threadRequiresApproval) {
                case (.contact, false): return "MESSAGE_REQUESTS_INFO".localized()
                case (.contact, true): return "MESSAGE_REQUEST_PENDING_APPROVAL_INFO".localized()
                case (.group, _): return "GROUP_MESSAGE_REQUEST_INFO".localized()
                default: return nil
            }
        }()
        result.themeTextColor = .textSecondary
        result.textAlignment = .center
        result.numberOfLines = 0

        return result
    }()
    
    private lazy var messageRequestActionStackView: UIStackView = {
        let result: UIStackView = UIStackView()
        result.translatesAutoresizingMaskIntoConstraints = false
        result.axis = .horizontal
        result.alignment = .fill
        result.distribution = .fill
        result.spacing = (UIDevice.current.isIPad ? Values.iPadButtonSpacing : 20)

        return result
    }()

    private lazy var messageRequestAcceptButton: UIButton = {
        let result: SessionButton = SessionButton(style: .bordered, size: .medium)
        result.accessibilityLabel = "Accept message request"
        result.isAccessibilityElement = true
        result.translatesAutoresizingMaskIntoConstraints = false
        result.setTitle("TXT_DELETE_ACCEPT".localized(), for: .normal)
        result.addTarget(self, action: #selector(acceptMessageRequest), for: .touchUpInside)

        return result
    }()

    private lazy var messageRequestDeleteButton: UIButton = {
        let result: SessionButton = SessionButton(style: .destructive, size: .medium)
        result.accessibilityLabel = "Delete message request"
        result.isAccessibilityElement = true
        result.translatesAutoresizingMaskIntoConstraints = false
        result.setTitle("TXT_DELETE_TITLE".localized(), for: .normal)
        result.addTarget(self, action: #selector(deleteMessageRequest), for: .touchUpInside)

        return result
    }()
    
    private lazy var messageRequestBlockButton: UIButton = {
        let result: UIButton = UIButton()
        result.accessibilityLabel = "Block message request"
        result.translatesAutoresizingMaskIntoConstraints = false
        result.clipsToBounds = true
        result.titleLabel?.font = UIFont.boldSystemFont(ofSize: 16)
        result.setTitle("TXT_BLOCK_USER_TITLE".localized(), for: .normal)
        result.setThemeTitleColor(.danger, for: .normal)
        result.addTarget(self, action: #selector(blockMessageRequest), for: .touchUpInside)
        result.isHidden = (self.viewModel.threadData.threadVariant != .contact)

        return result
    }()

    // MARK: - Settings
    
    static let unreadCountViewSize: CGFloat = 20
    /// The table view's bottom inset (content will have this distance to the bottom if the table view is fully scrolled down).
    static let bottomInset = Values.mediumSpacing
    /// The table view will start loading more content when the content offset becomes less than this.
    static let loadMoreThreshold: CGFloat = 120
    /// The button will be fully visible once the user has scrolled this amount from the bottom of the table view.
    static let scrollButtonFullVisibilityThreshold: CGFloat = 80
    /// The button will be invisible until the user has scrolled at least this amount from the bottom of the table view.
    static let scrollButtonNoVisibilityThreshold: CGFloat = 20
    /// Automatically scroll to the bottom of the conversation when sending a message if the scroll distance from the bottom is less than this number.
    static let scrollToBottomMargin: CGFloat = 60

    // MARK: - Initialization
    
    init(
        threadId: String,
        threadVariant: SessionThread.Variant,
        focusedInteractionInfo: Interaction.TimestampInfo? = nil,
        using dependencies: Dependencies
    ) {
        self.viewModel = ConversationViewModel(
            threadId: threadId,
            threadVariant: threadVariant,
            focusedInteractionInfo: focusedInteractionInfo,
            using: dependencies
        )
        
        dependencies[singleton: .storage].addObserver(viewModel.pagedDataObserver)
        
        super.init(nibName: nil, bundle: nil)
    }

    required init?(coder: NSCoder) {
        preconditionFailure("Use init(thread:) instead.")
    }
    
    deinit {
        NotificationCenter.default.removeObserver(self)
    }
    
    // MARK: - Lifecycle

    override func viewDidLoad() {
        super.viewDidLoad()
        
        navigationItem.titleView = titleView
        
        // Note: We need to update the nav bar buttons here (with invalid data) because if we don't the
        // nav will be offset incorrectly during the push animation (unfortunately the profile icon still
        // doesn't appear until after the animation, I assume it's taking a snapshot or something, but
        // there isn't much we can do about that unfortunately)
        updateNavBarButtons(
            threadData: nil,
            initialVariant: self.viewModel.initialThreadVariant,
            initialIsNoteToSelf: self.viewModel.threadData.threadIsNoteToSelf,
            initialIsBlocked: (self.viewModel.threadData.threadIsBlocked == true)
        )
        titleView.initialSetup(
            with: self.viewModel.initialThreadVariant,
            isNoteToSelf: self.viewModel.threadData.threadIsNoteToSelf,
            isMessageRequest: (self.viewModel.threadData.threadIsMessageRequest == true)
        )
        
        // Constraints
        view.addSubview(tableView)
        tableView.pin(to: view)

        // Message requests view & scroll to bottom
        view.addSubview(scrollButton)
        view.addSubview(stateStackView)
        view.addSubview(messageRequestBackgroundView)
        view.addSubview(messageRequestStackView)
        
        stateStackView.pin(.top, to: .top, of: view, withInset: 0)
        stateStackView.pin(.leading, to: .leading, of: view, withInset: 0)
        stateStackView.pin(.trailing, to: .trailing, of: view, withInset: 0)
        
        messageRequestStackView.addArrangedSubview(messageRequestBlockButton)
        messageRequestStackView.addArrangedSubview(messageRequestDescriptionContainerView)
        messageRequestStackView.addArrangedSubview(messageRequestActionStackView)
        messageRequestDescriptionContainerView.addSubview(messageRequestDescriptionLabel)
        messageRequestActionStackView.addArrangedSubview(messageRequestAcceptButton)
        messageRequestActionStackView.addArrangedSubview(messageRequestDeleteButton)
        
        scrollButton.pin(.trailing, to: .trailing, of: view, withInset: -20)
        messageRequestStackView.pin(.leading, to: .leading, of: view, withInset: 16)
        messageRequestStackView.pin(.trailing, to: .trailing, of: view, withInset: -16)
        self.messageRequestsViewBotomConstraint = messageRequestStackView.pin(.bottom, to: .bottom, of: view, withInset: -16)
        self.scrollButtonBottomConstraint = scrollButton.pin(.bottom, to: .bottom, of: view, withInset: -16)
        self.scrollButtonBottomConstraint?.isActive = false // Note: Need to disable this to avoid a conflict with the other bottom constraint
        self.scrollButtonMessageRequestsBottomConstraint = scrollButton.pin(.bottom, to: .top, of: messageRequestStackView, withInset: -4)
        
        messageRequestDescriptionLabel.pin(.top, to: .top, of: messageRequestDescriptionContainerView, withInset: 4)
        messageRequestDescriptionLabel.pin(.leading, to: .leading, of: messageRequestDescriptionContainerView, withInset: 20)
        messageRequestDescriptionLabel.pin(.trailing, to: .trailing, of: messageRequestDescriptionContainerView, withInset: -20)
        self.messageRequestDescriptionLabelBottomConstraint = messageRequestDescriptionLabel.pin(.bottom, to: .bottom, of: messageRequestDescriptionContainerView, withInset: -20)
        messageRequestActionStackView.pin(.top, to: .bottom, of: messageRequestDescriptionContainerView)

        messageRequestDeleteButton.set(.width, to: .width, of: messageRequestAcceptButton)
        messageRequestBackgroundView.pin(.top, to: .top, of: messageRequestStackView)
        messageRequestBackgroundView.pin(.leading, to: .leading, of: view)
        messageRequestBackgroundView.pin(.trailing, to: .trailing, of: view)
        messageRequestBackgroundView.pin(.bottom, to: .bottom, of: view)

        // Unread count view
        view.addSubview(unreadCountView)
        unreadCountView.addSubview(unreadCountLabel)
        unreadCountLabel.pin(.top, to: .top, of: unreadCountView)
        unreadCountLabel.pin(.bottom, to: .bottom, of: unreadCountView)
        unreadCountView.pin(.leading, to: .leading, of: unreadCountLabel, withInset: -4)
        unreadCountView.pin(.trailing, to: .trailing, of: unreadCountLabel, withInset: 4)
        unreadCountView.centerYAnchor.constraint(equalTo: scrollButton.topAnchor).isActive = true
        unreadCountView.center(.horizontal, in: scrollButton)

        // Notifications
        NotificationCenter.default.addObserver(
            self,
            selector: #selector(applicationDidBecomeActive(_:)),
            name: UIApplication.didBecomeActiveNotification,
            object: nil
        )
        NotificationCenter.default.addObserver(
            self,
            selector: #selector(applicationDidResignActive(_:)),
            name: UIApplication.didEnterBackgroundNotification, object: nil
        )
        NotificationCenter.default.addObserver(
            self,
            selector: #selector(handleKeyboardWillChangeFrameNotification(_:)),
            name: UIResponder.keyboardWillChangeFrameNotification,
            object: nil
        )
        NotificationCenter.default.addObserver(
            self,
            selector: #selector(handleKeyboardWillHideNotification(_:)),
            name: UIResponder.keyboardWillHideNotification,
            object: nil
        )
        NotificationCenter.default.addObserver(
            self,
            selector: #selector(sendScreenshotNotification),
            name: UIApplication.userDidTakeScreenshotNotification,
            object: nil
        )
        
        // The first time the view loads we should mark the thread as read (in case it was manually
        // marked as unread) - doing this here means if we add a "mark as unread" action within the
        // conversation settings then we don't need to worry about the conversation getting marked as
        // when when the user returns back through this view controller
        self.viewModel.markAsRead(target: .thread, timestampMs: nil)
    }
    
    override func viewWillAppear(_ animated: Bool) {
        super.viewWillAppear(animated)
        
        startObservingChanges()
        
        /// If the view is removed and readded to the view hierarchy then `viewWillDisappear` will be called but `viewDidDisappear`
        /// **won't**, as a result `viewIsDisappearing` would never get set to `false` - do so here to handle this case
        viewIsDisappearing = false
        viewIsAppearing = true
    }

    override func viewDidAppear(_ animated: Bool) {
        super.viewDidAppear(animated)
        
        /// When the `ConversationVC` is on the screen we want to store it so we can avoid sending notification without accessing the
        /// main thread (we don't currently care if it's still in the nav stack though - so if a user is on a conversation settings screen this should
        /// get cleared within `viewWillDisappear`)
        ///
        /// **Note:** We do this on an async queue because `Atomic<T>` can block if something else is mutating it and we want to avoid
        /// the risk of blocking the conversation transition
        DispatchQueue.global(qos: .userInitiated).async { [weak self] in
            SessionApp.currentlyOpenConversationViewController.mutate { $0 = self }
        }
        
        if delayFirstResponder || isShowingSearchUI {
            delayFirstResponder = false
            
            DispatchQueue.main.asyncAfter(deadline: .now() + .milliseconds(50)) { [weak self] in
                (self?.isShowingSearchUI == false ?
                    self :
                    self?.searchController.uiSearchController.searchBar
                )?.becomeFirstResponder()
            }
        }
        
        recoverInputView { [weak self] in
            // Flag that the initial layout has been completed (the flag blocks and unblocks a number
            // of different behaviours)
            self?.didFinishInitialLayout = true
            self?.viewIsAppearing = false
        }
    }

    override func viewWillDisappear(_ animated: Bool) {
        super.viewWillDisappear(animated)
        
        /// When the `ConversationVC` is on the screen we want to store it so we can avoid sending notification without accessing the
        /// main thread (we don't currently care if it's still in the nav stack though - so if a user leaves a conversation settings screen we clear
        /// it, and if a user moves to a different `ConversationVC` this will get updated to that one within `viewDidAppear`)
        ///
        /// **Note:** We do this on an async queue because `Atomic<T>` can block if something else is mutating it and we want to avoid
        /// the risk of blocking the conversation transition
        DispatchQueue.global(qos: .userInitiated).async {
            SessionApp.currentlyOpenConversationViewController.mutate { $0 = nil }
        }
        
        viewIsDisappearing = true
        
        // Don't set the draft or resign the first responder if we are replacing the thread (want the keyboard
        // to appear to remain focussed)
        guard !isReplacingThread else { return }
        
        stopObservingChanges()
        viewModel.updateDraft(to: snInputView.text)
        inputAccessoryView?.resignFirstResponder()
    }

    override func viewDidDisappear(_ animated: Bool) {
        super.viewDidDisappear(animated)
        
        mediaCache.removeAllObjects()
        hasReloadedThreadDataAfterDisappearance = false
        viewIsDisappearing = false
        
        // If the user just created this thread but didn't send a message then we want to delete the
        // "shadow" thread since it's not actually in use (this is to prevent it from taking up database
        // space or unintentionally getting synced via libSession in the future)
        let threadId: String = viewModel.threadData.threadId
        
        if
            (
                self.navigationController == nil ||
                self.navigationController?.viewControllers.contains(self) == false
            ) &&
            viewModel.threadData.threadIsNoteToSelf == false &&
            viewModel.threadData.threadShouldBeVisible == false &&
            !SessionUtil.conversationInConfig(
                threadId: threadId,
                threadVariant: viewModel.threadData.threadVariant,
                visibleOnly: false
            )
        {
            Dependencies()[singleton: .storage].writeAsync { db in
                _ = try SessionThread   // Intentionally use `deleteAll` here instead of `deleteOrLeave`
                    .filter(id: threadId)
                    .deleteAll(db)
            }
        }
    }
    
    @objc func applicationDidBecomeActive(_ notification: Notification) {
        /// Need to dispatch to the next run loop to prevent a possible crash caused by the database resuming mid-query
        DispatchQueue.main.async { [weak self] in
            self?.startObservingChanges(didReturnFromBackground: true)
        }
        
        recoverInputView()
        
        if !isShowingSearchUI && self.presentedViewController == nil {
            if !self.isFirstResponder {
                self.becomeFirstResponder()
            }
            else {
                self.reloadInputViews()
            }
        }
    }
    
    @objc func applicationDidResignActive(_ notification: Notification) {
        stopObservingChanges()
    }
    
    // MARK: - Updating
    
    private func startObservingChanges(didReturnFromBackground: Bool = false) {
        guard dataChangeObservable == nil else { return }
        
        dataChangeObservable = Dependencies()[singleton: .storage].start(
            viewModel.observableThreadData,
            onError:  { _ in },
            onChange: { [weak self] maybeThreadData in
                guard let threadData: SessionThreadViewModel = maybeThreadData else {
                    // If the thread data is null and the id was blinded then we just unblinded the thread
                    // and need to swap over to the new one
                    guard
                        let sessionId: String = self?.viewModel.threadData.threadId,
                        (
                            (try? SessionId.Prefix(from: sessionId)) == .blinded15 ||
                            (try? SessionId.Prefix(from: sessionId)) == .blinded25
                        ),
                        let blindedLookup: BlindedIdLookup = Dependencies()[singleton: .storage].read({ db in
                            try BlindedIdLookup
                                .filter(id: sessionId)
                                .fetchOne(db)
                        }),
                        let unblindedId: String = blindedLookup.sessionId
                    else {
                        // If we don't have an unblinded id then something has gone very wrong so pop to the
                        // nearest conversation list
                        let maybeTargetViewController: UIViewController? = self?.navigationController?
                            .viewControllers
                            .last(where: { ($0 as? SessionUtilRespondingViewController)?.isConversationList == true })
                        
                        if let targetViewController: UIViewController = maybeTargetViewController {
                            self?.navigationController?.popToViewController(targetViewController, animated: true)
                        }
                        else {
                            self?.navigationController?.popToRootViewController(animated: true)
                        }
                        return
                    }
                    
                    // Stop observing changes
                    self?.stopObservingChanges()
                    Dependencies()[singleton: .storage].removeObserver(self?.viewModel.pagedDataObserver)
                    
                    // Swap the observing to the updated thread
                    let newestVisibleMessageId: Int64? = self?.fullyVisibleCellViewModels()?.last?.id
                    self?.viewModel.swapToThread(updatedThreadId: unblindedId, focussedMessageId: newestVisibleMessageId)
                    
                    // Start observing changes again
                    Dependencies()[singleton: .storage].addObserver(self?.viewModel.pagedDataObserver)
                    self?.startObservingChanges()
                    return
                }
                
                // The default scheduler emits changes on the main thread
                self?.handleThreadUpdates(threadData)
                
                // Note: We want to load the interaction data into the UI after the initial thread data
                // has loaded to prevent an issue where the conversation loads with the wrong offset
                if self?.viewModel.onInteractionChange == nil {
                    self?.viewModel.onInteractionChange = { [weak self] updatedInteractionData, changeset in
                        self?.handleInteractionUpdates(updatedInteractionData, changeset: changeset)
                    }
                    
                    // Note: When returning from the background we could have received notifications but the
                    // PagedDatabaseObserver won't have them so we need to force a re-fetch of the current
                    // data to ensure everything is up to date
                    if didReturnFromBackground {
                        DispatchQueue.global(qos: .background).async {
                            self?.viewModel.pagedDataObserver?.reload()
                        }
                    }
                }
            }
        )
    }
    
    func stopObservingChanges() {
        self.dataChangeObservable = nil
        self.viewModel.onInteractionChange = nil
    }
    
    private func handleThreadUpdates(_ updatedThreadData: SessionThreadViewModel, initialLoad: Bool = false) {
        // Ensure the first load or a load when returning from a child screen runs without animations (if
        // we don't do this the cells will animate in from a frame of CGRect.zero or have a buggy transition)
        guard hasLoadedInitialThreadData && hasReloadedThreadDataAfterDisappearance else {
            // Need to correctly determine if it's the initial load otherwise we would be needlesly updating
            // extra UI elements
            let isInitialLoad: Bool = (
                !hasLoadedInitialThreadData &&
                hasReloadedThreadDataAfterDisappearance
            )
            hasLoadedInitialThreadData = true
            hasReloadedThreadDataAfterDisappearance = true
            
            UIView.performWithoutAnimation {
                handleThreadUpdates(updatedThreadData, initialLoad: isInitialLoad)
            }
            return
        }
        
        // Update general conversation UI
        
        if
            initialLoad ||
            viewModel.threadData.displayName != updatedThreadData.displayName ||
            viewModel.threadData.threadVariant != updatedThreadData.threadVariant ||
            viewModel.threadData.threadIsNoteToSelf != updatedThreadData.threadIsNoteToSelf ||
            viewModel.threadData.threadMutedUntilTimestamp != updatedThreadData.threadMutedUntilTimestamp ||
            viewModel.threadData.threadOnlyNotifyForMentions != updatedThreadData.threadOnlyNotifyForMentions ||
            viewModel.threadData.userCount != updatedThreadData.userCount ||
            viewModel.threadData.disappearingMessagesConfiguration != updatedThreadData.disappearingMessagesConfiguration
        {
            titleView.update(
                with: updatedThreadData.displayName,
                isNoteToSelf: updatedThreadData.threadIsNoteToSelf,
                isMessageRequest: (updatedThreadData.threadIsMessageRequest == true),
                threadVariant: updatedThreadData.threadVariant,
                mutedUntilTimestamp: updatedThreadData.threadMutedUntilTimestamp,
                onlyNotifyForMentions: (updatedThreadData.threadOnlyNotifyForMentions == true),
                userCount: updatedThreadData.userCount,
                disappearingMessagesConfig: updatedThreadData.disappearingMessagesConfiguration
            )
            
            // Update the empty state
            let text: String = updatedThreadData.emptyStateText
            emptyStateLabel.attributedText = NSAttributedString(string: text)
                .adding(
                    attributes: [.font: UIFont.boldSystemFont(ofSize: Values.verySmallFontSize)],
                    range: text.range(of: updatedThreadData.displayName)
                        .map { NSRange($0, in: text) }
                        .defaulting(to: NSRange(location: 0, length: 0))
                )
<<<<<<< HEAD

            outdatedClientBanner.update(
                message: String(
                    format: "DISAPPEARING_MESSAGES_OUTDATED_CLIENT_BANNER".localized(),
                    updatedThreadData.displayName
                )
            )
=======
>>>>>>> e9dd86bf
        }
        
        if
            initialLoad ||
            viewModel.threadData.threadVariant != updatedThreadData.threadVariant ||
            viewModel.threadData.threadIsBlocked != updatedThreadData.threadIsBlocked ||
            viewModel.threadData.threadRequiresApproval != updatedThreadData.threadRequiresApproval ||
            viewModel.threadData.threadIsMessageRequest != updatedThreadData.threadIsMessageRequest ||
            viewModel.threadData.profile != updatedThreadData.profile
        {
            updateNavBarButtons(
                threadData: updatedThreadData,
                initialVariant: viewModel.initialThreadVariant,
                initialIsNoteToSelf: viewModel.threadData.threadIsNoteToSelf,
                initialIsBlocked: (viewModel.threadData.threadIsBlocked == true)
            )
            
            messageRequestDescriptionLabel.text = {
                switch (updatedThreadData.threadVariant, updatedThreadData.threadRequiresApproval) {
                    case (.contact, false): return "MESSAGE_REQUESTS_INFO".localized()
                    case (.contact, true): return "MESSAGE_REQUEST_PENDING_APPROVAL_INFO".localized()
                    case (.group, _): return "GROUP_MESSAGE_REQUEST_INFO".localized()
                    default: return nil
                }
            }()
            
            let messageRequestsViewWasVisible: Bool = (
                messageRequestStackView.isHidden == false
            )
            
            UIView.animate(withDuration: 0.3) { [weak self] in
                self?.messageRequestBlockButton.isHidden = (
                    (
                        self?.viewModel.threadData.threadVariant != .contact &&
                        self?.viewModel.threadData.threadVariant != .group
                    ) ||
                    updatedThreadData.threadRequiresApproval == true
                )
                self?.messageRequestActionStackView.isHidden = (
                    updatedThreadData.threadRequiresApproval == true
                )
                self?.messageRequestStackView.isHidden = (
                    !updatedThreadData.canWrite || (
                        updatedThreadData.threadIsMessageRequest == false &&
                        updatedThreadData.threadRequiresApproval == false
                    )
                )
                self?.messageRequestBackgroundView.isHidden = (self?.messageRequestStackView.isHidden == true)
                self?.messageRequestDescriptionLabelBottomConstraint?.constant = (updatedThreadData.threadRequiresApproval == true ? -4 : -20)
            
                self?.scrollButtonMessageRequestsBottomConstraint?.isActive = (
                    self?.messageRequestStackView.isHidden == false
                )
                self?.scrollButtonBottomConstraint?.isActive = (
                    self?.scrollButtonMessageRequestsBottomConstraint?.isActive == false
                )
                
                // Update the table content inset and offset to account for
                // the dissapearance of the messageRequestsView
                if messageRequestsViewWasVisible != (self?.messageRequestStackView.isHidden == false) {
                    let messageRequestsOffset: CGFloat = ((self?.messageRequestStackView.bounds.height ?? 0) + 12)
                    let oldContentInset: UIEdgeInsets = (self?.tableView.contentInset ?? UIEdgeInsets.zero)
                    self?.tableView.contentInset = UIEdgeInsets(
                        top: 0,
                        leading: 0,
                        bottom: max(oldContentInset.bottom - messageRequestsOffset, 0),
                        trailing: 0
                    )
                }
            }
        }
        
<<<<<<< HEAD
        if initialLoad || viewModel.threadData.contactLastKnownClientVersion != updatedThreadData.contactLastKnownClientVersion {
            addOrRemoveOutdatedClientBanner(
                contactIsUsingOutdatedClient: updatedThreadData.contactLastKnownClientVersion == .legacyDisappearingMessages
=======
        if
            initialLoad ||
            viewModel.threadData.outdatedMemberId != updatedThreadData.outdatedMemberId ||
            viewModel.threadData.disappearingMessagesConfiguration != updatedThreadData.disappearingMessagesConfiguration
        {
            addOrRemoveOutdatedClientBanner(
                outdatedMemberId: updatedThreadData.outdatedMemberId,
                disappearingMessagesConfiguration: updatedThreadData.disappearingMessagesConfiguration
>>>>>>> e9dd86bf
            )
        }
        
        if initialLoad || viewModel.threadData.threadIsBlocked != updatedThreadData.threadIsBlocked {
            addOrRemoveBlockedBanner(threadIsBlocked: (updatedThreadData.threadIsBlocked == true))
        }
        
        if initialLoad || viewModel.threadData.threadUnreadCount != updatedThreadData.threadUnreadCount {
            updateUnreadCountView(unreadCount: updatedThreadData.threadUnreadCount)
        }
        
        if initialLoad || viewModel.threadData.enabledMessageTypes != updatedThreadData.enabledMessageTypes {
            snInputView.setEnabledMessageTypes(
                updatedThreadData.enabledMessageTypes,
                message: nil
            )
        }
        
        // Only set the draft content on the initial load
        if initialLoad, let draft: String = updatedThreadData.threadMessageDraft, !draft.isEmpty {
            snInputView.text = draft
        }
        
        // Now we have done all the needed diffs update the viewModel with the latest data
        let oldCanWrite: Bool = viewModel.threadData.canWrite
        self.viewModel.updateThreadData(updatedThreadData)
        
        /// **Note:** This needs to happen **after** we have update the viewModel's thread data (otherwise the `inputAccessoryView`
        /// won't be generated correctly)
        if initialLoad || oldCanWrite != updatedThreadData.canWrite {
            if !self.isFirstResponder {
                self.becomeFirstResponder()
            }
            else {
                self.reloadInputViews()
            }
        }
    }
    
    private func handleInteractionUpdates(
        _ updatedData: [ConversationViewModel.SectionModel],
        changeset: StagedChangeset<[ConversationViewModel.SectionModel]>,
        initialLoad: Bool = false
    ) {
        // Determine if we have any messages for the empty state
        let hasMessages: Bool = (updatedData
            .filter { $0.model == .messages }
            .first?
            .elements
            .isEmpty == false)
        
        // Ensure the first load or a load when returning from a child screen runs without
        // animations (if we don't do this the cells will animate in from a frame of
        // CGRect.zero or have a buggy transition)
        guard self.hasLoadedInitialInteractionData else {
            // Need to dispatch async to prevent this from causing glitches in the push animation
            DispatchQueue.main.async {
                self.viewModel.updateInteractionData(updatedData)
                
                // Update the empty state
                self.emptyStateLabel.isHidden = hasMessages
                
                UIView.performWithoutAnimation {
                    self.tableView.reloadData()
                    self.hasLoadedInitialInteractionData = true
                    self.performInitialScrollIfNeeded()
                }
            }
            return
        }
        
        // Update the empty state
        self.emptyStateLabel.isHidden = hasMessages
        
        // Update the ReactionListSheet (if one exists)
        if let messageUpdates: [MessageViewModel] = updatedData.first(where: { $0.model == .messages })?.elements {
            self.currentReactionListSheet?.handleInteractionUpdates(messageUpdates)
        }
        
        // Store the 'sentMessageBeforeUpdate' state locally
        let didSendMessageBeforeUpdate: Bool = self.viewModel.sentMessageBeforeUpdate
        let onlyReplacedOptimisticUpdate: Bool = {
            // Replacing an optimistic update means making a delete and an insert, which will be done
            // as separate changes at the same positions
            guard
                changeset.count > 1 &&
                changeset[changeset.count - 2].elementDeleted == changeset[changeset.count - 1].elementInserted
            else { return false }
            
            let deletedModels: [MessageViewModel] = changeset[changeset.count - 2]
                .elementDeleted
                .map { self.viewModel.interactionData[$0.section].elements[$0.element] }
            let insertedModels: [MessageViewModel] = changeset[changeset.count - 1]
                .elementInserted
                .map { updatedData[$0.section].elements[$0.element] }
            
            // Make sure all the deleted models were optimistic updates, the inserted models were not
            // optimistic updates and they have the same timestamps
            return (
                deletedModels.map { $0.id }.asSet() == [MessageViewModel.optimisticUpdateId] &&
                insertedModels.map { $0.id }.asSet() != [MessageViewModel.optimisticUpdateId] &&
                deletedModels.map { $0.timestampMs }.asSet() == insertedModels.map { $0.timestampMs }.asSet()
            )
        }()
        let wasOnlyUpdates: Bool = (
            onlyReplacedOptimisticUpdate || (
                changeset.count == 1 &&
                changeset[0].elementUpdated.count == changeset[0].changeCount
            )
        )
        self.viewModel.sentMessageBeforeUpdate = false
        
        // When sending a message, or if there were only cell updates (ie. read status changes) we want to
        // reload the UI instantly (with any form of animation the message sending feels somewhat unresponsive
        // but an instant update feels snappy and without the instant update there is some overlap of the read
        // status text change even though there shouldn't be any animations)
        guard !didSendMessageBeforeUpdate && !wasOnlyUpdates else {
            self.viewModel.updateInteractionData(updatedData)
            self.tableView.reloadData()
            
            // If we just sent a message then we want to jump to the bottom of the conversation instantly
            if didSendMessageBeforeUpdate {
                // We need to dispatch to the next run loop because it seems trying to scroll immediately after
                // triggering a 'reloadData' doesn't work
                DispatchQueue.main.async { [weak self] in
                    self?.tableView.layoutIfNeeded()
                    self?.scrollToBottom(isAnimated: false)
                    
                    // Note: The scroll button alpha won't get set correctly in this case so we forcibly set it to
                    // have an alpha of 0 to stop it appearing buggy
                    self?.scrollButton.alpha = 0
                    self?.unreadCountView.alpha = 0
                }
            }
            return
        }
        
        // Reload the table content animating changes if they'll look good
        struct ItemChangeInfo {
            let isInsertAtTop: Bool
            let firstIndexIsVisible: Bool
            let visibleIndexPath: IndexPath?
            let oldVisibleIndexPath: IndexPath?
            
            init(
                isInsertAtTop: Bool = false,
                firstIndexIsVisible: Bool = false,
                visibleIndexPath: IndexPath? = nil,
                oldVisibleIndexPath: IndexPath? = nil
            ) {
                self.isInsertAtTop = isInsertAtTop
                self.firstIndexIsVisible = firstIndexIsVisible
                self.visibleIndexPath = visibleIndexPath
                self.oldVisibleIndexPath = oldVisibleIndexPath
            }
        }
        
        let numItemsInserted: Int = changeset.map { $0.elementInserted.count }.reduce(0, +)
        let isInsert: Bool = (numItemsInserted > 0)
        let wasLoadingMore: Bool = self.isLoadingMore
        let wasOffsetCloseToBottom: Bool = self.isCloseToBottom
        let numItemsInUpdatedData: [Int] = updatedData.map { $0.elements.count }
        let didSwapAllContent: Bool = {
            // The dynamic headers use negative id values so by using `compactMap` and returning
            // null in those cases allows us to exclude them without another iteration via `filter`
            let currentIds: Set<Int64> = (self.viewModel.interactionData
                .first { $0.model == .messages }?
                .elements
                .compactMap { $0.id > 0 ? $0.id : nil }
                .asSet())
                .defaulting(to: [])
            let updatedIds: Set<Int64> = (updatedData
                .first { $0.model == .messages }?
                .elements
                .compactMap { $0.id > 0 ? $0.id : nil }
                .asSet())
                .defaulting(to: [])
            
            return updatedIds.isDisjoint(with: currentIds)
        }()
        let itemChangeInfo: ItemChangeInfo = {
            guard
                isInsert,
                let oldSectionIndex: Int = self.viewModel.interactionData.firstIndex(where: { $0.model == .messages }),
                let newSectionIndex: Int = updatedData.firstIndex(where: { $0.model == .messages }),
                let firstVisibleIndexPath: IndexPath = self.tableView.indexPathsForVisibleRows?
                    .filter({
                        $0.section == oldSectionIndex &&
                        self.viewModel.interactionData[$0.section].elements[$0.row].cellType != .dateHeader
                    })
                    .sorted()
                    .first
            else { return ItemChangeInfo() }
            
            guard
                let newFirstItemIndex: Int = updatedData[newSectionIndex].elements
                    .firstIndex(where: { item -> Bool in
                        // Since the first item is probably a `DateHeaderCell` (which would likely
                        // be removed when inserting items above it) we check if the id matches
                        let messages: [MessageViewModel] = self.viewModel
                            .interactionData[oldSectionIndex]
                            .elements
                        
                        return (
                            item.id == messages[safe: 0]?.id ||
                            item.id == messages[safe: 1]?.id
                        )
                    }),
                let newVisibleIndex: Int = updatedData[newSectionIndex].elements
                    .firstIndex(where: { item in
                        item.id == self.viewModel.interactionData[oldSectionIndex]
                            .elements[firstVisibleIndexPath.row]
                            .id
                    })
            else {
                let oldTimestamps: [Int64] = self.viewModel.interactionData[oldSectionIndex]
                    .elements
                    .filter { $0.cellType != .dateHeader }
                    .map { $0.timestampMs }
                let newTimestamps: [Int64] = updatedData[newSectionIndex]
                    .elements
                    .filter { $0.cellType != .dateHeader }
                    .map { $0.timestampMs }
                
                return ItemChangeInfo(
                    isInsertAtTop: ((newTimestamps.max() ?? Int64.max) < (oldTimestamps.min() ?? Int64.min)),
                    firstIndexIsVisible: (firstVisibleIndexPath.row == 0),
                    oldVisibleIndexPath: firstVisibleIndexPath
                )
            }
            
            return ItemChangeInfo(
                isInsertAtTop: (
                    newSectionIndex > oldSectionIndex ||
                    // Note: Using `1` here instead of `0` as the first item will generally
                    // be a `DateHeaderCell` instead of a message
                    newFirstItemIndex > 1
                ),
                firstIndexIsVisible: (firstVisibleIndexPath.row == 0),
                visibleIndexPath: IndexPath(row: newVisibleIndex, section: newSectionIndex),
                oldVisibleIndexPath: firstVisibleIndexPath
            )
        }()
        
        guard !isInsert || (!didSwapAllContent && itemChangeInfo.isInsertAtTop) else {
            self.viewModel.updateInteractionData(updatedData)
            self.tableView.reloadData()
            
            // If we had a focusedInteractionInfo then scroll to it (and hide the search
            // result bar loading indicator)
            if let focusedInteractionInfo: Interaction.TimestampInfo = self.focusedInteractionInfo {
                self.tableView.afterNextLayoutSubviews(when: { _, _, _ in true }, then: { [weak self] in
                    self?.searchController.resultsBar.stopLoading()
                    self?.scrollToInteractionIfNeeded(
                        with: focusedInteractionInfo,
                        focusBehaviour: (self?.focusBehaviour ?? .none),
                        contentSwapLocation: {
                            switch (didSwapAllContent, itemChangeInfo.isInsertAtTop) {
                                case (true, true): return .earlier
                                case (true, false): return .later
                                default: return .none
                            }
                        }(),
                        isAnimated: true
                    )
                    
                    if wasLoadingMore {
                        // Complete page loading
                        self?.isLoadingMore = false
                        self?.autoLoadNextPageIfNeeded()
                    }
                })
            }
            else if wasOffsetCloseToBottom && !wasLoadingMore && numItemsInserted < 5 {
                /// Scroll to the bottom if an interaction was just inserted and we either just sent a message or are close enough to the
                /// bottom (wait a tiny fraction to avoid buggy animation behaviour)
                ///
                /// **Note:** We won't automatically scroll to the bottom if 5 or more messages were inserted (to avoid endlessly
                /// auto-scrolling to the bottom when fetching new pages of data within open groups
                DispatchQueue.main.asyncAfter(deadline: .now() + .milliseconds(100)) { [weak self] in
                    self?.scrollToBottom(isAnimated: true)
                }
            }
            else if wasLoadingMore {
                // Complete page loading
                self.isLoadingMore = false
                self.autoLoadNextPageIfNeeded()
            }
            else {
                // Need to update the scroll button alpha in case new messages were added but we didn't scroll
                self.updateScrollToBottom()
            }
            return
        }
        
        /// UITableView doesn't really support bottom-aligned content very well and as such jumps around a lot when inserting content but
        /// we want to maintain the current offset from before the data was inserted (except when adding at the bottom while the user is at
        /// the bottom, in which case we want to scroll down)
        ///
        /// Unfortunately the UITableView also does some weird things when updating (where it won't have updated it's internal data until
        /// after it performs the next layout); the below code checks a condition on layout and if it passes it calls a closure
        if itemChangeInfo.isInsertAtTop, let visibleIndexPath: IndexPath = itemChangeInfo.visibleIndexPath, let oldVisibleIndexPath: IndexPath = itemChangeInfo.oldVisibleIndexPath {
            let oldCellRect: CGRect = self.tableView.rectForRow(at: oldVisibleIndexPath)
            let oldCellTopOffset: CGFloat = (self.tableView.frame.minY - self.tableView.convert(oldCellRect, to: self.tableView.superview).minY)
            
            // The the user triggered the 'scrollToTop' animation (by tapping in the nav bar) then we
            // need to stop the animation before attempting to lock the offset (otherwise things break)
            if itemChangeInfo.firstIndexIsVisible {
                self.tableView.setContentOffset(self.tableView.contentOffset, animated: false)
            }
            
            // Wait until the tableView has completed a layout and reported the correct number of
            // sections/rows and then update the contentOffset
            self.tableView.afterNextLayoutSubviews(
                when: { numSections, numRowsInSections, _ -> Bool in
                    numSections == updatedData.count &&
                    numRowsInSections == numItemsInUpdatedData
                },
                then: { [weak self] in
                    // Only recalculate the contentOffset when loading new data if the amount of data
                    // loaded was smaller than 2 pages (this will prevent calculating the frames of
                    // a large number of cells when getting search results which are very far away
                    // only to instantly start scrolling making the calculation redundant)
                    UIView.performWithoutAnimation {
                        self?.tableView.scrollToRow(at: visibleIndexPath, at: .top, animated: false)
                        self?.tableView.contentOffset.y += oldCellTopOffset
                    }
                    
                    if let focusedInteractionInfo: Interaction.TimestampInfo = self?.focusedInteractionInfo {
                        DispatchQueue.main.async { [weak self] in
                            // If we had a focusedInteractionInfo then scroll to it (and hide the search
                            // result bar loading indicator)
                            self?.searchController.resultsBar.stopLoading()
                            self?.scrollToInteractionIfNeeded(
                                with: focusedInteractionInfo,
                                focusBehaviour: (self?.focusBehaviour ?? .none),
                                isAnimated: true
                            )
                        }
                    }
                    
                    // Complete page loading
                    self?.isLoadingMore = false
                    self?.autoLoadNextPageIfNeeded()
                }
            )
        }
        else if wasLoadingMore {
            if let focusedInteractionInfo: Interaction.TimestampInfo = self.focusedInteractionInfo {
                DispatchQueue.main.async { [weak self] in
                    // If we had a focusedInteractionInfo then scroll to it (and hide the search
                    // result bar loading indicator)
                    self?.searchController.resultsBar.stopLoading()
                    self?.scrollToInteractionIfNeeded(
                        with: focusedInteractionInfo,
                        focusBehaviour: (self?.focusBehaviour ?? .none),
                        isAnimated: true
                    )
                    
                    // Complete page loading
                    self?.isLoadingMore = false
                    self?.autoLoadNextPageIfNeeded()
                }
            }
            else {
                // Complete page loading
                self.isLoadingMore = false
                self.autoLoadNextPageIfNeeded()
            }
        }
        
        // Update the messages
        self.tableView.reload(
            using: changeset,
            deleteSectionsAnimation: .none,
            insertSectionsAnimation: .none,
            reloadSectionsAnimation: .none,
            deleteRowsAnimation: .fade,
            insertRowsAnimation: .none,
            reloadRowsAnimation: .none,
            interrupt: { itemChangeInfo.isInsertAtTop || $0.changeCount > ConversationViewModel.pageSize }
        ) { [weak self] updatedData in
            self?.viewModel.updateInteractionData(updatedData)
        }
    }
    
    // MARK: Updating
    
    private func performInitialScrollIfNeeded() {
        guard !hasPerformedInitialScroll && hasLoadedInitialThreadData && hasLoadedInitialInteractionData else {
            return
        }
        
        // Scroll to the last unread message if possible; otherwise scroll to the bottom.
        // When the unread message count is more than the number of view items of a page,
        // the screen will scroll to the bottom instead of the first unread message
        if let focusedInteractionInfo: Interaction.TimestampInfo = self.viewModel.focusedInteractionInfo {
            self.scrollToInteractionIfNeeded(
                with: focusedInteractionInfo,
                focusBehaviour: self.viewModel.focusBehaviour,
                isAnimated: false
            )
        }
        else {
            self.scrollToBottom(isAnimated: false)
        }
        self.updateScrollToBottom()
        self.hasPerformedInitialScroll = true
        
        // Now that the data has loaded we need to check if either of the "load more" sections are
        // visible and trigger them if so
        //
        // Note: We do it this way as we want to trigger the load behaviour for the first section
        // if it has one before trying to trigger the load behaviour for the last section
        self.autoLoadNextPageIfNeeded()
    }
    
    private func autoLoadNextPageIfNeeded() {
        guard
            self.hasLoadedInitialInteractionData &&
            !self.isAutoLoadingNextPage &&
            !self.isLoadingMore
        else { return }
        
        self.isAutoLoadingNextPage = true
        
        DispatchQueue.main.asyncAfter(deadline: .now() + PagedData.autoLoadNextPageDelay) { [weak self] in
            self?.isAutoLoadingNextPage = false
            
            // Note: We sort the headers as we want to prioritise loading newer pages over older ones
            let sections: [(ConversationViewModel.Section, CGRect)] = (self?.viewModel.interactionData
                .enumerated()
                .map { index, section in (section.model, (self?.tableView.rectForHeader(inSection: index) ?? .zero)) })
                .defaulting(to: [])
            let shouldLoadOlder: Bool = sections
                .contains { section, headerRect in
                    section == .loadOlder &&
                    headerRect != .zero &&
                    (self?.tableView.bounds.contains(headerRect) == true)
                }
            let shouldLoadNewer: Bool = sections
                .contains { section, headerRect in
                    section == .loadNewer &&
                    headerRect != .zero &&
                    (self?.tableView.bounds.contains(headerRect) == true)
                }
            
            guard shouldLoadOlder || shouldLoadNewer else { return }
            
            self?.isLoadingMore = true
            
            DispatchQueue.global(qos: .userInitiated).async { [weak self] in
                // Attachments are loaded in descending order so 'loadOlder' actually corresponds with
                // 'pageAfter' in this case
                self?.viewModel.pagedDataObserver?.load(shouldLoadOlder ?
                    .pageAfter :
                    .pageBefore
                )
            }
        }
    }
    
    func updateNavBarButtons(
        threadData: SessionThreadViewModel?,
        initialVariant: SessionThread.Variant,
        initialIsNoteToSelf: Bool,
        initialIsBlocked: Bool
    ) {
        navigationItem.hidesBackButton = isShowingSearchUI

        if isShowingSearchUI {
            navigationItem.leftBarButtonItem = nil
            navigationItem.rightBarButtonItems = []
        }
        else {
            let shouldHaveCallButton: Bool = (
                SessionCall.isEnabled &&
                (threadData?.threadVariant ?? initialVariant) == .contact &&
                (threadData?.threadIsNoteToSelf ?? initialIsNoteToSelf) == false &&
                (threadData?.threadIsBlocked ?? initialIsBlocked) == false
            )
            
            guard
                let threadData: SessionThreadViewModel = threadData,
                (
                    threadData.threadRequiresApproval == false &&
                    threadData.threadIsMessageRequest == false
                )
            else {
                // Note: Adding empty buttons because without it the title alignment is busted (Note: The size was
                // taken from the layout inspector for the back button in Xcode
                navigationItem.rightBarButtonItems = [
                    UIBarButtonItem(
                        customView: UIView(
                            frame: CGRect(
                                x: 0,
                                y: 0,
                                // Width of the standard back button minus an arbitrary amount to make the
                                // animation look good
                                width: (44 - 10),
                                height: 44
                            )
                        )
                    ),
                    (shouldHaveCallButton ?
                        UIBarButtonItem(customView: UIView(frame: CGRect(x: 0, y: 0, width: 44, height: 44))) :
                        nil
                    )
                ].compactMap { $0 }
                return
            }
            
            switch threadData.threadVariant {
                case .contact:
                    let profilePictureView = ProfilePictureView(size: .navigation)
                    profilePictureView.update(
                        publicKey: threadData.threadId,  // Contact thread uses the contactId
                        threadVariant: threadData.threadVariant,
                        displayPictureFilename: nil,
                        profile: threadData.profile,
                        additionalProfile: nil
                    )
                    profilePictureView.customWidth = (44 - 16)   // Width of the standard back button

                    let tapGestureRecognizer = UITapGestureRecognizer(target: self, action: #selector(openSettings))
                    profilePictureView.addGestureRecognizer(tapGestureRecognizer)

                    let settingsButtonItem: UIBarButtonItem = UIBarButtonItem(customView: profilePictureView)
                    settingsButtonItem.accessibilityLabel = "More options"
                    settingsButtonItem.isAccessibilityElement = true
                    
                    if shouldHaveCallButton {
                        let callButton = UIBarButtonItem(
                            image: UIImage(named: "Phone"),
                            style: .plain,
                            target: self,
                            action: #selector(startCall)
                        )
                        callButton.accessibilityLabel = "Call"
                        callButton.isAccessibilityElement = true
                        
                        navigationItem.rightBarButtonItems = [settingsButtonItem, callButton]
                    }
                    else {
                        navigationItem.rightBarButtonItems = [settingsButtonItem]
                    }
                    
                default:
                    let rightBarButtonItem: UIBarButtonItem = UIBarButtonItem(image: UIImage(named: "Gear"), style: .plain, target: self, action: #selector(openSettings))
                    rightBarButtonItem.accessibilityLabel = "More options"
                    rightBarButtonItem.isAccessibilityElement = true

                    navigationItem.rightBarButtonItems = [rightBarButtonItem]
            }
        }
    }
    
    // MARK: - Notifications

    @objc func handleKeyboardWillChangeFrameNotification(_ notification: Notification) {
        guard !viewIsDisappearing else { return }
        
        // Please refer to https://github.com/mapbox/mapbox-navigation-ios/issues/1600
        // and https://stackoverflow.com/a/25260930 to better understand what we are
        // doing with the UIViewAnimationOptions
        let userInfo: [AnyHashable: Any] = (notification.userInfo ?? [:])
        let duration = ((userInfo[UIResponder.keyboardAnimationDurationUserInfoKey] as? TimeInterval) ?? 0)
        let curveValue: Int = ((userInfo[UIResponder.keyboardAnimationCurveUserInfoKey] as? Int) ?? Int(UIView.AnimationOptions.curveEaseInOut.rawValue))
        let options: UIView.AnimationOptions = UIView.AnimationOptions(rawValue: UInt(curveValue << 16))
        let keyboardRect: CGRect = ((userInfo[UIResponder.keyboardFrameEndUserInfoKey] as? CGRect) ?? CGRect.zero)

        // Calculate new positions (Need the ensure the 'messageRequestView' has been layed out as it's
        // needed for proper calculations, so force an initial layout if it doesn't have a size)
        var hasDoneLayout: Bool = true

        if messageRequestStackView.bounds.height <= CGFloat.leastNonzeroMagnitude {
            hasDoneLayout = false

            UIView.performWithoutAnimation {
                self.view.layoutIfNeeded()
            }
        }
        
        let keyboardTop = (UIScreen.main.bounds.height - keyboardRect.minY)
        let messageRequestsOffset: CGFloat = (messageRequestStackView.isHidden ? 0 : messageRequestStackView.bounds.height + 12)
        let oldContentInset: UIEdgeInsets = tableView.contentInset
        let newContentInset: UIEdgeInsets = UIEdgeInsets(
            top: 0,
            leading: 0,
            bottom: (Values.mediumSpacing + keyboardTop + messageRequestsOffset),
            trailing: 0
        )
        let newContentOffsetY: CGFloat = (tableView.contentOffset.y + (newContentInset.bottom - oldContentInset.bottom))
        let changes = { [weak self] in
            self?.scrollButtonBottomConstraint?.constant = -(keyboardTop + 12)
            self?.messageRequestsViewBotomConstraint?.constant = -(keyboardTop + 12)
            self?.tableView.contentInset = newContentInset
            self?.tableView.contentOffset.y = newContentOffsetY
            self?.updateScrollToBottom()

            self?.view.setNeedsLayout()
            self?.view.layoutIfNeeded()
        }

        // Perform the changes (don't animate if the initial layout hasn't been completed)
        guard hasDoneLayout && didFinishInitialLayout && !viewIsAppearing else {
            UIView.performWithoutAnimation {
                changes()
            }
            return
        }

        UIView.animate(
            withDuration: duration,
            delay: 0,
            options: options,
            animations: changes,
            completion: nil
        )
    }

    @objc func handleKeyboardWillHideNotification(_ notification: Notification) {
        // Please refer to https://github.com/mapbox/mapbox-navigation-ios/issues/1600
        // and https://stackoverflow.com/a/25260930 to better understand what we are
        // doing with the UIViewAnimationOptions
        let userInfo: [AnyHashable: Any] = (notification.userInfo ?? [:])
        let duration = ((userInfo[UIResponder.keyboardAnimationDurationUserInfoKey] as? TimeInterval) ?? 0)
        let curveValue: Int = ((userInfo[UIResponder.keyboardAnimationCurveUserInfoKey] as? Int) ?? Int(UIView.AnimationOptions.curveEaseInOut.rawValue))
        let options: UIView.AnimationOptions = UIView.AnimationOptions(rawValue: UInt(curveValue << 16))

        let keyboardRect: CGRect = ((userInfo[UIResponder.keyboardFrameEndUserInfoKey] as? CGRect) ?? CGRect.zero)
        let keyboardTop = (UIScreen.main.bounds.height - keyboardRect.minY)

        UIView.animate(
            withDuration: duration,
            delay: 0,
            options: options,
            animations: { [weak self] in
                self?.scrollButtonBottomConstraint?.constant = -(keyboardTop + 12)
                self?.messageRequestsViewBotomConstraint?.constant = -(keyboardTop + 12)
                self?.updateScrollToBottom()

                self?.view.setNeedsLayout()
                self?.view.layoutIfNeeded()
            },
            completion: nil
        )
    }

    // MARK: - General
    
    func addOrRemoveOutdatedClientBanner(
        outdatedMemberId: String?,
        disappearingMessagesConfiguration: DisappearingMessagesConfiguration?
    ) {
        let currentDisappearingMessagesConfiguration: DisappearingMessagesConfiguration? = disappearingMessagesConfiguration ?? self.viewModel.threadData.disappearingMessagesConfiguration
        // Do not show the banner until the new disappearing messages is enabled
<<<<<<< HEAD
        guard viewModel.dependencies[feature: .updatedDisappearingMessages] else {
=======
        guard 
            Features.useNewDisappearingMessagesConfig &&
            currentDisappearingMessagesConfiguration?.isEnabled == true
        else {
>>>>>>> e9dd86bf
            self.outdatedClientBanner.isHidden = true
            self.emptyStatePaddingView.isHidden = (stateStackView
                .arrangedSubviews
                .filter { !$0.isHidden }
                .count > 1)
            return
        }
        
        guard let outdatedMemberId: String = outdatedMemberId else {
            UIView.animate(
                withDuration: 0.25,
                animations: { [weak self] in
                    self?.outdatedClientBanner.alpha = 0
                },
                completion: { [weak self] _ in
                    self?.outdatedClientBanner.isHidden = true
                    self?.outdatedClientBanner.alpha = 1
                    self?.emptyStatePaddingView.isHidden = ((self?.stateStackView
                        .arrangedSubviews
                        .filter { !$0.isHidden })
                        .defaulting(to: [])
                        .count > 1)
                }
            )
            return
        }
        
        self.outdatedClientBanner.update(
            message: String(
                format: "DISAPPEARING_MESSAGES_OUTDATED_CLIENT_BANNER".localized(),
                Profile.displayName(id: outdatedMemberId, threadVariant: self.viewModel.threadData.threadVariant)
            ),
            dismiss: self.removeOutdatedClientBanner
        )

        self.outdatedClientBanner.isHidden = false
        self.emptyStatePaddingView.isHidden = (stateStackView
            .arrangedSubviews
            .filter { !$0.isHidden }
            .count > 1)
    }
    
    private func removeOutdatedClientBanner() {
        guard let outdatedMemberId: String = self.viewModel.threadData.outdatedMemberId else { return }
        Storage.shared.writeAsync { db in
            try Contact
                .filter(id: outdatedMemberId)
                .updateAll(db, Contact.Columns.lastKnownClientVersion.set(to: nil))
        }
    }

    func addOrRemoveBlockedBanner(threadIsBlocked: Bool) {
        guard threadIsBlocked else {
            UIView.animate(
                withDuration: 0.25,
                animations: { [weak self] in
                    self?.blockedBanner.alpha = 0
                },
                completion: { [weak self] _ in
                    self?.blockedBanner.alpha = 1
                    self?.blockedBanner.isHidden = true
                    self?.emptyStatePaddingView.isHidden = ((self?.stateStackView
                        .arrangedSubviews
                        .filter { !$0.isHidden })
                        .defaulting(to: [])
                        .count > 1)
                }
            )
            return
        }

        self.blockedBanner.isHidden = false
        self.emptyStatePaddingView.isHidden = (stateStackView
            .arrangedSubviews
            .filter { !$0.isHidden }
            .count > 1)
    }
    
    func recoverInputView(completion: (() -> ())? = nil) {
        // This is a workaround for an issue where the textview is not scrollable
        // after the app goes into background and goes back in foreground.
        DispatchQueue.main.async {
            self.snInputView.text = self.snInputView.text
            completion?()
        }
    }

    // MARK: - UITableViewDataSource
    
    func numberOfSections(in tableView: UITableView) -> Int {
        return viewModel.interactionData.count
    }
    
    func tableView(_ tableView: UITableView, numberOfRowsInSection section: Int) -> Int {
        let section: ConversationViewModel.SectionModel = viewModel.interactionData[section]
        
        return section.elements.count
    }

    func tableView(_ tableView: UITableView, cellForRowAt indexPath: IndexPath) -> UITableViewCell {
        let section: ConversationViewModel.SectionModel = viewModel.interactionData[indexPath.section]
        
        switch section.model {
            case .messages:
                let cellViewModel: MessageViewModel = section.elements[indexPath.row]
                let cell: MessageCell = tableView.dequeue(type: MessageCell.cellType(for: cellViewModel), for: indexPath)
                cell.update(
                    with: cellViewModel,
                    mediaCache: mediaCache,
                    playbackInfo: viewModel.playbackInfo(for: cellViewModel) { updatedInfo, error in
                        DispatchQueue.main.async { [weak self] in
                            guard error == nil else {
                                let modal: ConfirmationModal = ConfirmationModal(
                                    targetView: self?.view,
                                    info: ConfirmationModal.Info(
                                        title: CommonStrings.errorAlertTitle,
                                        body: .text("INVALID_AUDIO_FILE_ALERT_ERROR_MESSAGE".localized()),
                                        cancelTitle: "BUTTON_OK".localized(),
                                        cancelStyle: .alert_text
                                    )
                                )
                                self?.present(modal, animated: true)
                                return
                            }
                            
                            cell.dynamicUpdate(with: cellViewModel, playbackInfo: updatedInfo)
                        }
                    },
                    showExpandedReactions: viewModel.reactionExpandedInteractionIds
                        .contains(cellViewModel.id),
                    lastSearchText: viewModel.lastSearchedText,
                    using: viewModel.dependencies
                )
                cell.delegate = self
                
                return cell
                
            default: preconditionFailure("Other sections should have no content")
        }
    }
    
    func tableView(_ tableView: UITableView, viewForHeaderInSection section: Int) -> UIView? {
        let section: ConversationViewModel.SectionModel = viewModel.interactionData[section]
        
        switch section.model {
            case .loadOlder, .loadNewer:
                let loadingIndicator: UIActivityIndicatorView = UIActivityIndicatorView(style: .medium)
                loadingIndicator.themeTintColor = .textPrimary
                loadingIndicator.alpha = 0.5
                loadingIndicator.startAnimating()
                
                let view: UIView = UIView()
                view.addSubview(loadingIndicator)
                loadingIndicator.center(in: view)
                
                return view
            
            case .messages: return nil
        }
    }
    
    // MARK: - UITableViewDelegate
    
    func tableView(_ tableView: UITableView, heightForHeaderInSection section: Int) -> CGFloat {
        let section: ConversationViewModel.SectionModel = viewModel.interactionData[section]
        
        switch section.model {
            case .loadOlder, .loadNewer: return ConversationVC.loadingHeaderHeight
            case .messages: return 0
        }
    }
    
    func tableView(_ tableView: UITableView, willDisplayHeaderView view: UIView, forSection section: Int) {
        guard self.hasPerformedInitialScroll && !self.isLoadingMore else { return }
        
        let section: ConversationViewModel.SectionModel = self.viewModel.interactionData[section]
        
        switch section.model {
            case .loadOlder, .loadNewer:
                self.isLoadingMore = true
                
                DispatchQueue.global(qos: .userInitiated).async { [weak self] in
                    // Messages are loaded in descending order so 'loadOlder' actually corresponds with
                    // 'pageAfter' in this case
                    self?.viewModel.pagedDataObserver?.load(section.model == .loadOlder ?
                        .pageAfter :
                        .pageBefore
                    )
                }
                
            case .messages: break
        }
    }

    func scrollToBottom(isAnimated: Bool) {
        guard
            !self.isUserScrolling,
            let messagesSectionIndex: Int = self.viewModel.interactionData
                .firstIndex(where: { $0.model == .messages }),
            !self.viewModel.interactionData[messagesSectionIndex]
                .elements
                .isEmpty
        else { return }
        
        // If the last interaction isn't loaded then scroll to the final interactionId on
        // the thread data
        let hasNewerItems: Bool = self.viewModel.interactionData.contains(where: { $0.model == .loadNewer })
        
        guard !self.didFinishInitialLayout || !hasNewerItems else {
            let messages: [MessageViewModel] = self.viewModel.interactionData[messagesSectionIndex].elements
            let lastInteractionInfo: Interaction.TimestampInfo = {
                guard
                    let interactionId: Int64 = self.viewModel.threadData.interactionId,
                    let timestampMs: Int64 = self.viewModel.threadData.interactionTimestampMs
                else {
                    return Interaction.TimestampInfo(
                        id: messages[messages.count - 1].id,
                        timestampMs: messages[messages.count - 1].timestampMs
                    )
                }
                
                return Interaction.TimestampInfo(id: interactionId, timestampMs: timestampMs)
            }()
            
            self.scrollToInteractionIfNeeded(
                with: lastInteractionInfo,
                position: .bottom,
                isAnimated: true
            )
            return
        }
        
        let targetIndexPath: IndexPath = IndexPath(
            row: (self.viewModel.interactionData[messagesSectionIndex].elements.count - 1),
            section: messagesSectionIndex
        )
        self.tableView.scrollToRow(
            at: targetIndexPath,
            at: .bottom,
            animated: isAnimated
        )
        
        self.viewModel.markAsRead(
            target: .threadAndInteractions(interactionsBeforeInclusive: nil),
            timestampMs: nil
        )
    }

    func scrollViewWillBeginDragging(_ scrollView: UIScrollView) {
        isUserScrolling = true
    }

    func scrollViewDidEndDragging(_ scrollView: UIScrollView, willDecelerate decelerate: Bool) {
        isUserScrolling = false
    }

    func scrollViewDidScroll(_ scrollView: UIScrollView) {
        self.updateScrollToBottom()
        
        // The initial scroll can trigger this logic but we already mark the initially focused message
        // as read so don't run the below until the user actually scrolls after the initial layout
        guard self.didFinishInitialLayout else { return }
        
        self.markFullyVisibleAndOlderCellsAsRead(interactionInfo: nil)
    }
    
    func scrollViewDidEndScrollingAnimation(_ scrollView: UIScrollView) {
        guard let focusedInteractionInfo: Interaction.TimestampInfo = self.focusedInteractionInfo else {
            self.focusedInteractionInfo = nil
            self.focusBehaviour = .none
            return
        }
        
        let behaviour: ConversationViewModel.FocusBehaviour = self.focusBehaviour
        self.focusedInteractionInfo = nil
        self.focusBehaviour = .none
        
        DispatchQueue.main.async { [weak self] in
            self?.markFullyVisibleAndOlderCellsAsRead(interactionInfo: focusedInteractionInfo)
            self?.highlightCellIfNeeded(interactionId: focusedInteractionInfo.id, behaviour: behaviour)
        }
    }

    func updateUnreadCountView(unreadCount: UInt?) {
        let unreadCount: Int = Int(unreadCount ?? 0)
        let fontSize: CGFloat = (unreadCount < 10000 ? Values.verySmallFontSize : 8)
        unreadCountLabel.text = (unreadCount < 10000 ? "\(unreadCount)" : "9999+")
        unreadCountLabel.font = .boldSystemFont(ofSize: fontSize)
        unreadCountView.isHidden = (unreadCount == 0)
    }
    
    public func updateScrollToBottom(force: Bool = false) {
        // Don't update the scroll button until we have actually setup the initial scroll position to avoid
        // any odd flickering or incorrect appearance
        guard self.didFinishInitialLayout || force else { return }
        
        // If we have a 'loadNewer' item in the interaction data then there are subsequent pages and the
        // 'scrollToBottom' actions should always be visible to allow the user to jump to the bottom (without
        // this the button will fade out as the user gets close to the bottom of the current page)
        guard !self.viewModel.interactionData.contains(where: { $0.model == .loadNewer }) else {
            self.scrollButton.alpha = 1
            self.unreadCountView.alpha = 1
            return
        }
        
        // Calculate the target opacity for the scroll button
        let contentOffsetY: CGFloat = tableView.contentOffset.y
        let x = (lastPageTop - ConversationVC.bottomInset - contentOffsetY).clamp(0, .greatestFiniteMagnitude)
        let a = 1 / (ConversationVC.scrollButtonFullVisibilityThreshold - ConversationVC.scrollButtonNoVisibilityThreshold)
        let targetOpacity: CGFloat = max(0, min(1, a * x))
        
        self.scrollButton.alpha = targetOpacity
        self.unreadCountView.alpha = targetOpacity
    }

    // MARK: - Search
    
    func popAllConversationSettingsViews(completion completionBlock: (() -> Void)? = nil) {
        if presentedViewController != nil {
            dismiss(animated: true) { [weak self] in
                guard let strongSelf: UIViewController = self else { return }
                
                self?.navigationController?.popToViewController(strongSelf, animated: true, completion: completionBlock)
            }
        }
        else {
            navigationController?.popToViewController(self, animated: true, completion: completionBlock)
        }
    }
    
    func showSearchUI() {
        isShowingSearchUI = true
        
        // Search bar
        let searchBar = searchController.uiSearchController.searchBar
        searchBar.setUpSessionStyle()
        
        let searchBarContainer = UIView()
        searchBarContainer.layoutMargins = UIEdgeInsets.zero
        searchBar.sizeToFit()
        searchBar.layoutMargins = UIEdgeInsets.zero
        searchBarContainer.set(.height, to: 44)
        searchBarContainer.set(.width, to: UIScreen.main.bounds.width - 32)
        searchBarContainer.addSubview(searchBar)
        navigationItem.titleView = searchBarContainer
        
        // On iPad, the cancel button won't show
        // See more https://developer.apple.com/documentation/uikit/uisearchbar/1624283-showscancelbutton?language=objc
        if UIDevice.current.isIPad {
            let ipadCancelButton = UIButton()
            ipadCancelButton.setTitle("cancel".localized(), for: .normal)
            ipadCancelButton.addTarget(self, action: #selector(hideSearchUI), for: .touchUpInside)
            ipadCancelButton.setThemeTitleColor(.textPrimary, for: .normal)
            searchBarContainer.addSubview(ipadCancelButton)
            ipadCancelButton.pin(.trailing, to: .trailing, of: searchBarContainer)
            ipadCancelButton.autoVCenterInSuperview()
            searchBar.autoPinEdgesToSuperviewEdges(with: UIEdgeInsets.zero, excludingEdge: .trailing)
            searchBar.pin(.trailing, to: .leading, of: ipadCancelButton, withInset: -Values.smallSpacing)
        }
        else {
            searchBar.autoPinEdgesToSuperviewMargins()
        }
        
        // Nav bar buttons
        updateNavBarButtons(
            threadData: viewModel.threadData,
            initialVariant: viewModel.initialThreadVariant,
            initialIsNoteToSelf: viewModel.threadData.threadIsNoteToSelf,
            initialIsBlocked: (viewModel.threadData.threadIsBlocked == true)
        )
        
        // Hack so that the ResultsBar stays on the screen when dismissing the search field
        // keyboard.
        //
        // Details:
        //
        // When the search UI is activated, both the SearchField and the ConversationVC
        // have the resultsBar as their inputAccessoryView.
        //
        // So when the SearchField is first responder, the ResultsBar is shown on top of the keyboard.
        // When the ConversationVC is first responder, the ResultsBar is shown at the bottom of the
        // screen.
        //
        // When the user swipes to dismiss the keyboard, trying to see more of the content while
        // searching, we want the ResultsBar to stay at the bottom of the screen - that is, we
        // want the ConversationVC to becomeFirstResponder.
        //
        // If the SearchField were a subview of ConversationVC.view, this would all be automatic,
        // as first responder status is percolated up the responder chain via `nextResponder`, which
        // basically travereses each superView, until you're at a rootView, at which point the next
        // responder is the ViewController which controls that View.
        //
        // However, because SearchField lives in the Navbar, it's "controlled" by the
        // NavigationController, not the ConversationVC.
        //
        // So here we stub the next responder on the navBar so that when the searchBar resigns
        // first responder, the ConversationVC will be in it's responder chain - keeeping the
        // ResultsBar on the bottom of the screen after dismissing the keyboard.
        searchController.uiSearchController.stubbableSearchBar.stubbedNextResponder = self
    }

    @objc func hideSearchUI() {
        isShowingSearchUI = false
        navigationItem.titleView = titleView
        updateNavBarButtons(
            threadData: viewModel.threadData,
            initialVariant: viewModel.initialThreadVariant,
            initialIsNoteToSelf: viewModel.threadData.threadIsNoteToSelf,
            initialIsBlocked: (viewModel.threadData.threadIsBlocked == true)
        )
        
        searchController.uiSearchController.stubbableSearchBar.stubbedNextResponder = nil
        becomeFirstResponder()
        reloadInputViews()
    }

    func didDismissSearchController(_ searchController: UISearchController) {
        hideSearchUI()
    }
    
    func currentVisibleIds() -> [Int64] { return (fullyVisibleCellViewModels() ?? []).map { $0.id } }
    
    func conversationSearchController(_ conversationSearchController: ConversationSearchController, didUpdateSearchResults results: [Interaction.TimestampInfo]?, searchText: String?) {
        viewModel.lastSearchedText = searchText
        tableView.reloadRows(at: tableView.indexPathsForVisibleRows ?? [], with: UITableView.RowAnimation.none)
    }

    func conversationSearchController(_ conversationSearchController: ConversationSearchController, didSelectInteractionInfo interactionInfo: Interaction.TimestampInfo) {
        scrollToInteractionIfNeeded(with: interactionInfo, focusBehaviour: .highlight)
    }

    func scrollToInteractionIfNeeded(
        with interactionInfo: Interaction.TimestampInfo,
        focusBehaviour: ConversationViewModel.FocusBehaviour = .none,
        position: UITableView.ScrollPosition = .middle,
        contentSwapLocation: ConversationViewModel.ContentSwapLocation = .none,
        originalIndexPath: IndexPath? = nil,
        isAnimated: Bool = true
    ) {
        // Store the info incase we need to load more data (call will be re-triggered)
        self.focusBehaviour = focusBehaviour
        self.focusedInteractionInfo = interactionInfo
        
        // Ensure the target interaction has been loaded
        guard
            let messageSectionIndex: Int = self.viewModel.interactionData
                .firstIndex(where: { $0.model == .messages }),
            let targetMessageIndex = self.viewModel.interactionData[messageSectionIndex]
                .elements
                .firstIndex(where: { $0.id == interactionInfo.id })
        else {
            // If not the make sure we have finished the initial layout before trying to
            // load the up until the specified interaction
            guard self.didFinishInitialLayout else { return }
            
            self.isLoadingMore = true
            self.searchController.resultsBar.startLoading()
            
            DispatchQueue.global(qos: .userInitiated).async { [weak self] in
                self?.viewModel.pagedDataObserver?.load(.jumpTo(
                    id: interactionInfo.id,
                    paddingForInclusive: 5
                ))
            }
            return
        }
        
        // If it's before the initial layout and the index before the target is an 'UnreadMarker' then
        // we should scroll to that instead (will be better UX)
        let targetIndexPath: IndexPath = {
            guard
                !self.didFinishInitialLayout &&
                targetMessageIndex > 0 &&
                self.viewModel.interactionData[messageSectionIndex]
                    .elements[targetMessageIndex - 1]
                    .cellType == .unreadMarker
            else {
                return IndexPath(
                    row: targetMessageIndex,
                    section: messageSectionIndex
                )
            }
            
            return IndexPath(
                row: (targetMessageIndex - 1),
                section: messageSectionIndex
            )
        }()
        let targetPosition: UITableView.ScrollPosition = {
            guard position == .middle else { return position }
            
            // Make sure the target cell isn't too large for the screen (if it is then we want to scroll
            // it to the top rather than the middle
            let cellSize: CGSize = self.tableView(
                tableView,
                cellForRowAt: targetIndexPath
            ).systemLayoutSizeFitting(view.bounds.size)
            
            guard cellSize.height > tableView.frame.size.height else { return position }
            
            return .top
        }()
        
        // If we aren't animating or aren't highlighting then everything can be run immediately
        guard isAnimated else {
            self.tableView.scrollToRow(
                at: targetIndexPath,
                at: targetPosition,
                animated: (self.didFinishInitialLayout && isAnimated)
            )
            
            // If we haven't finished the initial layout then we want to delay the highlight/markRead slightly
            // so it doesn't look buggy with the push transition and we know for sure the correct visible cells
            // have been loaded
            DispatchQueue.main.asyncAfter(deadline: .now() + .milliseconds(self.didFinishInitialLayout ? 0 : 150)) { [weak self] in
                self?.markFullyVisibleAndOlderCellsAsRead(interactionInfo: interactionInfo)
                self?.highlightCellIfNeeded(interactionId: interactionInfo.id, behaviour: focusBehaviour)
                self?.updateScrollToBottom(force: true)
            }
            
            self.focusedInteractionInfo = nil
            self.focusBehaviour = .none
            return
        }
        
        // If we are animating and highlighting then determine if we want to scroll to the target
        // cell (if we try to trigger the `scrollToRow` call and the animation doesn't occur then
        // the highlight will not be triggered so if a cell is entirely on the screen then just
        // don't bother scrolling)
        let targetRect: CGRect = self.tableView.rectForRow(at: targetIndexPath)
        
        guard !self.tableView.bounds.contains(targetRect) else {
            self.markFullyVisibleAndOlderCellsAsRead(interactionInfo: interactionInfo)
            self.highlightCellIfNeeded(interactionId: interactionInfo.id, behaviour: focusBehaviour)
            self.focusedInteractionInfo = nil
            self.focusBehaviour = .none
            return
        }
        
        // As an optimisation if the target cell is too far away we just reload the entire table instead of loading
        // all intermediate messages, as a result the scroll animation can be buggy (as the contentOffset could
        // actually end up on the wrong side of the destination before the scroll animation starts)
        //
        // To get around this we immediately jump to a position 10 cells above/below the destination and then scroll
        // which appears as though the screen has properly scrolled between the messages
        switch contentSwapLocation {
            case .none:
                if let originalIndexPath: IndexPath = originalIndexPath {
                    // Since we use `estimatedRowHeight` instead of an explicit height there is an annoying issue
                    // where the cells won't have their heights calculated correctly so jumping between cells can
                    // result in a scroll animation going the wrong direction - by jumping to the destination and
                    // back to the current cell all of the relevant cells will have their frames calculated correctly
                    // and the animation will look correct
                    self.tableView.scrollToRow(at: targetIndexPath, at: targetPosition, animated: false)
                    self.tableView.scrollToRow(at: originalIndexPath, at: targetPosition, animated: false)
                }
                
            case .earlier:
                let targetRow: Int = min(targetIndexPath.row + 10, self.viewModel.interactionData[messageSectionIndex].elements.count - 1)
                
                self.tableView.contentOffset = CGPoint(x: 0, y: self.tableView.rectForRow(at: IndexPath(row: targetRow, section: targetIndexPath.section)).midY)
                
            case .later:
                let targetRow: Int = min(targetIndexPath.row - 10, 0)
                
                self.tableView.contentOffset = CGPoint(x: 0, y: self.tableView.rectForRow(at: IndexPath(row: targetRow, section: targetIndexPath.section)).midY)
        }
        
        self.tableView.scrollToRow(at: targetIndexPath, at: targetPosition, animated: true)
    }
    
    func fullyVisibleCellViewModels() -> [MessageViewModel]? {
        // We remove the 'Values.mediumSpacing' as that is the distance the table content appears above the input view
        let tableVisualTop: CGFloat = tableView.frame.minY
        let tableVisualBottom: CGFloat = (tableView.frame.maxY - (tableView.contentInset.bottom - Values.mediumSpacing))
        
        guard
            let visibleIndexPaths: [IndexPath] = self.tableView.indexPathsForVisibleRows,
            let messagesSection: Int = visibleIndexPaths
                .first(where: { self.viewModel.interactionData[$0.section].model == .messages })?
                .section
        else { return nil }
        
        return visibleIndexPaths
            .sorted()
            .filter({ $0.section == messagesSection })
            .compactMap({ indexPath -> (frame: CGRect, cellViewModel: MessageViewModel)? in
                guard let cell: UITableViewCell = tableView.cellForRow(at: indexPath) else { return nil }
                
                switch cell {
                    case is VisibleMessageCell, is CallMessageCell, is InfoMessageCell:
                        return (
                            view.convert(cell.frame, from: tableView),
                            self.viewModel.interactionData[indexPath.section].elements[indexPath.row]
                        )
                        
                    case is TypingIndicatorCell, is DateHeaderCell, is UnreadMarkerCell:
                        return nil
                    
                    default:
                        SNLog("[ConversationVC] Warning: Processing unhandled cell type when marking as read, this could result in intermittent failures")
                        return nil
                }
            })
            // Exclude messages that are partially off the the screen
            .filter({ $0.frame.minY >= tableVisualTop && $0.frame.maxY <= tableVisualBottom })
            .map { $0.cellViewModel }
    }
    
    func markFullyVisibleAndOlderCellsAsRead(interactionInfo: Interaction.TimestampInfo?) {
        // Only retrieve the `fullyVisibleCellViewModels` if the viewModel things we should mark something as read
        guard self.viewModel.shouldTryMarkAsRead() else { return }
        
        // We want to mark messages as read on load and while we scroll, so grab the newest message and mark
        // everything older as read
        guard let newestCellViewModel: MessageViewModel = fullyVisibleCellViewModels()?.last else {
            // If we weren't able to get any visible cells for some reason then we should fall back to
            // marking the provided interactionInfo as read just in case
            if let interactionInfo: Interaction.TimestampInfo = interactionInfo {
                self.viewModel.markAsRead(
                    target: .threadAndInteractions(interactionsBeforeInclusive: interactionInfo.id),
                    timestampMs: interactionInfo.timestampMs
                )
            }
            return
        }
        
        // Mark all interactions before the newest entirely-visible one as read
        self.viewModel.markAsRead(
            target: .threadAndInteractions(interactionsBeforeInclusive: newestCellViewModel.id),
            timestampMs: newestCellViewModel.timestampMs
        )
    }
    
    func highlightCellIfNeeded(interactionId: Int64, behaviour: ConversationViewModel.FocusBehaviour) {
        self.focusedInteractionInfo = nil
        self.focusBehaviour = .none
        
        // Only trigger the highlight if that's the desired behaviour
        guard behaviour == .highlight else { return }
        
        // Trigger on the next run loop incase we are still finishing some other animation
        DispatchQueue.main.async {
            self.tableView
                .visibleCells
                .first(where: { ($0 as? VisibleMessageCell)?.viewModel?.id == interactionId })
                .asType(VisibleMessageCell.self)?
                .highlight()
        }
    }
    
    // MARK: - SessionUtilRespondingViewController
    
    func isConversation(in threadIds: [String]) -> Bool {
        return threadIds.contains(self.viewModel.threadData.threadId)
    }
}<|MERGE_RESOLUTION|>--- conflicted
+++ resolved
@@ -208,27 +208,26 @@
     }()
     
     lazy var outdatedClientBanner: InfoBanner = {
-<<<<<<< HEAD
         let result: InfoBanner = InfoBanner(
             info: InfoBanner.Info(
-                font: .systemFont(ofSize: Values.miniFontSize),
+                font: .systemFont(ofSize: Values.verySmallFontSize),
                 message: String(
                     format: "DISAPPEARING_MESSAGES_OUTDATED_CLIENT_BANNER".localized(),
                     self.viewModel.threadData.displayName
                 ),
-                hasIcon: false,
+                icon: .close,
                 tintColor: .messageBubble_outgoingText,
                 backgroundColor: .primary,
                 accessibility: Accessibility(label: "Outdated client banner"),
                 labelAccessibility: Accessibility(label: "Outdated client banner text"),
                 height: 40,
-                onTap: nil
+                onTap: { [weak self] in self?.removeOutdatedClientBanner() }
             )
         )
         
         return result
     }()
-    
+
     lazy var legacyGroupsBanner: InfoBanner = {
         let result: InfoBanner = InfoBanner(
             info: InfoBanner.Info(
@@ -237,7 +236,7 @@
                     format: "LEGACY_GROUPS_DEPRECATED_BANNER".localized(),
                     Features.legacyGroupDepricationDate.formattedForBanner
                 ),
-                hasIcon: true,
+                icon: .link,
                 tintColor: .messageBubble_outgoingText,
                 backgroundColor: .primary,
                 accessibility: Accessibility(label: "Legacy group banner"),
@@ -247,19 +246,6 @@
             )
         )
         result.isHidden = (self.viewModel.threadData.threadVariant != .legacyGroup)
-=======
-        let info: InfoBanner.Info = InfoBanner.Info(
-            message: String(format: "DISAPPEARING_MESSAGES_OUTDATED_CLIENT_BANNER".localized(), self.viewModel.threadData.displayName),
-            backgroundColor: .primary,
-            messageFont: .systemFont(ofSize: Values.verySmallFontSize),
-            messageTintColor: .messageBubble_outgoingText,
-            messageLabelAccessibilityLabel: "Outdated client banner text",
-            height: 40
-        )
-        let result: InfoBanner = InfoBanner(info: info, dismiss: self.removeOutdatedClientBanner)
-        result.accessibilityLabel = "Outdated client banner"
-        result.isAccessibilityElement = true
->>>>>>> e9dd86bf
         
         return result
     }()
@@ -269,7 +255,7 @@
             info: InfoBanner.Info(
                 font: .boldSystemFont(ofSize: Values.smallFontSize),
                 message: self.viewModel.blockedBannerMessage,
-                hasIcon: false,
+                icon: .none,
                 tintColor: .textPrimary,
                 backgroundColor: .danger,
                 accessibility: Accessibility(label: "Blocked banner"),
@@ -856,16 +842,6 @@
                         .map { NSRange($0, in: text) }
                         .defaulting(to: NSRange(location: 0, length: 0))
                 )
-<<<<<<< HEAD
-
-            outdatedClientBanner.update(
-                message: String(
-                    format: "DISAPPEARING_MESSAGES_OUTDATED_CLIENT_BANNER".localized(),
-                    updatedThreadData.displayName
-                )
-            )
-=======
->>>>>>> e9dd86bf
         }
         
         if
@@ -938,11 +914,6 @@
             }
         }
         
-<<<<<<< HEAD
-        if initialLoad || viewModel.threadData.contactLastKnownClientVersion != updatedThreadData.contactLastKnownClientVersion {
-            addOrRemoveOutdatedClientBanner(
-                contactIsUsingOutdatedClient: updatedThreadData.contactLastKnownClientVersion == .legacyDisappearingMessages
-=======
         if
             initialLoad ||
             viewModel.threadData.outdatedMemberId != updatedThreadData.outdatedMemberId ||
@@ -951,7 +922,6 @@
             addOrRemoveOutdatedClientBanner(
                 outdatedMemberId: updatedThreadData.outdatedMemberId,
                 disappearingMessagesConfiguration: updatedThreadData.disappearingMessagesConfiguration
->>>>>>> e9dd86bf
             )
         }
         
@@ -1609,14 +1579,10 @@
     ) {
         let currentDisappearingMessagesConfiguration: DisappearingMessagesConfiguration? = disappearingMessagesConfiguration ?? self.viewModel.threadData.disappearingMessagesConfiguration
         // Do not show the banner until the new disappearing messages is enabled
-<<<<<<< HEAD
-        guard viewModel.dependencies[feature: .updatedDisappearingMessages] else {
-=======
-        guard 
-            Features.useNewDisappearingMessagesConfig &&
+        guard
+            viewModel.dependencies[feature: .updatedDisappearingMessages] &&
             currentDisappearingMessagesConfiguration?.isEnabled == true
         else {
->>>>>>> e9dd86bf
             self.outdatedClientBanner.isHidden = true
             self.emptyStatePaddingView.isHidden = (stateStackView
                 .arrangedSubviews
@@ -1649,7 +1615,7 @@
                 format: "DISAPPEARING_MESSAGES_OUTDATED_CLIENT_BANNER".localized(),
                 Profile.displayName(id: outdatedMemberId, threadVariant: self.viewModel.threadData.threadVariant)
             ),
-            dismiss: self.removeOutdatedClientBanner
+            onTap: { [weak self] in self?.removeOutdatedClientBanner() }
         )
 
         self.outdatedClientBanner.isHidden = false
@@ -1661,7 +1627,8 @@
     
     private func removeOutdatedClientBanner() {
         guard let outdatedMemberId: String = self.viewModel.threadData.outdatedMemberId else { return }
-        Storage.shared.writeAsync { db in
+        
+        viewModel.dependencies[singleton: .storage].writeAsync { db in
             try Contact
                 .filter(id: outdatedMemberId)
                 .updateAll(db, Contact.Columns.lastKnownClientVersion.set(to: nil))
