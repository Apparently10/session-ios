--- conflicted
+++ resolved
@@ -833,9 +833,7 @@
     func showSearchUI() {
         isShowingSearchUI = true
         // Search bar
-        // FIXME: This code is duplicated with SearchBar
         let searchBar = searchController.uiSearchController.searchBar
-<<<<<<< HEAD
         searchBar.setUpSessionStyle()
         
         let searchBarContainer = UIView()
@@ -859,18 +857,6 @@
             ipadCancelButton.autoVCenterInSuperview()
             searchBar.autoPinEdgesToSuperviewEdges(with: UIEdgeInsets.zero, excludingEdge: .trailing)
             searchBar.pin(.trailing, to: .leading, of: ipadCancelButton, withInset: -Values.smallSpacing)
-=======
-        searchBar.searchBarStyle = .minimal
-        searchBar.barStyle = .black
-        searchBar.tintColor = Colors.text
-        let searchIcon = UIImage(named: "searchbar_search")!.asTintedImage(color: Colors.searchBarPlaceholder)
-        searchBar.setImage(searchIcon, for: .search, state: UIControl.State.normal)
-        let clearIcon = UIImage(named: "searchbar_clear")!.asTintedImage(color: Colors.searchBarPlaceholder)
-        searchBar.setImage(clearIcon, for: .clear, state: UIControl.State.normal)
-        let searchTextField: UITextField
-        if #available(iOS 13, *) {
-            searchTextField = searchBar.searchTextField
->>>>>>> ae7abf6f
         } else {
             searchBar.autoPinEdgesToSuperviewMargins()
         }
