// Copyright © 2022 Rangeproof Pty Ltd. All rights reserved.

import Foundation
import GRDB
import DifferenceKit
import SessionMessagingKit
import SessionUtilitiesKit

public class ConversationViewModel: OWSAudioPlayerDelegate {
    public typealias SectionModel = ArraySection<Section, MessageViewModel>
    
    // MARK: - Action
    
    public enum Action {
        case none
        case compose
        case audioCall
        case videoCall
    }
    
    // MARK: - Section
    
    public enum Section: Differentiable, Equatable, Comparable, Hashable {
        case loadOlder
        case messages
        case loadNewer
    }
    
    // MARK: - Variables
    
    public static let pageSize: Int = 50
    
    private var threadId: String
    public let initialThreadVariant: SessionThread.Variant
    public var sentMessageBeforeUpdate: Bool = false
    public var lastSearchedText: String?
    public let focusedInteractionInfo: Interaction.TimestampInfo? // Note: This is used for global search
    
    public lazy var blockedBannerMessage: String = {
        switch self.threadData.threadVariant {
            case .contact:
                let name: String = Profile.displayName(
                    id: self.threadData.threadId,
                    threadVariant: self.threadData.threadVariant
                )
                
                return "\(name) is blocked. Unblock them?"
                
            default: return "Thread is blocked. Unblock it?"
        }
    }()
    
    // MARK: - Initialization
    
    init(threadId: String, threadVariant: SessionThread.Variant, focusedInteractionInfo: Interaction.TimestampInfo?) {
        // If we have a specified 'focusedInteractionId' then use that, otherwise retrieve the oldest
        // unread interaction and start focused around that one
        let targetInteractionInfo: Interaction.TimestampInfo? = {
            if let focusedInteractionInfo: Interaction.TimestampInfo = focusedInteractionInfo {
                return focusedInteractionInfo
            }
            
            return Storage.shared.read { db in
                let interaction: TypedTableAlias<Interaction> = TypedTableAlias()
                
                return try Interaction
                    .select(.id, .timestampMs)
                    .filter(interaction[.wasRead] == false)
                    .filter(interaction[.threadId] == threadId)
                    .order(interaction[.timestampMs].asc)
                    .asRequest(of: Interaction.TimestampInfo.self)
                    .fetchOne(db)
            }
        }()
        
        self.threadId = threadId
        self.initialThreadVariant = threadVariant
        self.focusedInteractionInfo = targetInteractionInfo
        self.pagedDataObserver = nil
        
        // Note: Since this references self we need to finish initializing before setting it, we
        // also want to skip the initial query and trigger it async so that the push animation
        // doesn't stutter (it should load basically immediately but without this there is a
        // distinct stutter)
        self.pagedDataObserver = self.setupPagedObserver(
            for: threadId,
            userPublicKey: getUserHexEncodedPublicKey(),
            blindedPublicKey: SessionThread.getUserHexEncodedBlindedKey(
                threadId: threadId,
                threadVariant: threadVariant
            )
        )
        
        // Run the initial query on a background thread so we don't block the push transition
        DispatchQueue.global(qos: .userInitiated).async { [weak self] in
            // If we don't have a `initialFocusedId` then default to `.pageBefore` (it'll query
            // from a `0` offset)
            guard let initialFocusedInfo: Interaction.TimestampInfo = targetInteractionInfo else {
                self?.pagedDataObserver?.load(.pageBefore)
                return
            }
            
            self?.pagedDataObserver?.load(.initialPageAround(id: initialFocusedInfo.id))
        }
    }
    
    // MARK: - Thread Data
    
    /// This value is the current state of the view
    public private(set) lazy var threadData: SessionThreadViewModel = SessionThreadViewModel(
        threadId: self.threadId,
        threadVariant: self.initialThreadVariant,
        threadIsNoteToSelf: (self.threadId == getUserHexEncodedPublicKey()),
        currentUserIsClosedGroupMember: ((self.initialThreadVariant != .legacyGroup && self.initialThreadVariant != .group) ?
            nil :
            Storage.shared.read { db in
                GroupMember
                    .filter(GroupMember.Columns.groupId == self.threadId)
                    .filter(GroupMember.Columns.profileId == getUserHexEncodedPublicKey(db))
                    .filter(GroupMember.Columns.role == GroupMember.Role.standard)
                    .isNotEmpty(db)
            }
        )
    )
    .populatingCurrentUserBlindedKey()
    
    /// This is all the data the screen needs to populate itself, please see the following link for tips to help optimise
    /// performance https://github.com/groue/GRDB.swift#valueobservation-performance
    ///
    /// **Note:** The 'trackingConstantRegion' is optimised in such a way that the request needs to be static
    /// otherwise there may be situations where it doesn't get updates, this means we can't have conditional queries
    ///
    /// **Note:** This observation will be triggered twice immediately (and be de-duped by the `removeDuplicates`)
    /// this is due to the behaviour of `ValueConcurrentObserver.asyncStartObservation` which triggers it's own
    /// fetch (after the ones in `ValueConcurrentObserver.asyncStart`/`ValueConcurrentObserver.syncStart`)
    /// just in case the database has changed between the two reads - unfortunately it doesn't look like there is a way to prevent this
    public lazy var observableThreadData: ValueObservation<ValueReducers.RemoveDuplicates<ValueReducers.Fetch<SessionThreadViewModel?>>> = setupObservableThreadData(for: self.threadId)
    
    private func setupObservableThreadData(for threadId: String) -> ValueObservation<ValueReducers.RemoveDuplicates<ValueReducers.Fetch<SessionThreadViewModel?>>> {
        return ValueObservation
            .trackingConstantRegion { [weak self] db -> SessionThreadViewModel? in
                let userPublicKey: String = getUserHexEncodedPublicKey(db)
                let recentReactionEmoji: [String] = try Emoji.getRecent(db, withDefaultEmoji: true)
                let threadViewModel: SessionThreadViewModel? = try SessionThreadViewModel
                    .conversationQuery(threadId: threadId, userPublicKey: userPublicKey)
                    .fetchOne(db)
                
                return threadViewModel
                    .map { $0.with(recentReactionEmoji: recentReactionEmoji) }
                    .map { viewModel -> SessionThreadViewModel in
                        viewModel.populatingCurrentUserBlindedKey(
                            currentUserBlindedPublicKeyForThisThread: self?.threadData.currentUserBlindedPublicKey
                        )
                    }
            }
            .removeDuplicates()
    }

    public func updateThreadData(_ updatedData: SessionThreadViewModel) {
        self.threadData = updatedData
    }
    
    // MARK: - Interaction Data
    
    private var lastInteractionTimestampMsMarkedAsRead: Int64 = 0
    public private(set) var unobservedInteractionDataChanges: ([SectionModel], StagedChangeset<[SectionModel]>)?
    public private(set) var interactionData: [SectionModel] = []
    public private(set) var reactionExpandedInteractionIds: Set<Int64> = []
    public private(set) var pagedDataObserver: PagedDatabaseObserver<Interaction, MessageViewModel>?
    
    public var onInteractionChange: (([SectionModel], StagedChangeset<[SectionModel]>) -> ())? {
        didSet {
            // When starting to observe interaction changes we want to trigger a UI update just in case the
            // data was changed while we weren't observing
            if let unobservedInteractionDataChanges: ([SectionModel], StagedChangeset<[SectionModel]>) = self.unobservedInteractionDataChanges {
                onInteractionChange?(unobservedInteractionDataChanges.0, unobservedInteractionDataChanges.1)
                self.unobservedInteractionDataChanges = nil
            }
        }
    }
    
    private func setupPagedObserver(for threadId: String, userPublicKey: String, blindedPublicKey: String?) -> PagedDatabaseObserver<Interaction, MessageViewModel> {
        return PagedDatabaseObserver(
            pagedTable: Interaction.self,
            pageSize: ConversationViewModel.pageSize,
            idColumn: .id,
            observedChanges: [
                PagedData.ObservedChanges(
                    table: Interaction.self,
                    columns: Interaction.Columns
                        .allCases
                        .filter { $0 != .wasRead }
                ),
                PagedData.ObservedChanges(
                    table: Contact.self,
                    columns: [.isTrusted],
                    joinToPagedType: {
                        let interaction: TypedTableAlias<Interaction> = TypedTableAlias()
                        let contact: TypedTableAlias<Contact> = TypedTableAlias()
                        
                        return SQL("JOIN \(Contact.self) ON \(contact[.id]) = \(interaction[.threadId])")
                    }()
                ),
                PagedData.ObservedChanges(
                    table: Profile.self,
                    columns: [.profilePictureFileName],
                    joinToPagedType: {
                        let interaction: TypedTableAlias<Interaction> = TypedTableAlias()
                        let profile: TypedTableAlias<Profile> = TypedTableAlias()
                        
                        return SQL("JOIN \(Profile.self) ON \(profile[.id]) = \(interaction[.authorId])")
                    }()
                ),
                PagedData.ObservedChanges(
                    table: RecipientState.self,
                    columns: [.state, .readTimestampMs, .mostRecentFailureText],
                    joinToPagedType: {
                        let interaction: TypedTableAlias<Interaction> = TypedTableAlias()
                        let recipientState: TypedTableAlias<RecipientState> = TypedTableAlias()
                        
                        return SQL("LEFT JOIN \(RecipientState.self) ON \(recipientState[.interactionId]) = \(interaction[.id])")
                    }()
                ),
            ],
            filterSQL: MessageViewModel.filterSQL(threadId: threadId),
            groupSQL: MessageViewModel.groupSQL,
            orderSQL: MessageViewModel.orderSQL,
            dataQuery: MessageViewModel.baseQuery(
                userPublicKey: userPublicKey,
                blindedPublicKey: blindedPublicKey,
                orderSQL: MessageViewModel.orderSQL,
                groupSQL: MessageViewModel.groupSQL
            ),
            associatedRecords: [
                AssociatedRecord<MessageViewModel.AttachmentInteractionInfo, MessageViewModel>(
                    trackedAgainst: Attachment.self,
                    observedChanges: [
                        PagedData.ObservedChanges(
                            table: Attachment.self,
                            columns: [.state]
                        )
                    ],
                    dataQuery: MessageViewModel.AttachmentInteractionInfo.baseQuery,
                    joinToPagedType: MessageViewModel.AttachmentInteractionInfo.joinToViewModelQuerySQL,
                    associateData: MessageViewModel.AttachmentInteractionInfo.createAssociateDataClosure()
                ),
                AssociatedRecord<MessageViewModel.ReactionInfo, MessageViewModel>(
                    trackedAgainst: Reaction.self,
                    observedChanges: [
                        PagedData.ObservedChanges(
                            table: Reaction.self,
                            columns: [.count]
                        )
                    ],
                    dataQuery: MessageViewModel.ReactionInfo.baseQuery,
                    joinToPagedType: MessageViewModel.ReactionInfo.joinToViewModelQuerySQL,
                    associateData: MessageViewModel.ReactionInfo.createAssociateDataClosure()
                ),
                AssociatedRecord<MessageViewModel.TypingIndicatorInfo, MessageViewModel>(
                    trackedAgainst: ThreadTypingIndicator.self,
                    observedChanges: [
                        PagedData.ObservedChanges(
                            table: ThreadTypingIndicator.self,
                            events: [.insert, .delete],
                            columns: []
                        )
                    ],
                    dataQuery: MessageViewModel.TypingIndicatorInfo.baseQuery,
                    joinToPagedType: MessageViewModel.TypingIndicatorInfo.joinToViewModelQuerySQL,
                    associateData: MessageViewModel.TypingIndicatorInfo.createAssociateDataClosure()
                )
            ],
            onChangeUnsorted: { [weak self] updatedData, updatedPageInfo in
                PagedData.processAndTriggerUpdates(
                    updatedData: self?.process(data: updatedData, for: updatedPageInfo),
                    currentDataRetriever: { self?.interactionData },
                    onDataChange: self?.onInteractionChange,
                    onUnobservedDataChange: { updatedData, changeset in
                        self?.unobservedInteractionDataChanges = (changeset.isEmpty ?
                            nil :
                            (updatedData, changeset)
                        )
                    }
                )
            }
        )
    }
    
    private func process(data: [MessageViewModel], for pageInfo: PagedData.PageInfo) -> [SectionModel] {
        let typingIndicator: MessageViewModel? = data.first(where: { $0.isTypingIndicator == true })
        let sortedData: [MessageViewModel] = data
            .filter { $0.isTypingIndicator != true }
            .sorted { lhs, rhs -> Bool in lhs.timestampMs < rhs.timestampMs }
        
        // We load messages from newest to oldest so having a pageOffset larger than zero means
        // there are newer pages to load
        return [
            (!data.isEmpty && (pageInfo.pageOffset + pageInfo.currentCount) < pageInfo.totalCount ?
                [SectionModel(section: .loadOlder)] :
                []
            ),
            [
                SectionModel(
                    section: .messages,
                    elements: sortedData
                        .enumerated()
                        .map { index, cellViewModel -> MessageViewModel in
                            cellViewModel.withClusteringChanges(
                                prevModel: (index > 0 ? sortedData[index - 1] : nil),
                                nextModel: (index < (sortedData.count - 1) ? sortedData[index + 1] : nil),
                                isLast: (
                                    // The database query sorts by timestampMs descending so the "last"
                                    // interaction will actually have a 'pageOffset' of '0' even though
                                    // it's the last element in the 'sortedData' array
                                    index == (sortedData.count - 1) &&
                                    pageInfo.pageOffset == 0
                                ),
                                isLastOutgoing: (
                                    cellViewModel.id == sortedData
                                        .filter {
                                            $0.authorId == threadData.currentUserPublicKey ||
                                            $0.authorId == threadData.currentUserBlindedPublicKey
                                        }
                                        .last?
                                        .id
                                ),
                                currentUserBlindedPublicKey: threadData.currentUserBlindedPublicKey
                            )
                        }
                        .reduce([]) { result, message in
                            guard message.shouldShowDateHeader else {
                                return result.appending(message)
                            }
                            
                            return result
                                .appending(
                                    MessageViewModel(
                                        timestampMs: message.timestampMs,
                                        cellType: .dateHeader
                                    )
                                )
                                .appending(message)
                        }
                        .appending(typingIndicator)
                )
            ],
            (!data.isEmpty && pageInfo.pageOffset > 0 ?
                [SectionModel(section: .loadNewer)] :
                []
            )
        ].flatMap { $0 }
    }
    
    public func updateInteractionData(_ updatedData: [SectionModel]) {
        self.interactionData = updatedData
    }
    
    public func expandReactions(for interactionId: Int64) {
        reactionExpandedInteractionIds.insert(interactionId)
    }
    
    public func collapseReactions(for interactionId: Int64) {
        reactionExpandedInteractionIds.remove(interactionId)
    }
    
    // MARK: - Mentions
    
    public func mentions(for query: String = "") -> [MentionInfo] {
        let threadData: SessionThreadViewModel = self.threadData
        
        return Storage.shared
            .read { db -> [MentionInfo] in
                let userPublicKey: String = getUserHexEncodedPublicKey(db)
                let pattern: FTS5Pattern? = try? SessionThreadViewModel.pattern(db, searchTerm: query, forTable: Profile.self)
                let capabilities: Set<Capability.Variant> = (threadData.threadVariant != .community ?
                    nil :
                    try? Capability
                        .select(.variant)
                        .filter(Capability.Columns.openGroupServer == threadData.openGroupServer)
                        .asRequest(of: Capability.Variant.self)
                        .fetchSet(db)
                )
                .defaulting(to: [])
                let targetPrefix: SessionId.Prefix = (capabilities.contains(.blind) ?
                    .blinded :
                    .standard
                )
                
                return (try MentionInfo
                    .query(
                        userPublicKey: userPublicKey,
                        threadId: threadData.threadId,
                        threadVariant: threadData.threadVariant,
                        targetPrefix: targetPrefix,
                        pattern: pattern
                    )?
                    .fetchAll(db))
                    .defaulting(to: [])
            }
            .defaulting(to: [])
    }
    
    // MARK: - Functions
    
    public func updateDraft(to draft: String) {
        let threadId: String = self.threadId
        let currentDraft: String = Storage.shared
            .read { db in
                try SessionThread
                    .select(.messageDraft)
                    .filter(id: threadId)
                    .asRequest(of: String.self)
                    .fetchOne(db)
            }
            .defaulting(to: "")
        
        // Only write the updated draft to the database if it's changed (avoid unnecessary writes)
        guard draft != currentDraft else { return }
        
        Storage.shared.writeAsync { db in
            try SessionThread
                .filter(id: threadId)
                .updateAll(db, SessionThread.Columns.messageDraft.set(to: draft))
        }
    }
    
    /// This method marks a thread as read and depending on the target may also update the interactions within a thread as read
    public func markAsRead(
        target: SessionThreadViewModel.ReadTarget,
        timestampMs: Int64?
    ) {
        /// Since this method now gets triggered when scrolling we want to try to optimise it and avoid busying the database
        /// write queue when it isn't needed, in order to do this we don't bother marking anything as read if this was called with
        /// the same `interactionId` that we previously marked as read (ie. when scrolling and the last message hasn't changed)
        ///
<<<<<<< HEAD
        /// The `ThreadViewModel.markAsRead` method also tries to avoid marking as read if a conversation is already fully read
        switch target {
            case .thread: self.threadData.markAsRead(target: target)
            case .threadAndInteractions:
                guard
                    timestampMs == nil ||
                    self.lastInteractionTimestampMsMarkedAsRead < (timestampMs ?? 0)
                else {
                    self.threadData.markAsRead(target: .thread)
                    return
                }
                
                // If we were given a timestamp then update the 'lastInteractionTimestampMsMarkedAsRead'
                // to avoid needless updates
                if let timestampMs: Int64 = timestampMs {
                    self.lastInteractionTimestampMsMarkedAsRead = timestampMs
                }
                
                self.threadData.markAsRead(target: target)
=======
        ///   - Don't bother marking anything as read if there are no unread interactions (we can rely on the
        ///     `threadData.threadUnreadCount` to always be accurate)
        ///   - Don't bother marking anything as read if this was called with the same `interactionId` that we
        ///     previously marked as read (ie. when scrolling and the last message hasn't changed)
        guard
            (self.threadData.threadUnreadCount ?? 0) > 0,
            let targetInteractionId: Int64 = (interactionId ?? self.threadData.interactionId),
            self.lastInteractionIdMarkedAsRead != targetInteractionId
        else { return }
        
        let threadId: String = self.threadData.threadId
        let threadVariant: SessionThread.Variant = self.threadData.threadVariant
        let trySendReadReceipt: Bool = (self.threadData.threadIsMessageRequest == false)
        self.lastInteractionIdMarkedAsRead = targetInteractionId
        
        Storage.shared.writeAsync { db in
            try Interaction.markAsRead(
                db,
                interactionId: targetInteractionId,
                threadId: threadId,
                threadVariant: threadVariant,
                includingOlder: true,
                trySendReadReceipt: trySendReadReceipt
            )
>>>>>>> ae6f609b
        }
    }
    
    public func swapToThread(updatedThreadId: String) {
        let oldestMessageId: Int64? = self.interactionData
            .filter { $0.model == .messages }
            .first?
            .elements
            .first?
            .id
        
        self.threadId = updatedThreadId
        self.observableThreadData = self.setupObservableThreadData(for: updatedThreadId)
        self.pagedDataObserver = self.setupPagedObserver(
            for: updatedThreadId,
            userPublicKey: getUserHexEncodedPublicKey(),
            blindedPublicKey: nil
        )
        
        // Try load everything up to the initial visible message, fallback to just the initial page of messages
        // if we don't have one
        switch oldestMessageId {
            case .some(let id): self.pagedDataObserver?.load(.untilInclusive(id: id, padding: 0))
            case .none: self.pagedDataObserver?.load(.pageBefore)
        }
    }
    
    public func trustContact() {
        guard self.threadData.threadVariant == .contact else { return }
        
        let threadId: String = self.threadId
        
        Storage.shared.writeAsync { db in
            try Contact
                .filter(id: threadId)
                .updateAll(db, Contact.Columns.isTrusted.set(to: true))
            
            // Start downloading any pending attachments for this contact (UI will automatically be
            // updated due to the database observation)
            try Attachment
                .stateInfo(authorId: threadId, state: .pendingDownload)
                .fetchAll(db)
                .forEach { attachmentDownloadInfo in
                    JobRunner.add(
                        db,
                        job: Job(
                            variant: .attachmentDownload,
                            threadId: threadId,
                            interactionId: attachmentDownloadInfo.interactionId,
                            details: AttachmentDownloadJob.Details(
                                attachmentId: attachmentDownloadInfo.attachmentId
                            )
                        )
                    )
                }
        }
    }
    
    public func unblockContact() {
        guard self.threadData.threadVariant == .contact else { return }
        
        let threadId: String = self.threadId
        
        Storage.shared.writeAsync { db in
            try Contact
                .filter(id: threadId)
                .updateAllAndConfig(db, Contact.Columns.isBlocked.set(to: false))
        }
    }
    
    // MARK: - Audio Playback
    
    public struct PlaybackInfo {
        let state: AudioPlaybackState
        let progress: TimeInterval
        let playbackRate: Double
        let oldPlaybackRate: Double
        let updateCallback: (PlaybackInfo?, Error?) -> ()
        
        public func with(
            state: AudioPlaybackState? = nil,
            progress: TimeInterval? = nil,
            playbackRate: Double? = nil,
            updateCallback: ((PlaybackInfo?, Error?) -> ())? = nil
        ) -> PlaybackInfo {
            return PlaybackInfo(
                state: (state ?? self.state),
                progress: (progress ?? self.progress),
                playbackRate: (playbackRate ?? self.playbackRate),
                oldPlaybackRate: self.playbackRate,
                updateCallback: (updateCallback ?? self.updateCallback)
            )
        }
    }
    
    private var audioPlayer: Atomic<OWSAudioPlayer?> = Atomic(nil)
    private var currentPlayingInteraction: Atomic<Int64?> = Atomic(nil)
    private var playbackInfo: Atomic<[Int64: PlaybackInfo]> = Atomic([:])
    
    public func playbackInfo(for viewModel: MessageViewModel, updateCallback: ((PlaybackInfo?, Error?) -> ())? = nil) -> PlaybackInfo? {
        // Use the existing info if it already exists (update it's callback if provided as that means
        // the cell was reloaded)
        if let currentPlaybackInfo: PlaybackInfo = playbackInfo.wrappedValue[viewModel.id] {
            let updatedPlaybackInfo: PlaybackInfo = currentPlaybackInfo
                .with(updateCallback: updateCallback)
            
            playbackInfo.mutate { $0[viewModel.id] = updatedPlaybackInfo }
            
            return updatedPlaybackInfo
        }
        
        // Validate the item is a valid audio item
        guard
            let updateCallback: ((PlaybackInfo?, Error?) -> ()) = updateCallback,
            let attachment: Attachment = viewModel.attachments?.first,
            attachment.isAudio,
            attachment.isValid,
            let originalFilePath: String = attachment.originalFilePath,
            FileManager.default.fileExists(atPath: originalFilePath)
        else { return nil }
        
        // Create the info with the update callback
        let newPlaybackInfo: PlaybackInfo = PlaybackInfo(
            state: .stopped,
            progress: 0,
            playbackRate: 1,
            oldPlaybackRate: 1,
            updateCallback: updateCallback
        )
        
        // Cache the info
        playbackInfo.mutate { $0[viewModel.id] = newPlaybackInfo }
        
        return newPlaybackInfo
    }
    
    public func playOrPauseAudio(for viewModel: MessageViewModel) {
        guard
            let attachment: Attachment = viewModel.attachments?.first,
            let originalFilePath: String = attachment.originalFilePath,
            FileManager.default.fileExists(atPath: originalFilePath)
        else { return }
        
        // If the user interacted with the currently playing item
        guard currentPlayingInteraction.wrappedValue != viewModel.id else {
            let currentPlaybackInfo: PlaybackInfo? = playbackInfo.wrappedValue[viewModel.id]
            let updatedPlaybackInfo: PlaybackInfo? = currentPlaybackInfo?
                .with(
                    state: (currentPlaybackInfo?.state != .playing ? .playing : .paused),
                    playbackRate: 1
                )
            
            audioPlayer.wrappedValue?.playbackRate = 1
            
            switch currentPlaybackInfo?.state {
                case .playing: audioPlayer.wrappedValue?.pause()
                default: audioPlayer.wrappedValue?.play()
            }
            
            // Update the state and then update the UI with the updated state
            playbackInfo.mutate { $0[viewModel.id] = updatedPlaybackInfo }
            updatedPlaybackInfo?.updateCallback(updatedPlaybackInfo, nil)
            return
        }
        
        // First stop any existing audio
        audioPlayer.wrappedValue?.stop()
        
        // Then setup the state for the new audio
        currentPlayingInteraction.mutate { $0 = viewModel.id }
        
        audioPlayer.mutate { [weak self] player in
            // Note: We clear the delegate and explicitly set to nil here as when the OWSAudioPlayer
            // gets deallocated it triggers state changes which cause UI bugs when auto-playing
            player?.delegate = nil
            player = nil
            
            let audioPlayer: OWSAudioPlayer = OWSAudioPlayer(
                mediaUrl: URL(fileURLWithPath: originalFilePath),
                audioBehavior: .audioMessagePlayback,
                delegate: self
            )
            audioPlayer.play()
            audioPlayer.setCurrentTime(playbackInfo.wrappedValue[viewModel.id]?.progress ?? 0)
            player = audioPlayer
        }
    }
    
    public func speedUpAudio(for viewModel: MessageViewModel) {
        // If we aren't playing the specified item then just start playing it
        guard viewModel.id == currentPlayingInteraction.wrappedValue else {
            playOrPauseAudio(for: viewModel)
            return
        }
        
        let updatedPlaybackInfo: PlaybackInfo? = playbackInfo.wrappedValue[viewModel.id]?
            .with(playbackRate: 1.5)
        
        // Speed up the audio player
        audioPlayer.wrappedValue?.playbackRate = 1.5
        
        playbackInfo.mutate { $0[viewModel.id] = updatedPlaybackInfo }
        updatedPlaybackInfo?.updateCallback(updatedPlaybackInfo, nil)
    }
    
    public func stopAudio() {
        audioPlayer.wrappedValue?.stop()
        
        currentPlayingInteraction.mutate { $0 = nil }
        audioPlayer.mutate {
            // Note: We clear the delegate and explicitly set to nil here as when the OWSAudioPlayer
            // gets deallocated it triggers state changes which cause UI bugs when auto-playing
            $0?.delegate = nil
            $0 = nil
        }
    }
    
    // MARK: - OWSAudioPlayerDelegate
    
    public func audioPlaybackState() -> AudioPlaybackState {
        guard let interactionId: Int64 = currentPlayingInteraction.wrappedValue else { return .stopped }
        
        return (playbackInfo.wrappedValue[interactionId]?.state ?? .stopped)
    }
    
    public func setAudioPlaybackState(_ state: AudioPlaybackState) {
        guard let interactionId: Int64 = currentPlayingInteraction.wrappedValue else { return }
        
        let updatedPlaybackInfo: PlaybackInfo? = playbackInfo.wrappedValue[interactionId]?
            .with(state: state)
        
        playbackInfo.mutate { $0[interactionId] = updatedPlaybackInfo }
        updatedPlaybackInfo?.updateCallback(updatedPlaybackInfo, nil)
    }
    
    public func setAudioProgress(_ progress: CGFloat, duration: CGFloat) {
        guard let interactionId: Int64 = currentPlayingInteraction.wrappedValue else { return }
        
        let updatedPlaybackInfo: PlaybackInfo? = playbackInfo.wrappedValue[interactionId]?
            .with(progress: TimeInterval(progress))
        
        playbackInfo.mutate { $0[interactionId] = updatedPlaybackInfo }
        updatedPlaybackInfo?.updateCallback(updatedPlaybackInfo, nil)
    }
    
    public func audioPlayerDidFinishPlaying(_ player: OWSAudioPlayer, successfully: Bool) {
        guard let interactionId: Int64 = currentPlayingInteraction.wrappedValue else { return }
        guard successfully else { return }
        
        let updatedPlaybackInfo: PlaybackInfo? = playbackInfo.wrappedValue[interactionId]?
            .with(
                state: .stopped,
                progress: 0,
                playbackRate: 1
            )
        
        // Safe the changes and send one final update to the UI
        playbackInfo.mutate { $0[interactionId] = updatedPlaybackInfo }
        updatedPlaybackInfo?.updateCallback(updatedPlaybackInfo, nil)
        
        // Clear out the currently playing record
        currentPlayingInteraction.mutate { $0 = nil }
        audioPlayer.mutate {
            // Note: We clear the delegate and explicitly set to nil here as when the OWSAudioPlayer
            // gets deallocated it triggers state changes which cause UI bugs when auto-playing
            $0?.delegate = nil
            $0 = nil
        }
        
        // If the next interaction is another voice message then autoplay it
        guard
            let messageSection: SectionModel = self.interactionData
                .first(where: { $0.model == .messages }),
            let currentIndex: Int = messageSection.elements
                .firstIndex(where: { $0.id == interactionId }),
            currentIndex < (messageSection.elements.count - 1),
            messageSection.elements[currentIndex + 1].cellType == .audio,
            Storage.shared[.shouldAutoPlayConsecutiveAudioMessages] == true
        else { return }
        
        let nextItem: MessageViewModel = messageSection.elements[currentIndex + 1]
        playOrPauseAudio(for: nextItem)
    }
    
    public func showInvalidAudioFileAlert() {
        guard let interactionId: Int64 = currentPlayingInteraction.wrappedValue else { return }
        
        let updatedPlaybackInfo: PlaybackInfo? = playbackInfo.wrappedValue[interactionId]?
            .with(
                state: .stopped,
                progress: 0,
                playbackRate: 1
            )
        
        currentPlayingInteraction.mutate { $0 = nil }
        playbackInfo.mutate { $0[interactionId] = updatedPlaybackInfo }
        updatedPlaybackInfo?.updateCallback(updatedPlaybackInfo, AttachmentError.invalidData)
    }
}<|MERGE_RESOLUTION|>--- conflicted
+++ resolved
@@ -433,7 +433,6 @@
         /// write queue when it isn't needed, in order to do this we don't bother marking anything as read if this was called with
         /// the same `interactionId` that we previously marked as read (ie. when scrolling and the last message hasn't changed)
         ///
-<<<<<<< HEAD
         /// The `ThreadViewModel.markAsRead` method also tries to avoid marking as read if a conversation is already fully read
         switch target {
             case .thread: self.threadData.markAsRead(target: target)
@@ -453,32 +452,6 @@
                 }
                 
                 self.threadData.markAsRead(target: target)
-=======
-        ///   - Don't bother marking anything as read if there are no unread interactions (we can rely on the
-        ///     `threadData.threadUnreadCount` to always be accurate)
-        ///   - Don't bother marking anything as read if this was called with the same `interactionId` that we
-        ///     previously marked as read (ie. when scrolling and the last message hasn't changed)
-        guard
-            (self.threadData.threadUnreadCount ?? 0) > 0,
-            let targetInteractionId: Int64 = (interactionId ?? self.threadData.interactionId),
-            self.lastInteractionIdMarkedAsRead != targetInteractionId
-        else { return }
-        
-        let threadId: String = self.threadData.threadId
-        let threadVariant: SessionThread.Variant = self.threadData.threadVariant
-        let trySendReadReceipt: Bool = (self.threadData.threadIsMessageRequest == false)
-        self.lastInteractionIdMarkedAsRead = targetInteractionId
-        
-        Storage.shared.writeAsync { db in
-            try Interaction.markAsRead(
-                db,
-                interactionId: targetInteractionId,
-                threadId: threadId,
-                threadVariant: threadVariant,
-                includingOlder: true,
-                trySendReadReceipt: trySendReadReceipt
-            )
->>>>>>> ae6f609b
         }
     }
     
