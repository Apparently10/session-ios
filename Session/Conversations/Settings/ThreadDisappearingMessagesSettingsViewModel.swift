--- conflicted
+++ resolved
@@ -469,12 +469,7 @@
             }
         }
         .removeDuplicates()
-<<<<<<< HEAD
-        .eraseToAnyPublisher()
-=======
-        .handleEvents(didFail: { SNLog("[ThreadDisappearingMessageSettingsViewModel] Observation failed with error: \($0)") })
-        .publisher(in: dependencies.storage, scheduling: dependencies.scheduler)
->>>>>>> 53a5db0e
+        
         .mapToSessionTableViewData(for: self)
     
     // MARK: - Functions
