--- conflicted
+++ resolved
@@ -359,11 +359,9 @@
                     using: dependencies
                 )
             
-<<<<<<< HEAD
-            // Update libSession
-=======
+            // Send the ExpirationTimerUpdate message
             let expirationTimerUpdateMessage: ExpirationTimerUpdate = ExpirationTimerUpdate()
-                .with(sentTimestamp: UInt64(currentTimestampMs))
+                .with(sentTimestampMs: UInt64(currentOffsetTimestampMs))
                 .with(updatedConfig)
 
             try MessageSender.send(
@@ -374,11 +372,8 @@
                 threadVariant: threadVariant,
                 using: dependencies
             )
-        }
-        
-        // Contacts & legacy closed groups need to update the LibSession
-        dependencies.storage.writeAsync(using: dependencies) { [threadId, threadVariant, dependencies] db in
->>>>>>> 5db5fbd9
+            
+            // Update libSession
             switch threadVariant {
                 case .contact:
                     try LibSession.update(
@@ -391,7 +386,6 @@
                 case .legacyGroup:
                     try LibSession.update(
                         db,
-<<<<<<< HEAD
                         legacyGroupSessionId: threadId,
                         disappearingConfig: updatedConfig,
                         using: dependencies
@@ -401,9 +395,6 @@
                     try LibSession.update(
                         db,
                         groupSessionId: SessionId(.group, hex: threadId),
-=======
-                        groupPublicKey: threadId,
->>>>>>> 5db5fbd9
                         disappearingConfig: updatedConfig,
                         using: dependencies
                     )
