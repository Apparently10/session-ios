--- conflicted
+++ resolved
@@ -2438,7 +2438,6 @@
     }
 
     @objc func deleteMessageRequest() {
-<<<<<<< HEAD
         MessageRequestsViewModel.deleteMessageRequest(
             threadId: self.viewModel.threadData.threadId,
             threadVariant: self.viewModel.threadData.threadVariant,
@@ -2464,83 +2463,6 @@
                 self?.navigationController?.popViewController(animated: true)
             }
         }
-=======
-        guard self.viewModel.threadData.threadVariant == .contact else { return }
-        
-        let threadId: String = self.viewModel.threadData.threadId
-        let alertVC: UIAlertController = UIAlertController(
-            title: "MESSAGE_REQUESTS_DELETE_CONFIRMATION_ACTON".localized(),
-            message: nil,
-            preferredStyle: .actionSheet
-        )
-        alertVC.addAction(UIAlertAction(title: "TXT_DELETE_TITLE".localized(), style: .destructive) { _ in
-            // Delete the request
-            Storage.shared.writeAsync(
-                updates: { db in
-                    _ = try SessionThread
-                        .filter(id: threadId)
-                        .deleteAll(db)
-                },
-                completion: { db, _ in
-                    DispatchQueue.main.async { [weak self] in
-                        self?.navigationController?.popViewController(animated: true)
-                    }
-                }
-            )
-        })
-        alertVC.addAction(UIAlertAction(title: "TXT_CANCEL_TITLE".localized(), style: .cancel, handler: nil))
-        
-        Modal.setupForIPadIfNeeded(alertVC, targetView: self.view)
-        self.present(alertVC, animated: true, completion: nil)
-    }
-    
-    @objc func block() {
-        guard self.viewModel.threadData.threadVariant == .contact else { return }
-        
-        let threadId: String = self.viewModel.threadData.threadId
-        let alertVC: UIAlertController = UIAlertController(
-            title: "MESSAGE_REQUESTS_BLOCK_CONFIRMATION_ACTON".localized(),
-            message: nil,
-            preferredStyle: .actionSheet
-        )
-        alertVC.addAction(UIAlertAction(title: "BLOCK_LIST_BLOCK_BUTTON".localized(), style: .destructive) { _ in
-            // Delete the request
-            Storage.shared.writeAsync(
-                updates: { db in
-                    // Update the contact
-                    _ = try Contact
-                        .fetchOrCreate(db, id: threadId)
-                        .with(
-                            isApproved: false,
-                            isBlocked: true,
-
-                            // Note: We set this to true so the current user will be able to send a
-                            // message to the person who originally sent them the message request in
-                            // the future if they unblock them
-                            didApproveMe: true
-                        )
-                        .saved(db)
-                    
-                    _ = try SessionThread
-                        .filter(id: threadId)
-                        .deleteAll(db)
-                    
-                    try MessageSender
-                        .syncConfiguration(db, forceSyncNow: true)
-                        .retainUntilComplete()
-                },
-                completion: { db, _ in
-                    DispatchQueue.main.async { [weak self] in
-                        self?.navigationController?.popViewController(animated: true)
-                    }
-                }
-            )
-        })
-        alertVC.addAction(UIAlertAction(title: "TXT_CANCEL_TITLE".localized(), style: .cancel, handler: nil))
-        
-        Modal.setupForIPadIfNeeded(alertVC, targetView: self.view)
-        self.present(alertVC, animated: true, completion: nil)
->>>>>>> 37962fa0
     }
 }
 
