// Copyright © 2022 Rangeproof Pty Ltd. All rights reserved.

import UIKit
import Combine
import CoreServices
import Photos
import PhotosUI
import Sodium
import GRDB
import SessionUIKit
import SessionMessagingKit
import SessionUtilitiesKit
import SignalUtilitiesKit
import SwiftUI

extension ConversationVC:
    InputViewDelegate,
    MessageCellDelegate,
    ContextMenuActionDelegate,
    SendMediaNavDelegate,
    UIDocumentPickerDelegate,
    AttachmentApprovalViewControllerDelegate,
    GifPickerViewControllerDelegate
{
    @objc func handleTitleViewTapped() {
        // Don't take the user to settings for unapproved threads
        guard viewModel.threadData.threadRequiresApproval == false else { return }

        openSettings()
    }

    @objc func openSettings() {
        let viewController: SessionTableViewController = SessionTableViewController(
            viewModel: ThreadSettingsViewModel(
                threadId: self.viewModel.threadData.threadId,
                threadVariant: self.viewModel.threadData.threadVariant,
                didTriggerSearch: { [weak self] in
                    DispatchQueue.main.async {
                        self?.showSearchUI()
                        self?.popAllConversationSettingsViews {
                            // Note: Without this delay the search bar doesn't show
                            DispatchQueue.main.asyncAfter(deadline: .now() + 0.5) {
                                self?.searchController.uiSearchController.searchBar.becomeFirstResponder()
                            }
                        }
                    }
                }
            )
        )
        
        navigationController?.pushViewController(viewController, animated: true)
    }
    
    // MARK: - Call
    
    @objc func startCall(_ sender: Any?) {
        guard SessionCall.isEnabled else { return }
        guard viewModel.threadData.threadIsBlocked == false else { return }
        guard Storage.shared[.areCallsEnabled] else {
            let confirmationModal: ConfirmationModal = ConfirmationModal(
                info: ConfirmationModal.Info(
                    title: "modal_call_permission_request_title".localized(),
                    body: .text("modal_call_permission_request_explanation".localized()),
                    confirmTitle: "vc_settings_title".localized(),
                    confirmAccessibility: Accessibility(identifier: "Settings"),
                    dismissOnConfirm: false // Custom dismissal logic
                ) { [weak self] _ in
                    self?.dismiss(animated: true) {
                        let navController: UINavigationController = StyledNavigationController(
                            rootViewController: SessionTableViewController(
                                viewModel: PrivacySettingsViewModel(
                                    shouldShowCloseButton: true
                                )
                            )
                        )
                        navController.modalPresentationStyle = .fullScreen
                        self?.present(navController, animated: true, completion: nil)
                    }
                }
            )
            
            self.navigationController?.present(confirmationModal, animated: true, completion: nil)
            return
        }
        
        Permissions.requestMicrophonePermissionIfNeeded()
        
        let threadId: String = self.viewModel.threadData.threadId
        
        guard AVAudioSession.sharedInstance().recordPermission == .granted else { return }
        guard self.viewModel.threadData.threadVariant == .contact else { return }
        guard AppEnvironment.shared.callManager.currentCall == nil else { return }
        guard let call: SessionCall = Storage.shared.read({ db in SessionCall(db, for: threadId, uuid: UUID().uuidString.lowercased(), mode: .offer, outgoing: true) }) else {
            return
        }
        
        let callVC = CallVC(for: call)
        callVC.conversationVC = self
        hideInputAccessoryView()
        
        present(callVC, animated: true, completion: nil)
    }

    // MARK: - Blocking
    
    @objc func unblock() {
        self.showBlockedModalIfNeeded()
    }

    @discardableResult func showBlockedModalIfNeeded() -> Bool {
        guard
            self.viewModel.threadData.threadVariant == .contact &&
            self.viewModel.threadData.threadIsBlocked == true
        else { return false }
        
        let message = String(
            format: "modal_blocked_explanation".localized(),
            self.viewModel.threadData.displayName
        )
        let confirmationModal: ConfirmationModal = ConfirmationModal(
            info: ConfirmationModal.Info(
                title: String(
                    format: "modal_blocked_title".localized(),
                    self.viewModel.threadData.displayName
                ),
                body: .attributedText(
                    NSAttributedString(string: message)
                        .adding(
                            attributes: [ .font: UIFont.boldSystemFont(ofSize: Values.smallFontSize) ],
                            range: (message as NSString).range(of: self.viewModel.threadData.displayName)
                        )
                ),
                confirmTitle: "modal_blocked_button_title".localized(),
                confirmAccessibility: Accessibility(identifier: "Confirm block"),
                cancelAccessibility: Accessibility(identifier: "Cancel block"),
                dismissOnConfirm: false // Custom dismissal logic
            ) { [weak self] _ in
                self?.viewModel.unblockContact()
                self?.dismiss(animated: true, completion: nil)
            }
        )
        present(confirmationModal, animated: true, completion: nil)
        
        return true
    }

    // MARK: - SendMediaNavDelegate

    func sendMediaNavDidCancel(_ sendMediaNavigationController: SendMediaNavigationController?) {
        dismiss(animated: true, completion: nil)
    }

    func sendMediaNav(
        _ sendMediaNavigationController: SendMediaNavigationController,
        didApproveAttachments attachments: [SignalAttachment],
        forThreadId threadId: String,
        messageText: String?,
        using dependencies: Dependencies
    ) {
        sendMessage(text: (messageText ?? ""), attachments: attachments, using: dependencies)
        resetMentions()
        
        dismiss(animated: true) { [weak self] in
            if self?.isFirstResponder == false {
                self?.becomeFirstResponder()
            }
            else {
                self?.reloadInputViews()
            }
        }
    }

    func sendMediaNavInitialMessageText(_ sendMediaNavigationController: SendMediaNavigationController) -> String? {
        return snInputView.text
    }

    func sendMediaNav(_ sendMediaNavigationController: SendMediaNavigationController, didChangeMessageText newMessageText: String?) {
        snInputView.text = (newMessageText ?? "")
    }

    // MARK: - AttachmentApprovalViewControllerDelegate
    
    func attachmentApproval(_ attachmentApproval: AttachmentApprovalViewController, didApproveAttachments attachments: [SignalAttachment], forThreadId threadId: String, messageText: String?, using dependencies: Dependencies) {
        sendMessage(text: (messageText ?? ""), attachments: attachments, using: dependencies)
        resetMentions()
        
        dismiss(animated: true) { [weak self] in
            if self?.isFirstResponder == false {
                self?.becomeFirstResponder()
            }
            else {
                self?.reloadInputViews()
            }
        }
    }

    func attachmentApprovalDidCancel(_ attachmentApproval: AttachmentApprovalViewController) {
        dismiss(animated: true, completion: nil)
    }

    func attachmentApproval(_ attachmentApproval: AttachmentApprovalViewController, didChangeMessageText newMessageText: String?) {
        snInputView.text = (newMessageText ?? "")
    }
    
    func attachmentApproval(_ attachmentApproval: AttachmentApprovalViewController, didRemoveAttachment attachment: SignalAttachment) {
    }

    func attachmentApprovalDidTapAddMore(_ attachmentApproval: AttachmentApprovalViewController) {
    }

    // MARK: - ExpandingAttachmentsButtonDelegate

    func handleGIFButtonTapped() {
        guard Storage.shared[.isGiphyEnabled] else {
            let modal: ConfirmationModal = ConfirmationModal(
                info: ConfirmationModal.Info(
                    title: "GIPHY_PERMISSION_TITLE".localized(),
                    body: .text("GIPHY_PERMISSION_MESSAGE".localized()),
                    confirmTitle: "continue_2".localized()
                ) { [weak self] _ in
                    Storage.shared.writeAsync(
                        updates: { db in
                            db[.isGiphyEnabled] = true
                        },
                        completion: { _, _ in
                            DispatchQueue.main.async {
                                self?.handleGIFButtonTapped()
                            }
                        }
                    )
                }
            )
            
            present(modal, animated: true, completion: nil)
            return
        }
        
        let gifVC = GifPickerViewController()
        gifVC.delegate = self
        
        let navController = StyledNavigationController(rootViewController: gifVC)
        navController.modalPresentationStyle = .fullScreen
        present(navController, animated: true) { }
    }

    func handleDocumentButtonTapped() {
        // UIDocumentPickerModeImport copies to a temp file within our container.
        // It uses more memory than "open" but lets us avoid working with security scoped URLs.
        let documentPickerVC = UIDocumentPickerViewController(documentTypes: [ kUTTypeItem as String ], in: UIDocumentPickerMode.import)
        documentPickerVC.delegate = self
        documentPickerVC.modalPresentationStyle = .fullScreen
        
        present(documentPickerVC, animated: true, completion: nil)
    }
    
    func handleLibraryButtonTapped() {
        let threadId: String = self.viewModel.threadData.threadId
        
        Permissions.requestLibraryPermissionIfNeeded { [weak self] in
            DispatchQueue.main.async {
                let sendMediaNavController = SendMediaNavigationController.showingMediaLibraryFirst(
                    threadId: threadId
                )
                sendMediaNavController.sendMediaNavDelegate = self
                sendMediaNavController.modalPresentationStyle = .fullScreen
                self?.present(sendMediaNavController, animated: true, completion: nil)
            }
        }
    }
    
    func handleCameraButtonTapped() {
        guard Permissions.requestCameraPermissionIfNeeded(presentingViewController: self) else { return }
        
        Permissions.requestMicrophonePermissionIfNeeded()
        
        if AVAudioSession.sharedInstance().recordPermission != .granted {
            SNLog("Proceeding without microphone access. Any recorded video will be silent.")
        }
        
        let sendMediaNavController = SendMediaNavigationController.showingCameraFirst(threadId: self.viewModel.threadData.threadId)
        sendMediaNavController.sendMediaNavDelegate = self
        sendMediaNavController.modalPresentationStyle = .fullScreen
        
        present(sendMediaNavController, animated: true, completion: nil)
    }
    
    // MARK: - GifPickerViewControllerDelegate
    
    func gifPickerDidSelect(attachment: SignalAttachment) {
        showAttachmentApprovalDialog(for: [ attachment ])
    }
    
    // MARK: - UIDocumentPickerDelegate
    
    func documentPicker(_ controller: UIDocumentPickerViewController, didPickDocumentsAt urls: [URL]) {
        guard let url = urls.first else { return } // TODO: Handle multiple?
        
        let urlResourceValues: URLResourceValues
        do {
            urlResourceValues = try url.resourceValues(forKeys: [ .typeIdentifierKey, .isDirectoryKey, .nameKey ])
        }
        catch {
            DispatchQueue.main.async { [weak self] in
                let modal: ConfirmationModal = ConfirmationModal(
                    targetView: self?.view,
                    info: ConfirmationModal.Info(
                        title: "Session",
                        body: .text("An error occurred."),
                        cancelTitle: "BUTTON_OK".localized(),
                        cancelStyle: .alert_text
                    )
                )
                self?.present(modal, animated: true)
            }
            return
        }
        
        let type = urlResourceValues.typeIdentifier ?? (kUTTypeData as String)
        guard urlResourceValues.isDirectory != true else {
            DispatchQueue.main.async { [weak self] in
                let modal: ConfirmationModal = ConfirmationModal(
                    targetView: self?.view,
                    info: ConfirmationModal.Info(
                        title: "ATTACHMENT_PICKER_DOCUMENTS_PICKED_DIRECTORY_FAILED_ALERT_TITLE".localized(),
                        body: .text("ATTACHMENT_PICKER_DOCUMENTS_PICKED_DIRECTORY_FAILED_ALERT_BODY".localized()),
                        cancelTitle: "BUTTON_OK".localized(),
                        cancelStyle: .alert_text
                    )
                )
                self?.present(modal, animated: true)
            }
            return
        }
        
        let fileName = urlResourceValues.name ?? NSLocalizedString("ATTACHMENT_DEFAULT_FILENAME", comment: "")
        guard let dataSource = DataSourcePath.dataSource(with: url, shouldDeleteOnDeallocation: false) else {
            DispatchQueue.main.async { [weak self] in
                let modal: ConfirmationModal = ConfirmationModal(
                    targetView: self?.view,
                    info: ConfirmationModal.Info(
                        title: "ATTACHMENT_PICKER_DOCUMENTS_FAILED_ALERT_TITLE".localized(),
                        cancelTitle: "BUTTON_OK".localized(),
                        cancelStyle: .alert_text
                    )
                )
                self?.present(modal, animated: true)
            }
            return
        }
        dataSource.sourceFilename = fileName
        
        // Although we want to be able to send higher quality attachments through the document picker
        // it's more imporant that we ensure the sent format is one all clients can accept (e.g. *not* quicktime .mov)
        guard !SignalAttachment.isInvalidVideo(dataSource: dataSource, dataUTI: type) else {
            return showAttachmentApprovalDialogAfterProcessingVideo(at: url, with: fileName)
        }
        
        // "Document picker" attachments _SHOULD NOT_ be resized
        let attachment = SignalAttachment.attachment(dataSource: dataSource, dataUTI: type, imageQuality: .original)
        showAttachmentApprovalDialog(for: [ attachment ])
    }

    func showAttachmentApprovalDialog(for attachments: [SignalAttachment]) {
        let navController = AttachmentApprovalViewController.wrappedInNavController(
            threadId: self.viewModel.threadData.threadId,
            attachments: attachments,
            approvalDelegate: self
        )
        navController.modalPresentationStyle = .fullScreen
        
        present(navController, animated: true, completion: nil)
    }

    func showAttachmentApprovalDialogAfterProcessingVideo(at url: URL, with fileName: String) {
        ModalActivityIndicatorViewController.present(fromViewController: self, canCancel: true, message: nil) { [weak self] modalActivityIndicator in
            let dataSource = DataSourcePath.dataSource(with: url, shouldDeleteOnDeallocation: false)!
            dataSource.sourceFilename = fileName
            
            SignalAttachment
                .compressVideoAsMp4(
                    dataSource: dataSource,
                    dataUTI: kUTTypeMPEG4 as String
                )
                .attachmentPublisher
                .sinkUntilComplete(
                    receiveValue: { [weak self] attachment in
                        guard !modalActivityIndicator.wasCancelled else { return }
                        
                        modalActivityIndicator.dismiss {
                            guard !attachment.hasError else {
                                self?.showErrorAlert(for: attachment)
                                return
                            }
                            
                            self?.showAttachmentApprovalDialog(for: [ attachment ])
                        }
                    }
                )
        }
    }
    
    // MARK: - InputViewDelegate

    // MARK: --Message Sending
    
    func handleSendButtonTapped() {
        sendMessage(
            text: snInputView.text.trimmingCharacters(in: .whitespacesAndNewlines),
            linkPreviewDraft: snInputView.linkPreviewInfo?.draft,
            quoteModel: snInputView.quoteDraftInfo?.model
        )
    }

    func sendMessage(
        text: String,
        attachments: [SignalAttachment] = [],
        linkPreviewDraft: LinkPreviewDraft? = nil,
        quoteModel: QuotedReplyModel? = nil,
        hasPermissionToSendSeed: Bool = false,
        using dependencies: Dependencies = Dependencies()
    ) {
        guard !showBlockedModalIfNeeded() else { return }
        
        // Handle attachment errors if applicable
        if let failedAttachment: SignalAttachment = attachments.first(where: { $0.hasError }) {
            return showErrorAlert(for: failedAttachment)
        }
        
        let processedText: String = replaceMentions(in: text.trimmingCharacters(in: .whitespacesAndNewlines))
        
        // If we have no content then do nothing
        guard !processedText.isEmpty || !attachments.isEmpty else { return }

        if processedText.contains(mnemonic) && !viewModel.threadData.threadIsNoteToSelf && !hasPermissionToSendSeed {
            // Warn the user if they're about to send their seed to someone
            let modal: ConfirmationModal = ConfirmationModal(
                info: ConfirmationModal.Info(
                    title: "modal_send_seed_title".localized(),
                    body: .text("modal_send_seed_explanation".localized()),
                    confirmTitle: "modal_send_seed_send_button_title".localized(),
                    confirmStyle: .danger,
                    cancelStyle: .alert_text,
                    onConfirm: { [weak self] _ in
                        self?.sendMessage(
                            text: text,
                            attachments: attachments,
                            linkPreviewDraft: linkPreviewDraft,
                            quoteModel: quoteModel,
                            hasPermissionToSendSeed: true
                        )
                    }
                )
            )
            
            return present(modal, animated: true, completion: nil)
        }
        
        // Clearing this out immediately to make this appear more snappy
        DispatchQueue.main.async { [weak self] in
            self?.snInputView.text = ""
            self?.snInputView.quoteDraftInfo = nil

            self?.resetMentions()
            self?.scrollToBottom(isAnimated: false)
        }

        // Note: 'shouldBeVisible' is set to true the first time a thread is saved so we can
        // use it to determine if the user is creating a new thread and update the 'isApproved'
        // flags appropriately
        let oldThreadShouldBeVisible: Bool = (self.viewModel.threadData.threadShouldBeVisible == true)
        let sentTimestampMs: Int64 = SnodeAPI.currentOffsetTimestampMs()

        // If this was a message request then approve it
        approveMessageRequestIfNeeded(
            for: self.viewModel.threadData.threadId,
            threadVariant: self.viewModel.threadData.threadVariant,
            isNewThread: !oldThreadShouldBeVisible,
            timestampMs: (sentTimestampMs - 1)  // Set 1ms earlier as this is used for sorting
        )
        
        // Optimistically insert the outgoing message (this will trigger a UI update)
        self.viewModel.sentMessageBeforeUpdate = true
        let optimisticData: ConversationViewModel.OptimisticMessageData = self.viewModel.optimisticallyAppendOutgoingMessage(
            text: processedText,
            sentTimestampMs: sentTimestampMs,
            attachments: attachments,
            linkPreviewDraft: linkPreviewDraft,
            quoteModel: quoteModel
        )
        
        sendMessage(optimisticData: optimisticData, using: dependencies)
    }
    
    private func sendMessage(
        optimisticData: ConversationViewModel.OptimisticMessageData,
        using dependencies: Dependencies
    ) {
        let threadId: String = self.viewModel.threadData.threadId
        let threadVariant: SessionThread.Variant = self.viewModel.threadData.threadVariant
        
        DispatchQueue.global(qos:.userInitiated).async(using: dependencies) {
            // Generate the quote thumbnail if needed (want this to happen outside of the DBWrite thread as
            // this can take up to 0.5s
            let quoteThumbnailAttachment: Attachment? = optimisticData.quoteModel?.attachment?.cloneAsQuoteThumbnail()
            
            // Actually send the message
            dependencies.storage
                .writePublisher { [weak self] db in
                    // Update the thread to be visible (if it isn't already)
                    if self?.viewModel.threadData.threadShouldBeVisible == false {
                        _ = try SessionThread
                            .filter(id: threadId)
                            .updateAllAndConfig(db, SessionThread.Columns.shouldBeVisible.set(to: true))
                    }
                    
                    // Insert the interaction and associated it with the optimistically inserted message so
                    // we can remove it once the database triggers a UI update
                    let insertedInteraction: Interaction = try optimisticData.interaction.inserted(db)
                    self?.viewModel.associate(optimisticMessageId: optimisticData.id, to: insertedInteraction.id)
                    
                    // If there is a LinkPreview and it doesn't match an existing one then add it now
                    if
                        let linkPreviewDraft: LinkPreviewDraft = optimisticData.linkPreviewDraft,
                        (try? insertedInteraction.linkPreview.isEmpty(db)) == true
                    {
                        try LinkPreview(
                            url: linkPreviewDraft.urlString,
                            title: linkPreviewDraft.title,
                            attachmentId: try optimisticData.linkPreviewAttachment?.inserted(db).id
                        ).insert(db)
                    }
                    
                    // If there is a Quote the insert it now
                    if let interactionId: Int64 = insertedInteraction.id, let quoteModel: QuotedReplyModel = optimisticData.quoteModel {
                        try Quote(
                            interactionId: interactionId,
                            authorId: quoteModel.authorId,
                            timestampMs: quoteModel.timestampMs,
                            body: quoteModel.body,
                            attachmentId: try quoteThumbnailAttachment?.inserted(db).id
                        ).insert(db)
                    }
                    
                    // Process any attachments
                    try Attachment.process(
                        db,
                        data: optimisticData.attachmentData,
                        for: insertedInteraction.id
                    )
                    
                    try MessageSender.send(
                        db,
                        interaction: insertedInteraction,
                        threadId: threadId,
                        threadVariant: threadVariant,
                        using: dependencies
                    )
                }
                .subscribe(on: DispatchQueue.global(qos: .userInitiated))
                .sinkUntilComplete(
                    receiveCompletion: { [weak self] result in
                        switch result {
                            case .finished: break
                            case .failure(let error):
                                self?.viewModel.failedToStoreOptimisticOutgoingMessage(id: optimisticData.id, error: error)
                        }
                        
                        self?.handleMessageSent()
                    }
                )
        }
    }

    func handleMessageSent() {
        if Storage.shared[.playNotificationSoundInForeground] {
            let soundID = Preferences.Sound.systemSoundId(for: .messageSent, quiet: true)
            AudioServicesPlaySystemSound(soundID)
        }
        
        let threadId: String = self.viewModel.threadData.threadId
        
        Storage.shared.writeAsync { db in
            TypingIndicators.didStopTyping(db, threadId: threadId, direction: .outgoing)
            
            _ = try SessionThread
                .filter(id: threadId)
                .updateAll(db, SessionThread.Columns.messageDraft.set(to: ""))
        }
    }

    func showLinkPreviewSuggestionModal() {
        let linkPreviewModal: ConfirmationModal = ConfirmationModal(
            info: ConfirmationModal.Info(
                title: "modal_link_previews_title".localized(),
                body: .text("modal_link_previews_explanation".localized()),
                confirmTitle: "modal_link_previews_button_title".localized()
            ) { [weak self] _ in
                Storage.shared.writeAsync { db in
                    db[.areLinkPreviewsEnabled] = true
                }
                
                self?.snInputView.autoGenerateLinkPreview()
            }
        )
        
        present(linkPreviewModal, animated: true, completion: nil)
    }
    
    func inputTextViewDidChangeContent(_ inputTextView: InputTextView) {
        // Note: If there is a 'draft' message then we don't want it to trigger the typing indicator to
        // appear (as that is not expected/correct behaviour)
        guard !viewIsAppearing else { return }
        
        let newText: String = (inputTextView.text ?? "")
        
        if !newText.isEmpty {
            let threadId: String = self.viewModel.threadData.threadId
            let threadVariant: SessionThread.Variant = self.viewModel.threadData.threadVariant
            let threadIsMessageRequest: Bool = (self.viewModel.threadData.threadIsMessageRequest == true)
            let threadIsBlocked: Bool = (self.viewModel.threadData.threadIsBlocked == true)
            let needsToStartTypingIndicator: Bool = TypingIndicators.didStartTypingNeedsToStart(
                threadId: threadId,
                threadVariant: threadVariant,
                threadIsBlocked: threadIsBlocked,
                threadIsMessageRequest: threadIsMessageRequest,
                direction: .outgoing,
                timestampMs: SnodeAPI.currentOffsetTimestampMs()
            )
            
            if needsToStartTypingIndicator {
                Storage.shared.writeAsync { db in
                    TypingIndicators.start(db, threadId: threadId, direction: .outgoing)
                }
            }
        }
        
        updateMentions(for: newText)
    }
    
    // MARK: --Attachments
    
    func didPasteImageFromPasteboard(_ image: UIImage) {
        guard let imageData = image.jpegData(compressionQuality: 1.0) else { return }
        
        let dataSource = DataSourceValue.dataSource(with: imageData, utiType: kUTTypeJPEG as String)
        let attachment = SignalAttachment.attachment(dataSource: dataSource, dataUTI: kUTTypeJPEG as String, imageQuality: .medium)

        let approvalVC = AttachmentApprovalViewController.wrappedInNavController(
            threadId: self.viewModel.threadData.threadId,
            attachments: [ attachment ],
            approvalDelegate: self
        )
        approvalVC.modalPresentationStyle = .fullScreen
        
        self.present(approvalVC, animated: true, completion: nil)
    }

    // MARK: --Mentions
    
    func handleMentionSelected(_ mentionInfo: MentionInfo, from view: MentionSelectionView) {
        guard let currentMentionStartIndex = currentMentionStartIndex else { return }
        
        mentions.append(mentionInfo)
        
        let newText: String = snInputView.text.replacingCharacters(
            in: currentMentionStartIndex...,
            with: "@\(mentionInfo.profile.displayName(for: self.viewModel.threadData.threadVariant)) "
        )
        
        snInputView.text = newText
        self.currentMentionStartIndex = nil
        snInputView.hideMentionsUI()
        
        mentions = mentions.filter { mentionInfo -> Bool in
            newText.contains(mentionInfo.profile.displayName(for: self.viewModel.threadData.threadVariant))
        }
    }
    
    func updateMentions(for newText: String) {
        guard !newText.isEmpty else {
            if currentMentionStartIndex != nil {
                snInputView.hideMentionsUI()
            }
            
            resetMentions()
            return
        }
        
        let lastCharacterIndex = newText.index(before: newText.endIndex)
        let lastCharacter = newText[lastCharacterIndex]
        
        // Check if there is whitespace before the '@' or the '@' is the first character
        let isCharacterBeforeLastWhiteSpaceOrStartOfLine: Bool
        if newText.count == 1 {
            isCharacterBeforeLastWhiteSpaceOrStartOfLine = true // Start of line
        }
        else {
            let characterBeforeLast = newText[newText.index(before: lastCharacterIndex)]
            isCharacterBeforeLastWhiteSpaceOrStartOfLine = characterBeforeLast.isWhitespace
        }
        
        if lastCharacter == "@" && isCharacterBeforeLastWhiteSpaceOrStartOfLine {
            currentMentionStartIndex = lastCharacterIndex
            snInputView.showMentionsUI(for: self.viewModel.mentions())
        }
        else if lastCharacter.isWhitespace || lastCharacter == "@" { // the lastCharacter == "@" is to check for @@
            currentMentionStartIndex = nil
            snInputView.hideMentionsUI()
        }
        else {
            if let currentMentionStartIndex = currentMentionStartIndex {
                let query = String(newText[newText.index(after: currentMentionStartIndex)...]) // + 1 to get rid of the @
                snInputView.showMentionsUI(for: self.viewModel.mentions(for: query))
            }
        }
    }

    func resetMentions() {
        currentMentionStartIndex = nil
        mentions = []
    }

    func replaceMentions(in text: String) -> String {
        var result = text
        for mention in mentions {
            guard let range = result.range(of: "@\(mention.profile.displayName(for: mention.threadVariant))") else { continue }
            result = result.replacingCharacters(in: range, with: "@\(mention.profile.id)")
        }
        
        return result
    }
    
    func hideInputAccessoryView() {
        self.inputAccessoryView?.isHidden = true
        self.inputAccessoryView?.alpha = 0
    }
    
    func showInputAccessoryView() {
        UIView.animate(withDuration: 0.25, animations: {
            self.inputAccessoryView?.isHidden = false
            self.inputAccessoryView?.alpha = 1
        })
    }

    // MARK: MessageCellDelegate

    func handleItemLongPressed(_ cellViewModel: MessageViewModel) {
        // Show the context menu if applicable
        guard
            // FIXME: Need to update this when an appropriate replacement is added (see https://teng.pub/technical/2021/11/9/uiapplication-key-window-replacement)
            let keyWindow: UIWindow = UIApplication.shared.keyWindow,
            let sectionIndex: Int = self.viewModel.interactionData
                .firstIndex(where: { $0.model == .messages }),
            let index = self.viewModel.interactionData[sectionIndex]
                .elements
                .firstIndex(of: cellViewModel),
            let cell = tableView.cellForRow(at: IndexPath(row: index, section: sectionIndex)) as? MessageCell,
            let contextSnapshotView: UIView = cell.contextSnapshotView,
            let snapshot = contextSnapshotView.snapshotView(afterScreenUpdates: false),
            contextMenuWindow == nil,
            let actions: [ContextMenuVC.Action] = ContextMenuVC.actions(
                for: cellViewModel,
                recentEmojis: (self.viewModel.threadData.recentReactionEmoji ?? []).compactMap { EmojiWithSkinTones(rawValue: $0) },
                currentUserPublicKey: self.viewModel.threadData.currentUserPublicKey,
                currentUserBlinded15PublicKey: self.viewModel.threadData.currentUserBlinded15PublicKey,
                currentUserBlinded25PublicKey: self.viewModel.threadData.currentUserBlinded25PublicKey,
                currentUserIsOpenGroupModerator: OpenGroupManager.isUserModeratorOrAdmin(
                    self.viewModel.threadData.currentUserPublicKey,
                    for: self.viewModel.threadData.openGroupRoomToken,
                    on: self.viewModel.threadData.openGroupServer
                ),
                currentThreadIsMessageRequest: (self.viewModel.threadData.threadIsMessageRequest == true),
                forMessageInfoScreen: false,
                delegate: self
            )
        else { return }
        
        /// Lock the contentOffset of the tableView so the transition doesn't look buggy
        self.tableView.lockContentOffset = true
        
        UIImpactFeedbackGenerator(style: .heavy).impactOccurred()
        self.contextMenuWindow = ContextMenuWindow()
        self.contextMenuVC = ContextMenuVC(
            snapshot: snapshot,
            frame: contextSnapshotView.convert(contextSnapshotView.bounds, to: keyWindow),
            cellViewModel: cellViewModel,
            actions: actions
        ) { [weak self] in
            self?.contextMenuWindow?.isHidden = true
            self?.contextMenuVC = nil
            self?.contextMenuWindow = nil
            self?.scrollButton.alpha = 0
            
            UIView.animate(
                withDuration: 0.25,
                animations: { self?.updateScrollToBottom() },
                completion: { _ in
                    guard let contentOffset: CGPoint = self?.tableView.contentOffset else { return }
                    
                    // Unlock the contentOffset so everything will be in the right
                    // place when we return
                    self?.tableView.lockContentOffset = false
                    self?.tableView.setContentOffset(contentOffset, animated: false)
                }
            )
        }
        
        self.contextMenuWindow?.themeBackgroundColor = .clear
        self.contextMenuWindow?.rootViewController = self.contextMenuVC
        self.contextMenuWindow?.overrideUserInterfaceStyle = ThemeManager.currentTheme.interfaceStyle
        self.contextMenuWindow?.makeKeyAndVisible()
    }

    func handleItemTapped(
        _ cellViewModel: MessageViewModel,
        gestureRecognizer: UITapGestureRecognizer,
        using dependencies: Dependencies = Dependencies()
    ) {
        guard cellViewModel.variant != .standardOutgoing || (cellViewModel.state != .failed && cellViewModel.state != .failedToSync) else {
            // Show the failed message sheet
            showFailedMessageSheet(for: cellViewModel, using: dependencies)
            return
        }
        
        // For call info messages show the "call missed" modal
        guard cellViewModel.variant != .infoCall else {
            let callMissedTipsModal: CallMissedTipsModal = CallMissedTipsModal(caller: cellViewModel.authorName)
            present(callMissedTipsModal, animated: true, completion: nil)
            return
        }
        
        // If it's an incoming media message and the thread isn't trusted then show the placeholder view
        if cellViewModel.cellType != .textOnlyMessage && cellViewModel.variant == .standardIncoming && !cellViewModel.threadIsTrusted {
            let message: String = String(
                format: "modal_download_attachment_explanation".localized(),
                cellViewModel.authorName
            )
            let confirmationModal: ConfirmationModal = ConfirmationModal(
                info: ConfirmationModal.Info(
                    title: String(
                        format: "modal_download_attachment_title".localized(),
                        cellViewModel.authorName
                    ),
                    body: .attributedText(
                        NSAttributedString(string: message)
                            .adding(
                                attributes: [ .font: UIFont.boldSystemFont(ofSize: Values.smallFontSize) ],
                                range: (message as NSString).range(of: cellViewModel.authorName)
                            )
                    ),
                    confirmTitle: "modal_download_button_title".localized(),
                    confirmAccessibility: Accessibility(identifier: "Download media"),
                    cancelAccessibility: Accessibility(identifier: "Don't download media"),
                    dismissOnConfirm: false // Custom dismissal logic
                ) { [weak self] _ in
                    self?.viewModel.trustContact()
                    self?.dismiss(animated: true, completion: nil)
                }
            )
            
            present(confirmationModal, animated: true, completion: nil)
            return
        }
        
        switch cellViewModel.cellType {
            case .audio: viewModel.playOrPauseAudio(for: cellViewModel)
            
            case .mediaMessage:
                guard
                    let sectionIndex: Int = self.viewModel.interactionData
                        .firstIndex(where: { $0.model == .messages }),
                    let messageIndex: Int = self.viewModel.interactionData[sectionIndex]
                        .elements
                        .firstIndex(where: { $0.id == cellViewModel.id }),
                    let cell = tableView.cellForRow(at: IndexPath(row: messageIndex, section: sectionIndex)) as? VisibleMessageCell,
                    let albumView: MediaAlbumView = cell.albumView
                else { return }
                
                let locationInCell: CGPoint = gestureRecognizer.location(in: cell)
                
                // Figure out which of the media views was tapped
                let locationInAlbumView: CGPoint = cell.convert(locationInCell, to: albumView)
                guard let mediaView = albumView.mediaView(forLocation: locationInAlbumView) else { return }
                
                switch mediaView.attachment.state {
                    case .pendingDownload, .downloading, .uploading, .invalid: break
                    
                    // Failed uploads should be handled via the "resend" process instead
                    case .failedUpload: break
                        
                    case .failedDownload:
                        let threadId: String = self.viewModel.threadData.threadId
                        
                        // Retry downloading the failed attachment
                        dependencies.storage.writeAsync { db in
                            dependencies.jobRunner.add(
                                db,
                                job: Job(
                                    variant: .attachmentDownload,
                                    threadId: threadId,
                                    interactionId: cellViewModel.id,
                                    details: AttachmentDownloadJob.Details(
                                        attachmentId: mediaView.attachment.id
                                    )
                                ),
                                canStartJob: true,
                                using: dependencies
                            )
                        }
                        break
                        
                    default:
                        // Ignore invalid media
                        guard mediaView.attachment.isValid else { return }
                        
                        let viewController: UIViewController? = MediaGalleryViewModel.createDetailViewController(
                            for: self.viewModel.threadData.threadId,
                            threadVariant: self.viewModel.threadData.threadVariant,
                            interactionId: cellViewModel.id,
                            selectedAttachmentId: mediaView.attachment.id,
                            options: [ .sliderEnabled, .showAllMediaButton ]
                        )
                        
                        if let viewController: UIViewController = viewController {
                            /// Delay becoming the first responder to make the return transition a little nicer (allows
                            /// for the footer on the detail view to slide out rather than instantly vanish)
                            self.delayFirstResponder = true
                            
                            /// Dismiss the input before starting the presentation to make everything look smoother
                            self.resignFirstResponder()
                            
                            /// Delay the actual presentation to give the 'resignFirstResponder' call the chance to complete
                            DispatchQueue.main.asyncAfter(deadline: .now() + .milliseconds(250)) { [weak self] in
                                /// Lock the contentOffset of the tableView so the transition doesn't look buggy
                                self?.tableView.lockContentOffset = true
                                
                                self?.present(viewController, animated: true) { [weak self] in
                                    // Unlock the contentOffset so everything will be in the right
                                    // place when we return
                                    self?.tableView.lockContentOffset = false
                                }
                            }
                        }
                }
                
            case .genericAttachment:
                guard
                    let attachment: Attachment = cellViewModel.attachments?.first,
                    let originalFilePath: String = attachment.originalFilePath
                else { return }
                
                let fileUrl: URL = URL(fileURLWithPath: originalFilePath)
                
                // Open a preview of the document for text, pdf or microsoft files
                if
                    attachment.isText ||
                    attachment.isMicrosoftDoc ||
                    attachment.contentType == OWSMimeTypeApplicationPdf
                {
                    
                    let interactionController: UIDocumentInteractionController = UIDocumentInteractionController(url: fileUrl)
                    interactionController.delegate = self
                    interactionController.presentPreview(animated: true)
                    return
                }
                
                // Otherwise share the file
                let shareVC = UIActivityViewController(activityItems: [ fileUrl ], applicationActivities: nil)
                
                if UIDevice.current.isIPad {
                    shareVC.excludedActivityTypes = []
                    shareVC.popoverPresentationController?.permittedArrowDirections = []
                    shareVC.popoverPresentationController?.sourceView = self.view
                    shareVC.popoverPresentationController?.sourceRect = self.view.bounds
                }
                
                navigationController?.present(shareVC, animated: true, completion: nil)
                
            case .textOnlyMessage:
                if let quote: Quote = cellViewModel.quote {
                    // Scroll to the original quoted message
                    let maybeOriginalInteractionInfo: Interaction.TimestampInfo? = Storage.shared.read { db in
                        try quote.originalInteraction
                            .select(.id, .timestampMs)
                            .asRequest(of: Interaction.TimestampInfo.self)
                            .fetchOne(db)
                    }
                    
                    guard let interactionInfo: Interaction.TimestampInfo = maybeOriginalInteractionInfo else {
                        return
                    }
                    
                    self.scrollToInteractionIfNeeded(with: interactionInfo, focusBehaviour: .highlight)
                }
                else if let linkPreview: LinkPreview = cellViewModel.linkPreview {
                    switch linkPreview.variant {
                        case .standard: openUrl(linkPreview.url)
                        case .openGroupInvitation: joinOpenGroup(name: linkPreview.title, url: linkPreview.url)
                    }
                }
                
            default: break
        }
    }
    
    func handleItemDoubleTapped(_ cellViewModel: MessageViewModel) {
        switch cellViewModel.cellType {
            // The user can double tap a voice message when it's playing to speed it up
            case .audio: self.viewModel.speedUpAudio(for: cellViewModel)
            default: break
        }
    }

    func handleItemSwiped(_ cellViewModel: MessageViewModel, state: SwipeState) {
        switch state {
            case .began: tableView.isScrollEnabled = false
            case .ended, .cancelled: tableView.isScrollEnabled = true
        }
    }
    
    func openUrl(_ urlString: String) {
        guard let url: URL = URL(string: urlString) else { return }
        
        // URLs can be unsafe, so always ask the user whether they want to open one
        let actionSheet: UIAlertController = UIAlertController(
            title: "modal_open_url_title".localized(),
            message: String(format: "modal_open_url_explanation".localized(), url.absoluteString),
            preferredStyle: .actionSheet
        )
        actionSheet.addAction(UIAlertAction(title: "modal_open_url_button_title".localized(), style: .default) { [weak self] _ in
            UIApplication.shared.open(url, options: [:], completionHandler: nil)
            self?.showInputAccessoryView()
        })
        actionSheet.addAction(UIAlertAction(title: "modal_copy_url_button_title".localized(), style: .default) { [weak self] _ in
            UIPasteboard.general.string = url.absoluteString
            self?.showInputAccessoryView()
        })
        actionSheet.addAction(UIAlertAction(title: "cancel".localized(), style: .cancel) { [weak self] _ in
            self?.showInputAccessoryView()
        })
        
        Modal.setupForIPadIfNeeded(actionSheet, targetView: self.view)
        self.present(actionSheet, animated: true)
    }
    
    func handleReplyButtonTapped(for cellViewModel: MessageViewModel, using dependencies: Dependencies) {
        reply(cellViewModel, using: dependencies)
    }
    
    func startThread(with sessionId: String, openGroupServer: String?, openGroupPublicKey: String?) {
        guard viewModel.threadData.canWrite else { return }
        // FIXME: Add in support for starting a thread with a 'blinded25' id
        guard SessionId.Prefix(from: sessionId) != .blinded25 else { return }
        guard SessionId.Prefix(from: sessionId) == .blinded15 else {
            Storage.shared.write { db in
                try SessionThread
                    .fetchOrCreate(db, id: sessionId, variant: .contact, shouldBeVisible: nil)
            }
            
            let conversationVC: ConversationVC = ConversationVC(threadId: sessionId, threadVariant: .contact)
                
            self.navigationController?.pushViewController(conversationVC, animated: true)
            return
        }
        
        // If the sessionId is blinded then check if there is an existing un-blinded thread with the contact
        // and use that, otherwise just use the blinded id
        guard let openGroupServer: String = openGroupServer, let openGroupPublicKey: String = openGroupPublicKey else {
            return
        }
        
        let targetThreadId: String? = Storage.shared.write { db in
            let lookup: BlindedIdLookup = try BlindedIdLookup
                .fetchOrCreate(
                    db,
                    blindedId: sessionId,
                    openGroupServer: openGroupServer,
                    openGroupPublicKey: openGroupPublicKey,
                    isCheckingForOutbox: false
                )
            
            return try SessionThread
                .fetchOrCreate(
                    db,
                    id: (lookup.sessionId ?? lookup.blindedId),
                    variant: .contact,
                    shouldBeVisible: nil
                )
                .id
        }
        
        guard let threadId: String = targetThreadId else { return }
        
        let conversationVC: ConversationVC = ConversationVC(threadId: threadId, threadVariant: .contact)
        self.navigationController?.pushViewController(conversationVC, animated: true)
    }
    
    func showReactionList(_ cellViewModel: MessageViewModel, selectedReaction: EmojiWithSkinTones?) {
        guard
            cellViewModel.reactionInfo?.isEmpty == false &&
            (
                self.viewModel.threadData.threadVariant == .legacyGroup ||
                self.viewModel.threadData.threadVariant == .group ||
                self.viewModel.threadData.threadVariant == .community
            ),
            let allMessages: [MessageViewModel] = self.viewModel.interactionData
                .first(where: { $0.model == .messages })?
                .elements
        else { return }
        
        let reactionListSheet: ReactionListSheet = ReactionListSheet(for: cellViewModel.id) { [weak self] in
            self?.currentReactionListSheet = nil
        }
        reactionListSheet.delegate = self
        reactionListSheet.handleInteractionUpdates(
            allMessages,
            selectedReaction: selectedReaction,
            initialLoad: true,
            shouldShowClearAllButton: OpenGroupManager.isUserModeratorOrAdmin(
                self.viewModel.threadData.currentUserPublicKey,
                for: self.viewModel.threadData.openGroupRoomToken,
                on: self.viewModel.threadData.openGroupServer
            )
        )
        reactionListSheet.modalPresentationStyle = .overFullScreen
        present(reactionListSheet, animated: true, completion: nil)
        
        // Store so we can updated the content based on the current VC
        self.currentReactionListSheet = reactionListSheet
    }
    
    func needsLayout(for cellViewModel: MessageViewModel, expandingReactions: Bool) {
        guard
            let messageSectionIndex: Int = self.viewModel.interactionData
                .firstIndex(where: { $0.model == .messages }),
            let targetMessageIndex = self.viewModel.interactionData[messageSectionIndex]
                .elements
                .firstIndex(where: { $0.id == cellViewModel.id })
        else { return }
        
        if expandingReactions {
            self.viewModel.expandReactions(for: cellViewModel.id)
        }
        else {
            self.viewModel.collapseReactions(for: cellViewModel.id)
        }
        
        UIView.setAnimationsEnabled(false)
        tableView.reloadRows(
            at: [IndexPath(row: targetMessageIndex, section: messageSectionIndex)],
            with: .none
        )
        UIView.setAnimationsEnabled(true)
    }
    
    func react(_ cellViewModel: MessageViewModel, with emoji: EmojiWithSkinTones, using dependencies: Dependencies) {
        react(cellViewModel, with: emoji.rawValue, remove: false, using: dependencies)
    }
    
    func removeReact(_ cellViewModel: MessageViewModel, for emoji: EmojiWithSkinTones, using dependencies: Dependencies) {
        react(cellViewModel, with: emoji.rawValue, remove: true, using: dependencies)
    }
    
    func removeAllReactions(_ cellViewModel: MessageViewModel, for emoji: String, using dependencies: Dependencies) {
        guard cellViewModel.threadVariant == .community else { return }
        
        Storage.shared
            .readPublisher { db -> (OpenGroupAPI.PreparedSendData<OpenGroupAPI.ReactionRemoveAllResponse>, OpenGroupAPI.PendingChange) in
                guard
                    let openGroup: OpenGroup = try? OpenGroup
                        .fetchOne(db, id: cellViewModel.threadId),
                    let openGroupServerMessageId: Int64 = try? Interaction
                        .select(.openGroupServerMessageId)
                        .filter(id: cellViewModel.id)
                        .asRequest(of: Int64.self)
                        .fetchOne(db)
                else { throw StorageError.objectNotFound }
                
                let sendData: OpenGroupAPI.PreparedSendData<OpenGroupAPI.ReactionRemoveAllResponse> = try OpenGroupAPI
                    .preparedReactionDeleteAll(
                        db,
                        emoji: emoji,
                        id: openGroupServerMessageId,
                        in: openGroup.roomToken,
                        on: openGroup.server
                    )
                let pendingChange: OpenGroupAPI.PendingChange = OpenGroupManager
                    .addPendingReaction(
                        emoji: emoji,
                        id: openGroupServerMessageId,
                        in: openGroup.roomToken,
                        on: openGroup.server,
                        type: .removeAll
                    )
                
                return (sendData, pendingChange)
            }
            .subscribe(on: DispatchQueue.global(qos: .userInitiated))
            .flatMap { sendData, pendingChange in
                OpenGroupAPI.send(data: sendData)
                    .handleEvents(
                        receiveOutput: { _, response in
                            OpenGroupManager
                                .updatePendingChange(
                                    pendingChange,
                                    seqNo: response.seqNo
                                )
                        }
                    )
                    .eraseToAnyPublisher()
            }
            .sinkUntilComplete(
                receiveCompletion: { _ in
                    Storage.shared.writeAsync { db in
                        _ = try Reaction
                            .filter(Reaction.Columns.interactionId == cellViewModel.id)
                            .filter(Reaction.Columns.emoji == emoji)
                            .deleteAll(db)
                    }
                }
            )
    }
    
    func react(
        _ cellViewModel: MessageViewModel,
        with emoji: String,
        remove: Bool,
        using dependencies: Dependencies = Dependencies()
    ) {
        guard
            self.viewModel.threadData.threadIsMessageRequest != true && (
                cellViewModel.variant == .standardIncoming ||
                cellViewModel.variant == .standardOutgoing
            )
        else { return }
        
        // Perform local rate limiting (don't allow more than 20 reactions within 60 seconds)
        let threadVariant: SessionThread.Variant = self.viewModel.threadData.threadVariant
        let openGroupRoom: String? = self.viewModel.threadData.openGroupRoomToken
        let sentTimestamp: Int64 = SnodeAPI.currentOffsetTimestampMs()
        let recentReactionTimestamps: [Int64] = dependencies.caches[.general].recentReactionTimestamps
        
        guard
            recentReactionTimestamps.count < 20 ||
            (sentTimestamp - (recentReactionTimestamps.first ?? sentTimestamp)) > (60 * 1000)
        else {
            let toastController: ToastController = ToastController(
                text: "EMOJI_REACTS_RATE_LIMIT_TOAST".localized(),
                background: .backgroundSecondary
            )
            toastController.presentToastView(
                fromBottomOfView: self.view,
                inset: (snInputView.bounds.height + Values.largeSpacing),
                duration: .milliseconds(2500)
            )
            return
        }
        
        dependencies.caches.mutate(cache: .general) {
            $0.recentReactionTimestamps = Array($0.recentReactionTimestamps
                .suffix(19))
                .appending(sentTimestamp)
        }
        
        typealias OpenGroupInfo = (
            pendingReaction: Reaction?,
            pendingChange: OpenGroupAPI.PendingChange,
            sendData: OpenGroupAPI.PreparedSendData<Int64?>
        )
        
        /// Perform the sending logic, we generate the pending reaction first in a deferred future closure to prevent the OpenGroup
        /// cache from blocking either the main thread or the database write thread
        Deferred {
            Future<OpenGroupAPI.PendingChange?, Error> { resolver in
                guard
                    threadVariant == .community,
                    let serverMessageId: Int64 = cellViewModel.openGroupServerMessageId,
                    let openGroupServer: String = cellViewModel.threadOpenGroupServer,
                    let openGroupPublicKey: String = cellViewModel.threadOpenGroupPublicKey
                else { return resolver(Result.success(nil)) }
                  
                // Create the pending change if we have open group info
                return resolver(Result.success(
                    OpenGroupManager.addPendingReaction(
                        emoji: emoji,
                        id: serverMessageId,
                        in: openGroupServer,
                        on: openGroupPublicKey,
                        type: (remove ? .remove : .add)
                    )
                ))
            }
        }
        .subscribe(on: DispatchQueue.global(qos: .userInitiated), using: dependencies)
        .flatMap { pendingChange -> AnyPublisher<(MessageSender.PreparedSendData?, OpenGroupInfo?), Error> in
            dependencies.storage.writePublisher { [weak self] db -> (MessageSender.PreparedSendData?, OpenGroupInfo?) in
                // Update the thread to be visible (if it isn't already)
                if self?.viewModel.threadData.threadShouldBeVisible == false {
                    _ = try SessionThread
                        .filter(id: cellViewModel.threadId)
                        .updateAllAndConfig(db, SessionThread.Columns.shouldBeVisible.set(to: true))
                }
                
                let pendingReaction: Reaction? = {
                    guard !remove else {
                        return try? Reaction
                            .filter(Reaction.Columns.interactionId == cellViewModel.id)
                            .filter(Reaction.Columns.authorId == cellViewModel.currentUserPublicKey)
                            .filter(Reaction.Columns.emoji == emoji)
                            .fetchOne(db)
                    }
                    
                    let sortId: Int64 = Reaction.getSortId(
                        db,
                        interactionId: cellViewModel.id,
                        emoji: emoji
                    )
                    
                    return Reaction(
                        interactionId: cellViewModel.id,
                        serverHash: nil,
                        timestampMs: sentTimestamp,
                        authorId: cellViewModel.currentUserPublicKey,
                        emoji: emoji,
                        count: 1,
                        sortId: sortId
                    )
                }()
                
                // Update the database
                if remove {
                    try Reaction
                        .filter(Reaction.Columns.interactionId == cellViewModel.id)
                        .filter(Reaction.Columns.authorId == cellViewModel.currentUserPublicKey)
                        .filter(Reaction.Columns.emoji == emoji)
                        .deleteAll(db)
                }
                else {
                    try pendingReaction?.insert(db)
                    
                    // Add it to the recent list
                    Emoji.addRecent(db, emoji: emoji)
                }
                
                switch threadVariant {
                    case .community:
                        guard
                            let serverMessageId: Int64 = cellViewModel.openGroupServerMessageId,
                            let openGroupServer: String = cellViewModel.threadOpenGroupServer,
                            let openGroupRoom: String = openGroupRoom,
                            let pendingChange: OpenGroupAPI.PendingChange = pendingChange,
                            OpenGroupManager.doesOpenGroupSupport(db, capability: .reactions, on: openGroupServer)
                        else { throw MessageSenderError.invalidMessage }
                        
                        let sendData: OpenGroupAPI.PreparedSendData<Int64?> = try {
                            guard !remove else {
                                return try OpenGroupAPI
                                    .preparedReactionDelete(
                                        db,
                                        emoji: emoji,
                                        id: serverMessageId,
                                        in: openGroupRoom,
                                        on: openGroupServer
                                    )
                                    .map { _, response in response.seqNo }
                            }
                            
                            return try OpenGroupAPI
                                .preparedReactionAdd(
                                    db,
                                    emoji: emoji,
                                    id: serverMessageId,
                                    in: openGroupRoom,
                                    on: openGroupServer
                                )
                                .map { _, response in response.seqNo }
                        }()
                        
                        return (nil, (pendingReaction, pendingChange, sendData))
                        
                    default:
                        let sendData: MessageSender.PreparedSendData = try MessageSender.preparedSendData(
                            db,
                            message: VisibleMessage(
                                sentTimestamp: UInt64(sentTimestamp),
                                text: nil,
                                reaction: VisibleMessage.VMReaction(
                                    timestamp: UInt64(cellViewModel.timestampMs),
                                    publicKey: {
                                        guard cellViewModel.variant == .standardIncoming else {
                                            return cellViewModel.currentUserPublicKey
                                        }
                                        
                                        return cellViewModel.authorId
                                    }(),
                                    emoji: emoji,
                                    kind: (remove ? .remove : .react)
                                )
                            ),
                            to: try Message.Destination
                                .from(db, threadId: cellViewModel.threadId, threadVariant: cellViewModel.threadVariant),
                            namespace: try Message.Destination
                                .from(db, threadId: cellViewModel.threadId, threadVariant: cellViewModel.threadVariant)
                                .defaultNamespace,
                            interactionId: cellViewModel.id,
                            using: dependencies
                        )
                        
                        return (sendData, nil)
                }
            }
        }
        .tryFlatMap { messageSendData, openGroupInfo -> AnyPublisher<Void, Error> in
            switch (messageSendData, openGroupInfo) {
                case (.some(let sendData), _):
                    return MessageSender.sendImmediate(data: sendData, using: dependencies)
                    
                case (_, .some(let info)):
                    return OpenGroupAPI.send(data: info.sendData)
                        .handleEvents(
                            receiveOutput: { _, seqNo in
                                OpenGroupManager
                                    .updatePendingChange(
                                        info.pendingChange,
                                        seqNo: seqNo
                                    )
                            },
                            receiveCompletion: { [weak self] result in
                                switch result {
                                    case .finished: break
                                    case .failure:
                                        OpenGroupManager.removePendingChange(info.pendingChange)

                                        self?.handleReactionSentFailure(
                                            info.pendingReaction,
                                            remove: remove
                                        )
                                }
                            }
                        )
                        .map { _ in () }
                        .eraseToAnyPublisher()
                    
                default: throw MessageSenderError.invalidMessage
            }
        }
        .sinkUntilComplete()
    }
    
    func handleReactionSentFailure(_ pendingReaction: Reaction?, remove: Bool) {
        guard let pendingReaction = pendingReaction else { return }
        Storage.shared.writeAsync { db in
            // Reverse the database
            if remove {
                try pendingReaction.insert(db)
            }
            else {
                try Reaction
                    .filter(Reaction.Columns.interactionId == pendingReaction.interactionId)
                    .filter(Reaction.Columns.authorId == pendingReaction.authorId)
                    .filter(Reaction.Columns.emoji == pendingReaction.emoji)
                    .deleteAll(db)
            }
        }
    }
    
    func showFullEmojiKeyboard(_ cellViewModel: MessageViewModel, using dependencies: Dependencies) {
        hideInputAccessoryView()
        
        let emojiPicker = EmojiPickerSheet(
            completionHandler: { [weak self] emoji in
                guard let emoji: EmojiWithSkinTones = emoji else { return }
                
                self?.react(cellViewModel, with: emoji, using: dependencies)
            },
            dismissHandler: { [weak self] in
                self?.showInputAccessoryView()
            }
        )
        
        present(emojiPicker, animated: true, completion: nil)
    }
    
    func contextMenuDismissed() {
        recoverInputView()
    }
    
    // MARK: --action handling
    
    private func showFailedMessageSheet(for cellViewModel: MessageViewModel, using dependencies: Dependencies) {
        let sheet = UIAlertController(
            title: (cellViewModel.state == .failedToSync ?
                "MESSAGE_DELIVERY_FAILED_SYNC_TITLE".localized() :
                "MESSAGE_DELIVERY_FAILED_TITLE".localized()
            ),
            message: cellViewModel.mostRecentFailureText,
            preferredStyle: .actionSheet
        )
        sheet.addAction(UIAlertAction(title: "TXT_CANCEL_TITLE".localized(), style: .cancel, handler: nil))
        
        if cellViewModel.state != .failedToSync {
            sheet.addAction(UIAlertAction(title: "TXT_DELETE_TITLE".localized(), style: .destructive, handler: { _ in
                Storage.shared.writeAsync { db in
                    try Interaction
                        .filter(id: cellViewModel.id)
                        .deleteAll(db)
                }
            }))
        }
        
        sheet.addAction(UIAlertAction(
            title: (cellViewModel.state == .failedToSync ?
                "context_menu_resync".localized() :
                "context_menu_resend".localized()
            ),
            style: .default,
            handler: { [weak self] _ in self?.retry(cellViewModel, using: dependencies) }
        ))
        
        // HACK: Extracting this info from the error string is pretty dodgy
        let prefix: String = "HTTP request failed at destination (Service node "
        if let mostRecentFailureText: String = cellViewModel.mostRecentFailureText, mostRecentFailureText.hasPrefix(prefix) {
            let rest = mostRecentFailureText.substring(from: prefix.count)
            
            if let index = rest.firstIndex(of: ")") {
                let snodeAddress = String(rest[rest.startIndex..<index])
                
                sheet.addAction(UIAlertAction(title: "Copy Service Node Info", style: .default) { _ in
                    UIPasteboard.general.string = snodeAddress
                })
            }
        }
        
        Modal.setupForIPadIfNeeded(sheet, targetView: self.view)
        present(sheet, animated: true, completion: nil)
    }
    
    func joinOpenGroup(name: String?, url: String) {
        // Open groups can be unsafe, so always ask the user whether they want to join one
        let finalName: String = (name ?? "Open Group")
        let message: String = "Are you sure you want to join the \(finalName) open group?";
        let modal: ConfirmationModal = ConfirmationModal(
            info: ConfirmationModal.Info(
                title: "Join \(finalName)?",
                body: .attributedText(
                    NSMutableAttributedString(string: message)
                        .adding(
                            attributes: [ .font: UIFont.boldSystemFont(ofSize: Values.smallFontSize) ],
                            range: (message as NSString).range(of: finalName)
                        )
                ),
                confirmTitle: "JOIN_COMMUNITY_BUTTON_TITLE".localized(),
                onConfirm: { modal in
                    guard let presentingViewController: UIViewController = modal.presentingViewController else {
                        return
                    }
                    
                    guard let (room, server, publicKey) = SessionUtil.parseCommunity(url: url) else {
                        let errorModal: ConfirmationModal = ConfirmationModal(
                            info: ConfirmationModal.Info(
                                title: "COMMUNITY_ERROR_GENERIC".localized(),
                                cancelTitle: "BUTTON_OK".localized(),
                                cancelStyle: .alert_text
                            )
                        )
                        
                        return presentingViewController.present(errorModal, animated: true, completion: nil)
                    }
                    
                    Storage.shared
                        .writePublisher { db in
                            OpenGroupManager.shared.add(
                                db,
                                roomToken: room,
                                server: server,
                                publicKey: publicKey,
                                calledFromConfigHandling: false
                            )
                        }
                        .flatMap { successfullyAddedGroup in
                            OpenGroupManager.shared.performInitialRequestsAfterAdd(
                                successfullyAddedGroup: successfullyAddedGroup,
                                roomToken: room,
                                server: server,
                                publicKey: publicKey,
                                calledFromConfigHandling: false
                            )
                        }
                        .subscribe(on: DispatchQueue.global(qos: .userInitiated))
                        .receive(on: DispatchQueue.main)
                        .sinkUntilComplete(
                            receiveCompletion: { result in
                                switch result {
                                    case .finished: break
                                    case .failure(let error):
                                        // If there was a failure then the group will be in invalid state until
                                        // the next launch so remove it (the user will be left on the previous
                                        // screen so can re-trigger the join)
                                        Storage.shared.writeAsync { db in
                                            OpenGroupManager.shared.delete(
                                                db,
                                                openGroupId: OpenGroup.idFor(roomToken: room, server: server),
                                                calledFromConfigHandling: false
                                            )
                                        }
                                        
                                        // Show the user an error indicating they failed to properly join the group
                                        let errorModal: ConfirmationModal = ConfirmationModal(
                                            info: ConfirmationModal.Info(
                                                title: "COMMUNITY_ERROR_GENERIC".localized(),
                                                body: .text(error.localizedDescription),
                                                cancelTitle: "BUTTON_OK".localized(),
                                                cancelStyle: .alert_text
                                            )
                                        )
                                        
                                        presentingViewController.present(errorModal, animated: true, completion: nil)
                                }
                            }
                        )
                }
            )
        )
        
        present(modal, animated: true, completion: nil)
    }
    
    // MARK: - ContextMenuActionDelegate
    
<<<<<<< HEAD
    func info(_ cellViewModel: MessageViewModel) {
        let actions: [ContextMenuVC.Action] = ContextMenuVC.actions(
            for: cellViewModel,
            recentEmojis: [],
            currentUserPublicKey: self.viewModel.threadData.currentUserPublicKey,
            currentUserBlinded15PublicKey: self.viewModel.threadData.currentUserBlinded15PublicKey,
            currentUserBlinded25PublicKey: self.viewModel.threadData.currentUserBlinded25PublicKey,
            currentUserIsOpenGroupModerator: OpenGroupManager.isUserModeratorOrAdmin(
                self.viewModel.threadData.currentUserPublicKey,
                for: self.viewModel.threadData.openGroupRoomToken,
                on: self.viewModel.threadData.openGroupServer
            ),
            currentThreadIsMessageRequest: (self.viewModel.threadData.threadIsMessageRequest == true),
            forMessageInfoScreen: true,
            delegate: self
        ) ?? []
        
        let messageInfoView = MessageInfoView(actions: actions, messageViewModel: cellViewModel)
        let hostingViewController =  UIHostingController(rootView: messageInfoView)
        hostingViewController.title = "message_info_title".localized()
        navigationController?.pushViewController(hostingViewController, animated: true)
=======
    func info(_ cellViewModel: MessageViewModel, using dependencies: Dependencies) {
        let mediaInfoVC = MediaInfoVC(
            attachments: (cellViewModel.attachments ?? []),
            isOutgoing: (cellViewModel.variant == .standardOutgoing),
            threadId: self.viewModel.threadData.threadId,
            threadVariant: self.viewModel.threadData.threadVariant,
            interactionId: cellViewModel.id
        )
        navigationController?.pushViewController(mediaInfoVC, animated: true)
>>>>>>> 4d098914
    }

    func retry(_ cellViewModel: MessageViewModel, using dependencies: Dependencies) {
        guard cellViewModel.id != MessageViewModel.optimisticUpdateId else {
            guard
                let optimisticMessageId: UUID = cellViewModel.optimisticMessageId,
                let optimisticMessageData: ConversationViewModel.OptimisticMessageData = self.viewModel.optimisticMessageData(for: optimisticMessageId)
            else {
                // Show an error for the retry
                let modal: ConfirmationModal = ConfirmationModal(
                    info: ConfirmationModal.Info(
                        title: "ALERT_ERROR_TITLE".localized(),
                        body: .text("FAILED_TO_STORE_OUTGOING_MESSAGE".localized()),
                        cancelTitle: "BUTTON_OK".localized(),
                        cancelStyle: .alert_text
                    )
                )
                
                self.present(modal, animated: true, completion: nil)
                return
            }
            
            // Try to send the optimistic message again
            sendMessage(optimisticData: optimisticMessageData, using: dependencies)
            return
        }
        
        dependencies.storage.writeAsync { [weak self] db in
            guard
                let threadId: String = self?.viewModel.threadData.threadId,
                let threadVariant: SessionThread.Variant = self?.viewModel.threadData.threadVariant,
                let interaction: Interaction = try? Interaction.fetchOne(db, id: cellViewModel.id)
            else { return }
            
            if
                let quote = try? interaction.quote.fetchOne(db),
                let quotedAttachment = try? quote.attachment.fetchOne(db),
                quotedAttachment.isVisualMedia,
                quotedAttachment.downloadUrl == Attachment.nonMediaQuoteFileId,
                let quotedInteraction = try? quote.originalInteraction.fetchOne(db)
            {
                let attachment: Attachment? = {
                    if let attachment = try? quotedInteraction.attachments.fetchOne(db) {
                        return attachment
                    }
                    if
                        let linkPreview = try? quotedInteraction.linkPreview.fetchOne(db),
                        let linkPreviewAttachment = try? linkPreview.attachment.fetchOne(db)
                    {
                        return linkPreviewAttachment
                    }
                       
                    return nil
                }()
                try quote.with(
                    attachmentId: attachment?.cloneAsQuoteThumbnail()?.inserted(db).id
                ).update(db)
            }
            
            // Remove message sending jobs for the same interaction in database
            // Prevent the same message being sent twice
            try Job.filter(Job.Columns.interactionId == interaction.id).deleteAll(db)
            
            try MessageSender.send(
                db,
                interaction: interaction,
                threadId: threadId,
                threadVariant: threadVariant,
                isSyncMessage: (cellViewModel.state == .failedToSync),
                using: dependencies
            )
        }
    }

    func reply(_ cellViewModel: MessageViewModel, using dependencies: Dependencies) {
        let maybeQuoteDraft: QuotedReplyModel? = QuotedReplyModel.quotedReplyForSending(
            threadId: self.viewModel.threadData.threadId,
            authorId: cellViewModel.authorId,
            variant: cellViewModel.variant,
            body: cellViewModel.body,
            timestampMs: cellViewModel.timestampMs,
            attachments: cellViewModel.attachments,
            linkPreviewAttachment: cellViewModel.linkPreviewAttachment,
            currentUserPublicKey: cellViewModel.currentUserPublicKey,
            currentUserBlinded15PublicKey: cellViewModel.currentUserBlinded15PublicKey,
            currentUserBlinded25PublicKey: cellViewModel.currentUserBlinded25PublicKey
        )
        
        guard let quoteDraft: QuotedReplyModel = maybeQuoteDraft else { return }
        
        snInputView.quoteDraftInfo = (
            model: quoteDraft,
            isOutgoing: (cellViewModel.variant == .standardOutgoing)
        )
        snInputView.becomeFirstResponder()
    }

    func copy(_ cellViewModel: MessageViewModel, using dependencies: Dependencies) {
        switch cellViewModel.cellType {
            case .typingIndicator, .dateHeader, .unreadMarker: break
            
            case .textOnlyMessage:
                if cellViewModel.body == nil, let linkPreview: LinkPreview = cellViewModel.linkPreview {
                    UIPasteboard.general.string = linkPreview.url
                    return
                }
                
                UIPasteboard.general.string = cellViewModel.body
            
            case .audio, .genericAttachment, .mediaMessage:
                guard
                    cellViewModel.attachments?.count == 1,
                    let attachment: Attachment = cellViewModel.attachments?.first,
                    attachment.isValid,
                    (
                        attachment.state == .downloaded ||
                        attachment.state == .uploaded
                    ),
                    let utiType: String = MIMETypeUtil.utiType(forMIMEType: attachment.contentType),
                    let originalFilePath: String = attachment.originalFilePath,
                    let data: Data = try? Data(contentsOf: URL(fileURLWithPath: originalFilePath))
                else { return }
            
                UIPasteboard.general.setData(data, forPasteboardType: utiType)
        }
    }

    func copySessionID(_ cellViewModel: MessageViewModel) {
        guard cellViewModel.variant == .standardIncoming || cellViewModel.variant == .standardIncomingDeleted else {
            return
        }
        
        UIPasteboard.general.string = cellViewModel.authorId
    }

    func delete(_ cellViewModel: MessageViewModel, using dependencies: Dependencies) {
        switch cellViewModel.variant {
            case .standardIncomingDeleted, .infoCall,
                .infoScreenshotNotification, .infoMediaSavedNotification,
                .infoClosedGroupCreated, .infoClosedGroupUpdated,
                .infoClosedGroupCurrentUserLeft, .infoClosedGroupCurrentUserLeaving, .infoClosedGroupCurrentUserErrorLeaving,
                .infoMessageRequestAccepted, .infoDisappearingMessagesUpdate:
                // Info messages and unsent messages should just trigger a local
                // deletion (they are created as side effects so we wouldn't be
                // able to delete them for all participants anyway)
                Storage.shared.writeAsync { db in
                    _ = try Interaction
                        .filter(id: cellViewModel.id)
                        .deleteAll(db)
                }
                return
                
            case .standardOutgoing, .standardIncoming: break
        }
        
        let threadName: String = self.viewModel.threadData.displayName
        let userPublicKey: String = getUserHexEncodedPublicKey()
        
        // Remote deletion logic
        func deleteRemotely(from viewController: UIViewController?, request: AnyPublisher<Void, Error>, onComplete: (() -> ())?) {
            // Show a loading indicator
            Deferred {
                Future<Void, Error> { resolver in
                    DispatchQueue.main.async {
                        ModalActivityIndicatorViewController.present(fromViewController: viewController, canCancel: false) { _ in
                            resolver(Result.success(()))
                        }
                    }
                }
            }
            .flatMap { _ in request }
            .subscribe(on: DispatchQueue.global(qos: .userInitiated))
            .receive(on: DispatchQueue.main)
            .sinkUntilComplete(
                receiveCompletion: { [weak self] result in
                    switch result {
                        case .failure: break
                        case .finished:
                            // Delete the interaction (and associated data) from the database
                            Storage.shared.writeAsync { db in
                                _ = try Interaction
                                    .filter(id: cellViewModel.id)
                                    .deleteAll(db)
                            }
                    }
                    
                    // Regardless of success we should dismiss and callback
                    if self?.presentedViewController is ModalActivityIndicatorViewController {
                        self?.dismiss(animated: true, completion: nil) // Dismiss the loader
                    }
                    
                    onComplete?()
                }
            )
        }
        
        // How we delete the message differs depending on the type of thread
        switch cellViewModel.threadVariant {
            // Handle open group messages the old way
            case .community:
                // If it's an incoming message the user must have moderator status
                let result: (openGroupServerMessageId: Int64?, openGroup: OpenGroup?)? = Storage.shared.read { db -> (Int64?, OpenGroup?) in
                    (
                        try Interaction
                            .select(.openGroupServerMessageId)
                            .filter(id: cellViewModel.id)
                            .asRequest(of: Int64.self)
                            .fetchOne(db),
                        try OpenGroup.fetchOne(db, id: cellViewModel.threadId)
                    )
                }
                
                guard
                    let openGroup: OpenGroup = result?.openGroup,
                    let openGroupServerMessageId: Int64 = result?.openGroupServerMessageId, (
                        cellViewModel.variant != .standardIncoming ||
                        OpenGroupManager.isUserModeratorOrAdmin(
                            userPublicKey,
                            for: openGroup.roomToken,
                            on: openGroup.server
                        )
                    )
                else {
                    // If the message hasn't been sent yet then just delete locally
                    guard cellViewModel.state == .sending || cellViewModel.state == .failed else { return }
                    
                    // Retrieve any message send jobs for this interaction
                    let jobs: [Job] = Storage.shared
                        .read { db in
                            try? Job
                                .filter(Job.Columns.variant == Job.Variant.messageSend)
                                .filter(Job.Columns.interactionId == cellViewModel.id)
                                .fetchAll(db)
                        }
                        .defaulting(to: [])
                    
                    // If the job is currently running then wait until it's done before triggering
                    // the deletion
                    let targetJob: Job? = jobs.first(where: { JobRunner.isCurrentlyRunning($0) })
                    
                    guard targetJob == nil else {
                        JobRunner.afterCurrentlyRunningJob(targetJob) { [weak self] result in
                            switch result {
                                // If it succeeded then we'll need to delete from the server so re-run
                                // this function (if we still don't have the server id for some reason
                                // then this would result in a local-only deletion which should be fine
                                case .succeeded: self?.delete(cellViewModel)
                                    
                                // Otherwise we just need to cancel the pending job (in case it retries)
                                // and delete the interaction
                                default:
                                    JobRunner.removePendingJob(targetJob)
                                    
                                    Storage.shared.writeAsync { db in
                                        _ = try Interaction
                                            .filter(id: cellViewModel.id)
                                            .deleteAll(db)
                                    }
                            }
                        }
                        return
                    }
                    
                    // If it's not currently running then remove any pending jobs (just to be safe) and
                    // delete the interaction locally
                    jobs.forEach { JobRunner.removePendingJob($0) }
                    
                    Storage.shared.writeAsync { db in
                        _ = try Interaction
                            .filter(id: cellViewModel.id)
                            .deleteAll(db)
                    }
                    return
                }
                
                // Delete the message from the open group
                deleteRemotely(
                    from: self,
                    request: Storage.shared
                        .readPublisher { db in
                            try OpenGroupAPI.preparedMessageDelete(
                                db,
                                id: openGroupServerMessageId,
                                in: openGroup.roomToken,
                                on: openGroup.server
                            )
                        }
                        .flatMap { OpenGroupAPI.send(data: $0) }
                        .map { _ in () }
                        .eraseToAnyPublisher()
                ) { [weak self] in
                    self?.showInputAccessoryView()
                }
                
            case .contact, .legacyGroup, .group:
                let targetPublicKey: String = (cellViewModel.threadVariant == .contact ?
                    userPublicKey :
                    cellViewModel.threadId
                )
                let serverHash: String? = Storage.shared.read { db -> String? in
                    try Interaction
                        .select(.serverHash)
                        .filter(id: cellViewModel.id)
                        .asRequest(of: String.self)
                        .fetchOne(db)
                }
                let unsendRequest: UnsendRequest = UnsendRequest(
                    timestamp: UInt64(cellViewModel.timestampMs),
                    author: (cellViewModel.variant == .standardOutgoing ?
                        userPublicKey :
                        cellViewModel.authorId
                    )
                )
                
                // For incoming interactions or interactions with no serverHash just delete them locally
                guard cellViewModel.variant == .standardOutgoing, let serverHash: String = serverHash else {
                    Storage.shared.writeAsync { db in
                        _ = try Interaction
                            .filter(id: cellViewModel.id)
                            .deleteAll(db)
                        
                        // No need to send the unsendRequest if there is no serverHash (ie. the message
                        // was outgoing but never got to the server)
                        guard serverHash != nil else { return }
                        
                        MessageSender
                            .send(
                                db,
                                message: unsendRequest,
                                threadId: cellViewModel.threadId,
                                interactionId: nil,
                                to: .contact(publicKey: userPublicKey),
                                using: dependencies
                            )
                    }
                    return
                }
                
                let actionSheet: UIAlertController = UIAlertController(title: nil, message: nil, preferredStyle: .actionSheet)
                actionSheet.addAction(UIAlertAction(
                    title: "delete_message_for_me".localized(),
                    accessibilityIdentifier: "Delete for me",
                    style: .destructive
                ) { [weak self] _ in
                    Storage.shared.writeAsync { db in
                        _ = try Interaction
                            .filter(id: cellViewModel.id)
                            .deleteAll(db)
                        
                        MessageSender
                            .send(
                                db,
                                message: unsendRequest,
                                threadId: cellViewModel.threadId,
                                interactionId: nil,
                                to: .contact(publicKey: userPublicKey),
                                using: dependencies
                            )
                    }
                    self?.showInputAccessoryView()
                })
                
                actionSheet.addAction(UIAlertAction(
                    title: {
                        switch cellViewModel.threadVariant {
                            case .legacyGroup, .group: return "delete_message_for_everyone".localized()
                            default:
                                return (cellViewModel.threadId == userPublicKey ?
                                    "delete_message_for_me_and_my_devices".localized() :
                                    String(format: "delete_message_for_me_and_recipient".localized(), threadName)
                                )
                        }
                    }(),
                    accessibilityIdentifier: "Delete for everyone",
                    style: .destructive
                ) { [weak self] _ in
                    let completeServerDeletion = { [weak self] in
                        Storage.shared.writeAsync { db in
                            try MessageSender
                                .send(
                                    db,
                                    message: unsendRequest,
                                    interactionId: nil,
                                    threadId: cellViewModel.threadId,
                                    threadVariant: cellViewModel.threadVariant,
                                    using: dependencies
                                )
                        }
                        
                        self?.showInputAccessoryView()
                    }
                    
                    // We can only delete messages on the server for `contact` and `group` conversations
                    guard cellViewModel.threadVariant == .contact || cellViewModel.threadVariant == .group else {
                        return completeServerDeletion()
                    }
                    
                    deleteRemotely(
                        from: self,
                        request: SnodeAPI
                            .deleteMessages(
                                publicKey: targetPublicKey,
                                serverHashes: [serverHash]
                            )
                            .map { _ in () }
                            .eraseToAnyPublisher()
                    ) { completeServerDeletion() }
                })

                actionSheet.addAction(UIAlertAction.init(title: "TXT_CANCEL_TITLE".localized(), style: .cancel) { [weak self] _ in
                    self?.showInputAccessoryView()
                })

                self.hideInputAccessoryView()
                Modal.setupForIPadIfNeeded(actionSheet, targetView: self.view)
                self.present(actionSheet, animated: true)
        }
    }

    func save(_ cellViewModel: MessageViewModel, using dependencies: Dependencies) {
        guard cellViewModel.cellType == .mediaMessage else { return }
        
        let mediaAttachments: [(Attachment, String)] = (cellViewModel.attachments ?? [])
            .filter { attachment in
                attachment.isValid &&
                attachment.isVisualMedia && (
                    attachment.state == .downloaded ||
                    attachment.state == .uploaded
                )
            }
            .compactMap { attachment in
                guard let originalFilePath: String = attachment.originalFilePath else { return nil }
                
                return (attachment, originalFilePath)
            }
        
        guard !mediaAttachments.isEmpty else { return }
    
        mediaAttachments.forEach { attachment, originalFilePath in
            PHPhotoLibrary.shared().performChanges(
                {
                    if attachment.isImage || attachment.isAnimated {
                        PHAssetChangeRequest.creationRequestForAssetFromImage(
                            atFileURL: URL(fileURLWithPath: originalFilePath)
                        )
                    }
                    else if attachment.isVideo {
                        PHAssetChangeRequest.creationRequestForAssetFromVideo(
                            atFileURL: URL(fileURLWithPath: originalFilePath)
                        )
                    }
                },
                completionHandler: { _, _ in }
            )
        }
        
        // Send a 'media saved' notification if needed
        guard self.viewModel.threadData.threadVariant == .contact, cellViewModel.variant == .standardIncoming else {
            return
        }
        
        sendDataExtraction(kind: .mediaSaved(timestamp: UInt64(cellViewModel.timestampMs)))
    }

    func ban(_ cellViewModel: MessageViewModel, using dependencies: Dependencies) {
        guard cellViewModel.threadVariant == .community else { return }
        
        let threadId: String = self.viewModel.threadData.threadId
        let modal: ConfirmationModal = ConfirmationModal(
            targetView: self.view,
            info: ConfirmationModal.Info(
                title: "Session",
                body: .text("This will ban the selected user from this room. It won't ban them from other rooms."),
                confirmTitle: "BUTTON_OK".localized(),
                cancelStyle: .alert_text,
                onConfirm: { [weak self] _ in
                    Storage.shared
                        .readPublisher { db -> OpenGroupAPI.PreparedSendData<NoResponse> in
                            guard let openGroup: OpenGroup = try OpenGroup.fetchOne(db, id: threadId) else {
                                throw StorageError.objectNotFound
                            }
                            
                            return try OpenGroupAPI
                                .preparedUserBan(
                                    db,
                                    sessionId: cellViewModel.authorId,
                                    from: [openGroup.roomToken],
                                    on: openGroup.server
                                )
                        }
                        .flatMap { OpenGroupAPI.send(data: $0) }
                        .subscribe(on: DispatchQueue.global(qos: .userInitiated))
                        .receive(on: DispatchQueue.main)
                        .sinkUntilComplete(
                            receiveCompletion: { result in
                                switch result {
                                    case .finished: break
                                    case .failure:
                                        let modal: ConfirmationModal = ConfirmationModal(
                                            targetView: self?.view,
                                            info: ConfirmationModal.Info(
                                                title: CommonStrings.errorAlertTitle,
                                                body: .text("context_menu_ban_user_error_alert_message".localized()),
                                                cancelTitle: "BUTTON_OK".localized(),
                                                cancelStyle: .alert_text
                                            )
                                        )
                                        self?.present(modal, animated: true)
                                }
                            }
                        )
                    
                    self?.becomeFirstResponder()
                },
                afterClosed: { [weak self] in self?.becomeFirstResponder() }
            )
        )
        self.present(modal, animated: true)
    }

    func banAndDeleteAllMessages(_ cellViewModel: MessageViewModel, using dependencies: Dependencies) {
        guard cellViewModel.threadVariant == .community else { return }
        
        let threadId: String = self.viewModel.threadData.threadId
        let modal: ConfirmationModal = ConfirmationModal(
            targetView: self.view,
            info: ConfirmationModal.Info(
                title: "Session",
                body: .text("This will ban the selected user from this room and delete all messages sent by them. It won't ban them from other rooms or delete the messages they sent there."),
                confirmTitle: "BUTTON_OK".localized(),
                cancelStyle: .alert_text,
                onConfirm: { [weak self] _ in
                    Storage.shared
                        .readPublisher { db in
                            guard let openGroup: OpenGroup = try OpenGroup.fetchOne(db, id: threadId) else {
                                throw StorageError.objectNotFound
                            }
                        
                            return try OpenGroupAPI
                                .preparedUserBanAndDeleteAllMessages(
                                    db,
                                    sessionId: cellViewModel.authorId,
                                    in: openGroup.roomToken,
                                    on: openGroup.server
                                )
                        }
                        .flatMap { OpenGroupAPI.send(data: $0) }
                        .subscribe(on: DispatchQueue.global(qos: .userInitiated))
                        .receive(on: DispatchQueue.main)
                        .sinkUntilComplete(
                            receiveCompletion: { result in
                                switch result {
                                    case .finished: break
                                    case .failure:
                                        let modal: ConfirmationModal = ConfirmationModal(
                                            targetView: self?.view,
                                            info: ConfirmationModal.Info(
                                                title: CommonStrings.errorAlertTitle,
                                                body: .text("context_menu_ban_user_error_alert_message".localized()),
                                                cancelTitle: "BUTTON_OK".localized(),
                                                cancelStyle: .alert_text
                                            )
                                        )
                                        self?.present(modal, animated: true)
                                }
                            }
                        )
                    
                    self?.becomeFirstResponder()
                },
                afterClosed: { [weak self] in self?.becomeFirstResponder() }
            )
        )
        self.present(modal, animated: true)
    }

    // MARK: - VoiceMessageRecordingViewDelegate

    func startVoiceMessageRecording(using dependencies: Dependencies) {
        // Request permission if needed
        Permissions.requestMicrophonePermissionIfNeeded() { [weak self] in
            DispatchQueue.main.async {
                self?.cancelVoiceMessageRecording()
            }
        }
        
        // Keep screen on
        UIApplication.shared.isIdleTimerDisabled = false
        guard AVAudioSession.sharedInstance().recordPermission == .granted else { return }
        
        // Cancel any current audio playback
        self.viewModel.stopAudio()
        
        // Create URL
        let directory: String = OWSTemporaryDirectory()
        let fileName: String = "\(SnodeAPI.currentOffsetTimestampMs()).m4a"
        let url: URL = URL(fileURLWithPath: directory).appendingPathComponent(fileName)
        
        // Set up audio session
        let isConfigured = (Environment.shared?.audioSession.startAudioActivity(recordVoiceMessageActivity) == true)
        guard isConfigured else {
            return cancelVoiceMessageRecording()
        }
        
        // Set up audio recorder
        let audioRecorder: AVAudioRecorder
        do {
            audioRecorder = try AVAudioRecorder(
                url: url,
                settings: [
                    AVFormatIDKey: NSNumber(value: kAudioFormatMPEG4AAC),
                    AVSampleRateKey: NSNumber(value: 44100),
                    AVNumberOfChannelsKey: NSNumber(value: 2),
                    AVEncoderBitRateKey: NSNumber(value: 128 * 1024)
                ]
            )
            audioRecorder.isMeteringEnabled = true
            self.audioRecorder = audioRecorder
        }
        catch {
            SNLog("Couldn't start audio recording due to error: \(error).")
            return cancelVoiceMessageRecording()
        }
        
        // Limit voice messages to a minute
        audioTimer = Timer.scheduledTimer(withTimeInterval: 180, repeats: false, block: { [weak self] _ in
            self?.snInputView.hideVoiceMessageUI()
            self?.endVoiceMessageRecording(using: dependencies)
        })
        
        // Prepare audio recorder
        guard audioRecorder.prepareToRecord() else {
            SNLog("Couldn't prepare audio recorder.")
            return cancelVoiceMessageRecording()
        }
        
        // Start recording
        guard audioRecorder.record() else {
            SNLog("Couldn't record audio.")
            return cancelVoiceMessageRecording()
        }
    }

    func endVoiceMessageRecording(using dependencies: Dependencies) {
        UIApplication.shared.isIdleTimerDisabled = true
        
        // Hide the UI
        snInputView.hideVoiceMessageUI()
        
        // Cancel the timer
        audioTimer?.invalidate()
        
        // Check preconditions
        guard let audioRecorder = audioRecorder else { return }
        
        // Get duration
        let duration = audioRecorder.currentTime
        
        // Stop the recording
        stopVoiceMessageRecording()
        
        // Check for user misunderstanding
        guard duration > 1 else {
            self.audioRecorder = nil
            
            let modal: ConfirmationModal = ConfirmationModal(
                targetView: self.view,
                info: ConfirmationModal.Info(
                    title: "VOICE_MESSAGE_TOO_SHORT_ALERT_TITLE".localized(),
                    body: .text("VOICE_MESSAGE_TOO_SHORT_ALERT_MESSAGE".localized()),
                    cancelTitle: "BUTTON_OK".localized(),
                    cancelStyle: .alert_text
                )
            )
            self.present(modal, animated: true)
            return
        }
        
        // Get data
        let dataSourceOrNil = DataSourcePath.dataSource(with: audioRecorder.url, shouldDeleteOnDeallocation: true)
        self.audioRecorder = nil
        
        guard let dataSource = dataSourceOrNil else { return SNLog("Couldn't load recorded data.") }
        
        // Create attachment
        let fileName = ("VOICE_MESSAGE_FILE_NAME".localized() as NSString).appendingPathExtension("m4a")
        dataSource.sourceFilename = fileName
        
        let attachment = SignalAttachment.voiceMessageAttachment(dataSource: dataSource, dataUTI: kUTTypeMPEG4Audio as String)
        
        guard !attachment.hasError else {
            return showErrorAlert(for: attachment)
        }
        
        // Send attachment
        sendMessage(text: "", attachments: [attachment], using: dependencies)
    }

    func cancelVoiceMessageRecording() {
        snInputView.hideVoiceMessageUI()
        audioTimer?.invalidate()
        stopVoiceMessageRecording()
        audioRecorder = nil
    }

    func stopVoiceMessageRecording() {
        audioRecorder?.stop()
        Environment.shared?.audioSession.endAudioActivity(recordVoiceMessageActivity)
    }
    
    // MARK: - Data Extraction Notifications
    
    @objc func sendScreenshotNotification() { sendDataExtraction(kind: .screenshot) }
    
    func sendDataExtraction(
        kind: DataExtractionNotification.Kind,
        using dependencies: Dependencies = Dependencies()
    ) {
        // Only send screenshot notifications to one-to-one conversations
        guard self.viewModel.threadData.threadVariant == .contact else { return }
        
        let threadId: String = self.viewModel.threadData.threadId
        let threadVariant: SessionThread.Variant = self.viewModel.threadData.threadVariant
        
        dependencies.storage.writeAsync { db in
            try MessageSender.send(
                db,
                message: DataExtractionNotification(
                    kind: kind,
                    sentTimestamp: UInt64(SnodeAPI.currentOffsetTimestampMs())
                ),
                interactionId: nil,
                threadId: threadId,
                threadVariant: threadVariant,
                using: dependencies
            )
        }
    }

    // MARK: - Convenience
    
    func showErrorAlert(for attachment: SignalAttachment) {
        let modal: ConfirmationModal = ConfirmationModal(
            targetView: self.view,
            info: ConfirmationModal.Info(
                title: "ATTACHMENT_ERROR_ALERT_TITLE".localized(),
                body: .text(attachment.localizedErrorDescription ?? SignalAttachment.missingDataErrorMessage),
                cancelTitle: "BUTTON_OK".localized(),
                cancelStyle: .alert_text
            )
        )
        self.present(modal, animated: true)
    }
}

// MARK: - UIDocumentInteractionControllerDelegate

extension ConversationVC: UIDocumentInteractionControllerDelegate {
    func documentInteractionControllerViewControllerForPreview(_ controller: UIDocumentInteractionController) -> UIViewController {
        return self
    }
}

// MARK: - Message Request Actions

extension ConversationVC {
    fileprivate func approveMessageRequestIfNeeded(
        for threadId: String,
        threadVariant: SessionThread.Variant,
        isNewThread: Bool,
        timestampMs: Int64,
        using dependencies: Dependencies = Dependencies()
    ) {
        guard threadVariant == .contact else { return }
        
        let updateNavigationBackStack: () -> Void = {
            // Remove the 'MessageRequestsViewController' from the nav hierarchy if present
            DispatchQueue.main.async { [weak self] in
                if
                    let viewControllers: [UIViewController] = self?.navigationController?.viewControllers,
                    let messageRequestsIndex = viewControllers.firstIndex(where: { $0 is MessageRequestsViewController }),
                    messageRequestsIndex > 0
                {
                    var newViewControllers = viewControllers
                    newViewControllers.remove(at: messageRequestsIndex)
                    self?.navigationController?.viewControllers = newViewControllers
                }
            }
        }

        // If the contact doesn't exist then we should create it so we can store the 'isApproved' state
        // (it'll be updated with correct profile info if they accept the message request so this
        // shouldn't cause weird behaviours)
        guard
            let contact: Contact = Storage.shared.read({ db in Contact.fetchOrCreate(db, id: threadId) }),
            !contact.isApproved
        else { return }
        
        Storage.shared
            .writePublisher { db in
                // If we aren't creating a new thread (ie. sending a message request) then send a
                // messageRequestResponse back to the sender (this allows the sender to know that
                // they have been approved and can now use this contact in closed groups)
                if !isNewThread {
                    try MessageSender.send(
                        db,
                        message: MessageRequestResponse(
                            isApproved: true,
                            sentTimestampMs: UInt64(timestampMs)
                        ),
                        interactionId: nil,
                        threadId: threadId,
                        threadVariant: threadVariant,
                        using: dependencies
                    )
                }
                
                // Default 'didApproveMe' to true for the person approving the message request
                try contact.save(db)
                try Contact
                    .filter(id: contact.id)
                    .updateAllAndConfig(
                        db,
                        Contact.Columns.isApproved.set(to: true),
                        Contact.Columns.didApproveMe
                            .set(to: contact.didApproveMe || !isNewThread)
                    )
            }
            .subscribe(on: DispatchQueue.global(qos: .userInitiated))
            .receive(on: DispatchQueue.main)
            .sinkUntilComplete(
                receiveCompletion: { _ in
                    // Update the UI
                    updateNavigationBackStack()
                }
            )
    }

    @objc func acceptMessageRequest() {
        self.approveMessageRequestIfNeeded(
            for: self.viewModel.threadData.threadId,
            threadVariant: self.viewModel.threadData.threadVariant,
            isNewThread: false,
            timestampMs: SnodeAPI.currentOffsetTimestampMs()
        )
    }

    @objc func deleteMessageRequest() {
        let actions: [UIContextualAction]? = UIContextualAction.generateSwipeActions(
            [.delete],
            for: .trailing,
            indexPath: IndexPath(row: 0, section: 0),
            tableView: self.tableView,
            threadViewModel: self.viewModel.threadData,
            viewController: self
        )
        
        guard let action: UIContextualAction = actions?.first else { return }
        
        action.handler(action, self.view, { [weak self] didConfirm in
            guard didConfirm else { return }
            
            self?.stopObservingChanges()
            
            DispatchQueue.main.async {
                self?.navigationController?.popViewController(animated: true)
            }
        })
    }
    
    @objc func blockMessageRequest() {
        let actions: [UIContextualAction]? = UIContextualAction.generateSwipeActions(
            [.block],
            for: .trailing,
            indexPath: IndexPath(row: 0, section: 0),
            tableView: self.tableView,
            threadViewModel: self.viewModel.threadData,
            viewController: self
        )
        
        guard let action: UIContextualAction = actions?.first else { return }
        
        action.handler(action, self.view, { [weak self] didConfirm in
            guard didConfirm else { return }
            
            self?.stopObservingChanges()
            
            DispatchQueue.main.async {
                self?.navigationController?.popViewController(animated: true)
            }
        })
    }
}

// MARK: - MediaPresentationContextProvider

extension ConversationVC: MediaPresentationContextProvider {
    func mediaPresentationContext(mediaItem: Media, in coordinateSpace: UICoordinateSpace) -> MediaPresentationContext? {
        guard case let .gallery(galleryItem) = mediaItem else { return nil }
        
        // Note: According to Apple's docs the 'indexPathsForVisibleRows' method returns an
        // unsorted array which means we can't use it to determine the desired 'visibleCell'
        // we are after, due to this we will need to iterate all of the visible cells to find
        // the one we want
        let maybeMessageCell: VisibleMessageCell? = tableView.visibleCells
            .first { cell -> Bool in
                ((cell as? VisibleMessageCell)?
                    .albumView?
                    .itemViews
                    .contains(where: { mediaView in
                        mediaView.attachment.id == galleryItem.attachment.id
                    }))
                    .defaulting(to: false)
            }
            .map { $0 as? VisibleMessageCell }
        let maybeTargetView: MediaView? = maybeMessageCell?
            .albumView?
            .itemViews
            .first(where: { $0.attachment.id == galleryItem.attachment.id })
        
        guard
            let messageCell: VisibleMessageCell = maybeMessageCell,
            let targetView: MediaView = maybeTargetView,
            let mediaSuperview: UIView = targetView.superview
        else { return nil }

        let cornerRadius: CGFloat
        let cornerMask: CACornerMask
        let presentationFrame: CGRect = coordinateSpace.convert(targetView.frame, from: mediaSuperview)
        let frameInBubble: CGRect = messageCell.bubbleView.convert(targetView.frame, from: mediaSuperview)

        if messageCell.bubbleView.bounds == targetView.bounds {
            cornerRadius = messageCell.bubbleView.layer.cornerRadius
            cornerMask = messageCell.bubbleView.layer.maskedCorners
        }
        else {
            // If the frames don't match then assume it's either multiple images or there is a caption
            // and determine which corners need to be rounded
            cornerRadius = messageCell.bubbleView.layer.cornerRadius

            var newCornerMask = CACornerMask()
            let cellMaskedCorners: CACornerMask = messageCell.bubbleView.layer.maskedCorners

            if
                cellMaskedCorners.contains(.layerMinXMinYCorner) &&
                    frameInBubble.minX < CGFloat.leastNonzeroMagnitude &&
                    frameInBubble.minY < CGFloat.leastNonzeroMagnitude
            {
                newCornerMask.insert(.layerMinXMinYCorner)
            }

            if
                cellMaskedCorners.contains(.layerMaxXMinYCorner) &&
                abs(frameInBubble.maxX - messageCell.bubbleView.bounds.width) < CGFloat.leastNonzeroMagnitude &&
                    frameInBubble.minY < CGFloat.leastNonzeroMagnitude
            {
                newCornerMask.insert(.layerMaxXMinYCorner)
            }

            if
                cellMaskedCorners.contains(.layerMinXMaxYCorner) &&
                    frameInBubble.minX < CGFloat.leastNonzeroMagnitude &&
                abs(frameInBubble.maxY - messageCell.bubbleView.bounds.height) < CGFloat.leastNonzeroMagnitude
            {
                newCornerMask.insert(.layerMinXMaxYCorner)
            }

            if
                cellMaskedCorners.contains(.layerMaxXMaxYCorner) &&
                abs(frameInBubble.maxX - messageCell.bubbleView.bounds.width) < CGFloat.leastNonzeroMagnitude &&
                abs(frameInBubble.maxY - messageCell.bubbleView.bounds.height) < CGFloat.leastNonzeroMagnitude
            {
                newCornerMask.insert(.layerMaxXMaxYCorner)
            }

            cornerMask = newCornerMask
        }
        
        return MediaPresentationContext(
            mediaView: targetView,
            presentationFrame: presentationFrame,
            cornerRadius: cornerRadius,
            cornerMask: cornerMask
        )
    }

    func snapshotOverlayView(in coordinateSpace: UICoordinateSpace) -> (UIView, CGRect)? {
        return self.navigationController?.navigationBar.generateSnapshot(in: coordinateSpace)
    }
}<|MERGE_RESOLUTION|>--- conflicted
+++ resolved
@@ -1627,8 +1627,7 @@
     
     // MARK: - ContextMenuActionDelegate
     
-<<<<<<< HEAD
-    func info(_ cellViewModel: MessageViewModel) {
+    func info(_ cellViewModel: MessageViewModel, using dependencies: Dependencies) {
         let actions: [ContextMenuVC.Action] = ContextMenuVC.actions(
             for: cellViewModel,
             recentEmojis: [],
@@ -1642,24 +1641,14 @@
             ),
             currentThreadIsMessageRequest: (self.viewModel.threadData.threadIsMessageRequest == true),
             forMessageInfoScreen: true,
-            delegate: self
+            delegate: self,
+            using: dependencies
         ) ?? []
         
         let messageInfoView = MessageInfoView(actions: actions, messageViewModel: cellViewModel)
         let hostingViewController =  UIHostingController(rootView: messageInfoView)
         hostingViewController.title = "message_info_title".localized()
         navigationController?.pushViewController(hostingViewController, animated: true)
-=======
-    func info(_ cellViewModel: MessageViewModel, using dependencies: Dependencies) {
-        let mediaInfoVC = MediaInfoVC(
-            attachments: (cellViewModel.attachments ?? []),
-            isOutgoing: (cellViewModel.variant == .standardOutgoing),
-            threadId: self.viewModel.threadData.threadId,
-            threadVariant: self.viewModel.threadData.threadVariant,
-            interactionId: cellViewModel.id
-        )
-        navigationController?.pushViewController(mediaInfoVC, animated: true)
->>>>>>> 4d098914
     }
 
     func retry(_ cellViewModel: MessageViewModel, using dependencies: Dependencies) {
