--- conflicted
+++ resolved
@@ -1843,13 +1843,9 @@
             actions: actions,
             messageViewModel: cellViewModel
         )
-<<<<<<< HEAD
-        navigationController?.pushViewController(messageInfoViewController, animated: true)
-=======
         DispatchQueue.main.asyncAfter(deadline: .now() + 0.2) { [weak self] in
             self?.navigationController?.pushViewController(messageInfoViewController, animated: true)
         }
->>>>>>> c35f712d
     }
 
     func retry(_ cellViewModel: MessageViewModel, using dependencies: Dependencies) {
