--- conflicted
+++ resolved
@@ -1596,7 +1596,6 @@
     
     // MARK: - ContextMenuActionDelegate
     
-<<<<<<< HEAD
     func info(_ cellViewModel: MessageViewModel) {
         let mediaInfoVC = MediaInfoVC(
             attachments: (cellViewModel.attachments ?? []),
@@ -1606,7 +1605,8 @@
             interactionId: cellViewModel.id
         )
         navigationController?.pushViewController(mediaInfoVC, animated: true)
-=======
+    }
+
     func retry(_ cellViewModel: MessageViewModel) {
         Storage.shared.writeAsync { [weak self] db in
             guard
@@ -1622,7 +1622,6 @@
                 isSyncMessage: (cellViewModel.state == .failedToSync)
             )
         }
->>>>>>> 64e6dd4b
     }
 
     func reply(_ cellViewModel: MessageViewModel) {
