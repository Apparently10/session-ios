// Copyright © 2022 Rangeproof Pty Ltd. All rights reserved.

import UIKit
import SessionMessagingKit
import SessionUtilitiesKit
import SessionUIKit

extension ContextMenuVC {
    struct ExpirationInfo {
        let expiresStartedAtMs: Double?
        let expiresInSeconds: TimeInterval?
    }
    
    struct Action {
        let icon: UIImage?
        let title: String
        let expirationInfo: ExpirationInfo?
        let themeColor: ThemeValue
        let isEmojiAction: Bool
        let isEmojiPlus: Bool
        let isDismissAction: Bool
        let accessibilityLabel: String?
        let work: () -> Void
        
        // MARK: - Initialization
        
        init(
            icon: UIImage? = nil,
            title: String = "",
            expirationInfo: ExpirationInfo? = nil,
            themeColor: ThemeValue = .textPrimary,
            isEmojiAction: Bool = false,
            isEmojiPlus: Bool = false,
            isDismissAction: Bool = false,
            accessibilityLabel: String? = nil,
            work: @escaping () -> Void
        ) {
            self.icon = icon
            self.title = title
            self.expirationInfo = expirationInfo
            self.themeColor = themeColor
            self.isEmojiAction = isEmojiAction
            self.isEmojiPlus = isEmojiPlus
            self.isDismissAction = isDismissAction
            self.accessibilityLabel = accessibilityLabel
            self.work = work
        }
        
        // MARK: - Actions
        
        static func info(_ cellViewModel: MessageViewModel, _ delegate: ContextMenuActionDelegate?, using dependencies: Dependencies) -> Action {
            return Action(
                icon: UIImage(named: "ic_info"),
                title: "info".localized(),
                accessibilityLabel: "Message info"
            ) { delegate?.info(cellViewModel, using: dependencies) }
        }

        static func retry(_ cellViewModel: MessageViewModel, _ delegate: ContextMenuActionDelegate?, using dependencies: Dependencies) -> Action {
            return Action(
                icon: UIImage(systemName: "arrow.triangle.2.circlepath"),
                title: (cellViewModel.state == .failedToSync ?
                    "context_menu_resync".localized() :
                    "resend".localized()
                ),
                accessibilityLabel: (cellViewModel.state == .failedToSync ? "Resync message" : "Resend message")
            ) { delegate?.retry(cellViewModel, using: dependencies) }
        }

        static func reply(_ cellViewModel: MessageViewModel, _ delegate: ContextMenuActionDelegate?, using dependencies: Dependencies) -> Action {
            return Action(
                icon: UIImage(named: "ic_reply"),
                title: "reply".localized(),
                accessibilityLabel: "Reply to message"
            ) { delegate?.reply(cellViewModel, using: dependencies) }
        }

        static func copy(_ cellViewModel: MessageViewModel, _ delegate: ContextMenuActionDelegate?, using dependencies: Dependencies) -> Action {
            return Action(
                icon: UIImage(named: "ic_copy"),
                title: "copy".localized(),
                accessibilityLabel: "Copy text"
            ) { delegate?.copy(cellViewModel, using: dependencies) }
        }

        static func copySessionID(_ cellViewModel: MessageViewModel, _ delegate: ContextMenuActionDelegate?) -> Action {
            return Action(
                icon: UIImage(named: "ic_copy"),
                title: "accountIDCopy".localized(),
                accessibilityLabel: "Copy Session ID"
                
            ) { delegate?.copySessionID(cellViewModel) }
        }

        static func delete(_ cellViewModel: MessageViewModel, _ delegate: ContextMenuActionDelegate?, using dependencies: Dependencies) -> Action {
            return Action(
                icon: UIImage(named: "ic_trash"),
<<<<<<< HEAD
                title: "delete".localized(),
=======
                title: "TXT_DELETE_TITLE".localized(),
                expirationInfo: ExpirationInfo(
                    expiresStartedAtMs: cellViewModel.expiresStartedAtMs,
                    expiresInSeconds: cellViewModel.expiresInSeconds
                ),
                themeColor: .danger,
>>>>>>> 7c96dcd5
                accessibilityLabel: "Delete message"
            ) { delegate?.delete(cellViewModel, using: dependencies) }
        }

        static func save(_ cellViewModel: MessageViewModel, _ delegate: ContextMenuActionDelegate?, using dependencies: Dependencies) -> Action {
            return Action(
                icon: UIImage(named: "ic_download"),
                title: "save".localized(),
                accessibilityLabel: "Save attachment"
            ) { delegate?.save(cellViewModel, using: dependencies) }
        }

        static func ban(_ cellViewModel: MessageViewModel, _ delegate: ContextMenuActionDelegate?, using dependencies: Dependencies) -> Action {
            return Action(
                icon: UIImage(named: "ic_block"),
<<<<<<< HEAD
                title: "banUser".localized(),
=======
                title: "context_menu_ban_user".localized(),
                themeColor: .danger,
>>>>>>> 7c96dcd5
                accessibilityLabel: "Ban user"
            ) { delegate?.ban(cellViewModel, using: dependencies) }
        }
        
        static func banAndDeleteAllMessages(_ cellViewModel: MessageViewModel, _ delegate: ContextMenuActionDelegate?, using dependencies: Dependencies) -> Action {
            return Action(
                icon: UIImage(named: "ic_block"),
                title: "context_menu_ban_and_delete_all".localized(),
                themeColor: .danger,
                accessibilityLabel: "Ban user and delete"
            ) { delegate?.banAndDeleteAllMessages(cellViewModel, using: dependencies) }
        }
        
        static func react(_ cellViewModel: MessageViewModel, _ emoji: EmojiWithSkinTones, _ delegate: ContextMenuActionDelegate?, using dependencies: Dependencies) -> Action {
            return Action(
                title: emoji.rawValue,
                isEmojiAction: true
            ) { delegate?.react(cellViewModel, with: emoji, using: dependencies) }
        }
        
        static func emojiPlusButton(_ cellViewModel: MessageViewModel, _ delegate: ContextMenuActionDelegate?, using dependencies: Dependencies) -> Action {
            return Action(
                isEmojiPlus: true,
                accessibilityLabel: "Add emoji"
            ) { delegate?.showFullEmojiKeyboard(cellViewModel, using: dependencies) }
        }
        
        static func dismiss(_ delegate: ContextMenuActionDelegate?) -> Action {
            return Action(
                isDismissAction: true
            ) { delegate?.contextMenuDismissed() }
        }
    }
    
    static func viewModelCanReply(_ cellViewModel: MessageViewModel) -> Bool {
        return (
            cellViewModel.variant == .standardIncoming || (
                cellViewModel.variant == .standardOutgoing &&
                cellViewModel.state != .failed &&
                cellViewModel.state != .sending
            )
        )
    }

    static func actions(
        for cellViewModel: MessageViewModel,
        recentEmojis: [EmojiWithSkinTones],
        currentUserPublicKey: String,
        currentUserBlinded15PublicKey: String?,
        currentUserBlinded25PublicKey: String?,
        currentUserIsOpenGroupModerator: Bool,
        currentThreadIsMessageRequest: Bool,
        delegate: ContextMenuActionDelegate?,
        using dependencies: Dependencies = Dependencies()
    ) -> [Action]? {
        switch cellViewModel.variant {
            case .standardIncomingDeleted, .infoCall,
                .infoScreenshotNotification, .infoMediaSavedNotification,
                .infoClosedGroupCreated, .infoClosedGroupUpdated,
                .infoClosedGroupCurrentUserLeft, .infoClosedGroupCurrentUserLeaving, .infoClosedGroupCurrentUserErrorLeaving,
                .infoMessageRequestAccepted, .infoDisappearingMessagesUpdate:
                // Let the user delete info messages and unsent messages
                return [ Action.delete(cellViewModel, delegate, using: dependencies) ]
                
            case .standardOutgoing, .standardIncoming: break
        }
        
        let canRetry: Bool = (
            cellViewModel.variant == .standardOutgoing && (
                cellViewModel.state == .failed || (
                    cellViewModel.threadVariant == .contact &&
                    cellViewModel.state == .failedToSync
                )
            )
        )
        let canCopy: Bool = (
            cellViewModel.cellType == .textOnlyMessage || (
                (
                    cellViewModel.cellType == .genericAttachment ||
                    cellViewModel.cellType == .mediaMessage
                ) &&
                (cellViewModel.attachments ?? []).count == 1 &&
                (cellViewModel.attachments ?? []).first?.isVisualMedia == true &&
                (cellViewModel.attachments ?? []).first?.isValid == true && (
                    (cellViewModel.attachments ?? []).first?.state == .downloaded ||
                    (cellViewModel.attachments ?? []).first?.state == .uploaded
                )
            )
        )
        let canSave: Bool = (
            cellViewModel.cellType == .mediaMessage &&
            (cellViewModel.attachments ?? [])
                .filter { attachment in
                    attachment.isValid &&
                    attachment.isVisualMedia && (
                        attachment.state == .downloaded ||
                        attachment.state == .uploaded
                    )
                }.isEmpty == false
        )
        let canCopySessionId: Bool = (
            cellViewModel.variant == .standardIncoming &&
            cellViewModel.threadVariant != .community
        )
        let canDelete: Bool = (
            cellViewModel.threadVariant != .community ||
            currentUserIsOpenGroupModerator ||
            cellViewModel.authorId == currentUserPublicKey ||
            cellViewModel.authorId == currentUserBlinded15PublicKey ||
            cellViewModel.authorId == currentUserBlinded25PublicKey ||
            cellViewModel.state == .failed
        )
        let canBan: Bool = (
            cellViewModel.threadVariant == .community &&
            currentUserIsOpenGroupModerator
        )
        
        let shouldShowEmojiActions: Bool = {
            if cellViewModel.threadVariant == .community {
                return OpenGroupManager.doesOpenGroupSupport(
                    capability: .reactions,
                    on: cellViewModel.threadOpenGroupServer
                )
            }
            return !currentThreadIsMessageRequest
        }()
        
        let shouldShowInfo: Bool = (cellViewModel.attachments?.isEmpty == false)
        
        let generatedActions: [Action] = [
            (canRetry ? Action.retry(cellViewModel, delegate, using: dependencies) : nil),
            (viewModelCanReply(cellViewModel) ? Action.reply(cellViewModel, delegate, using: dependencies) : nil),
            (canCopy ? Action.copy(cellViewModel, delegate, using: dependencies) : nil),
            (canSave ? Action.save(cellViewModel, delegate, using: dependencies) : nil),
            (canCopySessionId ? Action.copySessionID(cellViewModel, delegate) : nil),
            (canDelete ? Action.delete(cellViewModel, delegate, using: dependencies) : nil),
            (canBan ? Action.ban(cellViewModel, delegate, using: dependencies) : nil),
            (canBan ? Action.banAndDeleteAllMessages(cellViewModel, delegate, using: dependencies) : nil),
            (shouldShowInfo ? Action.info(cellViewModel, delegate, using: dependencies) : nil),
        ]
        .appending(
            contentsOf: (shouldShowEmojiActions ? recentEmojis : [])
                .map { Action.react(cellViewModel, $0, delegate, using: dependencies) }
        )
        .appending(Action.emojiPlusButton(cellViewModel, delegate, using: dependencies))
        .compactMap { $0 }
        
        guard !generatedActions.isEmpty else { return [] }
        
        return generatedActions.appending(Action.dismiss(delegate))
    }
}

// MARK: - Delegate

protocol ContextMenuActionDelegate {
    func info(_ cellViewModel: MessageViewModel, using dependencies: Dependencies)
    func retry(_ cellViewModel: MessageViewModel, using dependencies: Dependencies)
    func reply(_ cellViewModel: MessageViewModel, using dependencies: Dependencies)
    func copy(_ cellViewModel: MessageViewModel, using dependencies: Dependencies)
    func copySessionID(_ cellViewModel: MessageViewModel)
    func delete(_ cellViewModel: MessageViewModel, using dependencies: Dependencies)
    func save(_ cellViewModel: MessageViewModel, using dependencies: Dependencies)
    func ban(_ cellViewModel: MessageViewModel, using dependencies: Dependencies)
    func banAndDeleteAllMessages(_ cellViewModel: MessageViewModel, using dependencies: Dependencies)
    func react(_ cellViewModel: MessageViewModel, with emoji: EmojiWithSkinTones, using dependencies: Dependencies)
    func showFullEmojiKeyboard(_ cellViewModel: MessageViewModel, using dependencies: Dependencies)
    func contextMenuDismissed()
}<|MERGE_RESOLUTION|>--- conflicted
+++ resolved
@@ -95,16 +95,12 @@
         static func delete(_ cellViewModel: MessageViewModel, _ delegate: ContextMenuActionDelegate?, using dependencies: Dependencies) -> Action {
             return Action(
                 icon: UIImage(named: "ic_trash"),
-<<<<<<< HEAD
                 title: "delete".localized(),
-=======
-                title: "TXT_DELETE_TITLE".localized(),
                 expirationInfo: ExpirationInfo(
                     expiresStartedAtMs: cellViewModel.expiresStartedAtMs,
                     expiresInSeconds: cellViewModel.expiresInSeconds
                 ),
                 themeColor: .danger,
->>>>>>> 7c96dcd5
                 accessibilityLabel: "Delete message"
             ) { delegate?.delete(cellViewModel, using: dependencies) }
         }
@@ -120,12 +116,8 @@
         static func ban(_ cellViewModel: MessageViewModel, _ delegate: ContextMenuActionDelegate?, using dependencies: Dependencies) -> Action {
             return Action(
                 icon: UIImage(named: "ic_block"),
-<<<<<<< HEAD
                 title: "banUser".localized(),
-=======
-                title: "context_menu_ban_user".localized(),
                 themeColor: .danger,
->>>>>>> 7c96dcd5
                 accessibilityLabel: "Ban user"
             ) { delegate?.ban(cellViewModel, using: dependencies) }
         }
