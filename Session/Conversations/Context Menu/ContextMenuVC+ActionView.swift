--- conflicted
+++ resolved
@@ -34,13 +34,6 @@
         private func setUpViewHierarchy() {
             // Icon
             let iconSize = ActionView.iconSize
-<<<<<<< HEAD
-            let iconImageView = UIImageView(image: action.icon.resizedImage(to: CGSize(width: iconSize, height: iconSize))!.withRenderingMode(.alwaysTemplate))
-            iconImageView.tintColor = Colors.text
-            let iconImageViewSize = ActionView.iconImageViewSize
-            iconImageView.set(.width, to: iconImageViewSize)
-            iconImageView.set(.height, to: iconImageViewSize)
-=======
             let iconImageView: UIImageView = UIImageView(
                 image: action.icon?
                     .resizedImage(to: CGSize(width: iconSize, height: iconSize))?
@@ -48,7 +41,6 @@
             )
             iconImageView.set(.width, to: ActionView.iconImageViewSize)
             iconImageView.set(.height, to: ActionView.iconImageViewSize)
->>>>>>> 3df3114b
             iconImageView.contentMode = .center
             iconImageView.tintColor = Colors.text
             
