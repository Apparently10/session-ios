/* No comment provided by engineer. */
"attachment" = "Liite";
/* Format string for file extension label in call interstitial view */
"attachmentsFileType" = "Tiedostotyyppi: %@";
/* Format string for file size label in call interstitial view. Embeds: {{file size as 'N mb' or 'N kb'}}. */
"attachmentsFileSize" = "Koko: %@";
/* One-line label indicating the user can add no more text to the media message field. */
"messageErrorLimit" = "Viestin suurin sallittu pituus saavutettu";
/* Label for 'send' button in the 'attachment approval' dialog. */
"send" = "Lähetä";
/* Generic filename for an attachment with no known name */
"attachment" = "Liite";
/* The title of the 'attachment error' alert. */
"attachmentsErrorSending" = "Virhe liitteen lähettämisessä";
/* Attachment error message for image attachments which could not be converted to JPEG */
"ATTACHMENT_ERROR_COULD_NOT_CONVERT_TO_JPEG" = "Kuvan muunto ei onnistu.";
/* Attachment error message for video attachments which could not be converted to MP4 */
"ATTACHMENT_ERROR_COULD_NOT_CONVERT_TO_MP4" = "Videon käsittely ei onnistu.";
/* Attachment error message for image attachments which cannot be parsed */
"ATTACHMENT_ERROR_COULD_NOT_PARSE_IMAGE" = "Kuvan jäsennys ei onnistu.";
/* Attachment error message for image attachments in which metadata could not be removed */
"attachmentsImageErrorMetadata" = "Metadatan poistaminen kuvasta epäonnistui.";
/* Attachment error message for image attachments which could not be resized */
"ATTACHMENT_ERROR_COULD_NOT_RESIZE_IMAGE" = "Kuvan koon muutos ei onnistu.";
/* Attachment error message for attachments whose data exceed file size limits */
"attachmentsErrorSize" = "Liite on liian iso.";
/* Attachment error message for attachments with invalid data */
"attachmentsErrorNotSupported" = "Liite sisältää virheellistä sisältöä.";
/* Attachment error message for attachments with an invalid file format */
"attachmentsErrorNotSupported" = "Liitteellä on virheellinen tiedostotyyppi.";
/* Attachment error message for attachments without any data */
"ATTACHMENT_ERROR_MISSING_DATA" = "Liite on tyhjä.";
/* Alert title when picking a document fails for an unknown reason */
"ATTACHMENT_PICKER_DOCUMENTS_FAILED_ALERT_TITLE" = "Dokumentin valinta epäonnistui.";
/* Alert body when picking a document fails because user picked a directory/bundle */
"attachmentsErrorSize" = "Ole hyvä ja luo tiivistetty arkisto tästä tiedostosta ja kokeile lähettämistä uudelleen.";
/* Alert title when picking a document fails because user picked a directory/bundle */
"attachmentsErrorNotSupported" = "Tiedostotyyppiä ei tueta";
/* Short text label for a voice message attachment, used for thread preview and on the lock screen */
"messageVoice" = "Ääniviesti";
/* Button label for the 'block' button */
"block" = "Estä";
/* A format for the 'block user' action sheet title. Embeds {{the blocked user's name or phone number}}. */
"block" = "Estetäänkö %@?";
/* A format for the 'unblock user' action sheet title. Embeds {{the unblocked user's name or phone number}}. */
"blockUnblock" = "Poistetaanko käyttäjän %@ esto?";
/* Button label for the 'unblock' button */
"blockUnblock" = "Poista esto";
/* An explanation of the consequences of blocking another user. */
"blockDescription" = "Estetyt käyttäjät eivät voi soittaa tai lähettää sinulle viestejä.";
/* Label for generic done button. */
"done" = "Valmis";
/* Button text to enable batch selection mode */
"select" = "Valitse";
/* keyboard toolbar label when starting to search with no current results */
"searchSearching" = "Etsitään...";
/* keyboard toolbar label when no messages match the search string */
"searchMatchesNoneSpecific" = "Ei tuloksia";
/* keyboard toolbar label when exactly 1 message matches the search string */
"CONVERSATION_SEARCH_ONE_RESULT" = "1 osuma";
/* keyboard toolbar label when more than 1 message matches the search string. Embeds {{number/position of the 'currently viewed' result}} and the {{total number of results}} */
"searchMatches" = "%d/%d osumasta";
/* table cell label in conversation settings */
"CONVERSATION_SETTINGS_BLOCK_THIS_USER" = "Estä käyttäjä";
/* label for 'mute thread' cell in conversation settings */
"notificationsMute" = "Hiljennä";
/* Table cell label in conversation settings which returns the user to the conversation with 'search mode' activated */
"searchConversation" = "Etsi keskustelusta";
/* Title for the 'crop/scale image' dialog. */
"attachmentsMoveAndScale" = "Siirrä ja Skaalaa";
/* Subtitle shown while the app is updating its database. */
"waitFewMinutes" = "Tämä saattaa viedä hetken.";
/* Title shown while the app is updating its database. */
"databaseOptimizing" = "Optimoidaan tietokanta";
/* The present; the current time. */
"DATE_NOW" = "Nyt";
/* table cell label in conversation settings */
"DISAPPEARING_MESSAGES" = "Katoavat viestit";
/* table cell label in conversation settings */
"groupEdit" = "Muokkaa Ryhmää";
/* Label indicating media gallery is empty */
"attachmentsMediaEmpty" = "Sinulla ei ole yhtään mediaa tässä keskustelussa.";
/* Label indicating loading is in progress */
"attachmentsLoadingNewer" = "Ladataan uudempaa mediaa…";
/* Label indicating loading is in progress */
"attachmentsLoadingOlder" = "Ladataan vanhempaa mediaa…";
/* Error displayed when there is a failure fetching a GIF from the remote service. */
"errorUnknown" = "Pyydetyn GIF-animaation hakeminen epäonnistui. Ole hyvä ja varmista yhteytesi.";
/* Generic error displayed when picking a GIF */
"errorUnknown" = "Tuntematon virhe ilmeni.";
/* Shown when selected GIF couldn't be fetched */
"errorUnknown" = "GIF-animaatiota ei pystytä valitsemaan";
/* Alert message shown when user tries to search for GIFs without entering any search terms. */
"searchEnter" = "Kirjoita hakutermi.";
/* Indicates that an error occurred while searching. */
"searchMatchesNone" = "Virhe. Paina kokeillaksesi uudelleen.";
/* Indicates that the user's search had no results. */
"searchMatchesNone" = "Ei tuloksia.";
/* No comment provided by engineer. */
"GROUP_CREATED" = "Ryhmä on luotu";
/* No comment provided by engineer. */
"groupMemberNew" = "%@ liittyi ryhmään. ";
/* No comment provided by engineer. */
"groupMemberLeft" = "%@ poistui ryhmästä. ";
/* No comment provided by engineer. */
"groupRemoved" = "%@ poistettiin ryhmästä. ";
/* No comment provided by engineer. */
"groupRemovedMore" = "%@ poistettiin ryhmästä. ";
/* No comment provided by engineer. */
"GROUP_TITLE_CHANGED" = "Ryhmän kuvaus on nyt "%@". ";
/* No comment provided by engineer. */
"groupUpdated" = "Ryhmä päivitetty.";
/* No comment provided by engineer. */
"groupMemberYouLeft" = "Sinä poistuit ryhmästä.";
/* No comment provided by engineer. */
"groupRemovedYou" = " Sinut poistettiin ryhmästä. ";
/* Momentarily shown to the user when attempting to select more images than is allowed. Embeds {{max number of items}} that can be shared. */
"attachmentsErrorNumber" = "Et voi jakaa enempää kuin %@ kohdetta.";
/* alert title */
"IMAGE_PICKER_FAILED_TO_PROCESS_ATTACHMENTS" = "Liitteen valinta epäonnistui.";
/* Message for the alert indicating that an audio file is invalid. */
"audioUnableToPlay" = "Virheellinen äänitiedosto.";
/* Confirmation button within contextual alert */
"leave" = "Poistu";
/* table cell label in conversation settings */
"LEAVE_GROUP_ACTION" = "Poistu ryhmästä";
/* nav bar button item */
"conversationsSettingsAllMedia" = "Kaikki media";
/* Confirmation button text to delete selected media from the gallery, embeds {{number of messages}} */
"deleteMessages" = "Poista %d viestiä";
/* Confirmation button text to delete selected media message from the gallery */
"deleteMessage" = "Poista viesti";
/* embeds {{sender name}} and {{sent datetime}}, e.g. 'Sarah on 10/30/18, 3:29' */
"attachmentsMedia" = "%@ ajankohtana %@";
/* Format for the 'more items' indicator for media galleries. Embeds {{the number of additional items}}. */
"MEDIA_GALLERY_MORE_ITEMS_FORMAT" = "+%@";
/* Short sender label for media sent by you */
"onionRoutingPathYou" = "Sinä";
/* Section header in media gallery collection view */
"attachmentsThisMonth" = "Tässä kuussa";
/* status message for failed messages */
"MESSAGE_STATUS_FAILED" = "Lähetys epäonnistui.";
/* status message for read messages */
"read" = "Luettu";
/* message status while message is sending. */
"sending" = "Lähetetään…";
/* status message for sent messages */
"disappearingMessagesSent" = "Lähetetty";
/* status message while attachment is uploading */
"uploading" = "Ladataan…";
/* notification title. Embeds {{author name}} and {{group name}} */
"notificationsIosGroup" = "%@ ryhmässä %@";
/* Label for 1:1 conversation with yourself. */
"noteToSelf" = "Viesti itselle";
/* Lock screen notification text presented after user powers on their device without unlocking. Embeds {{device model}} (either 'iPad' or 'iPhone') */
"notificationsIosRestart" = "Olet saattanut saada viesteja laitteesi %@ käynnistyessä uudelleen.";
/* No comment provided by engineer. */
"BUTTON_OK" = "OK";
/* Info Message when {{other user}} disables or doesn't support disappearing messages */
"disappearingMessagesTurnedOff" = "%@ poisti katoavat viestit käytöstä.";
/* Info Message when {{other user}} updates message expiration to {{time amount}}, see the *_TIME_AMOUNT strings for context. */
"disappearingMessagesSet" = "%@ asetti katoavien viestien ajaksi %@";
/* alert title, generic error preventing user from capturing a photo */
"cameraErrorUnavailable" = "Kuvan ottaminen ei ole mahdollista.";
/* alert title */
"cameraErrorUnavailable" = "Kuvan ottaminen ei ole mahdollista.";
/* alert title */
"cameraErrorUnavailable" = "Kameran määritys epäonnistui.";
/* label for system photo collections which have no name. */
"attachmentsAlbumUnnamed" = "Nimetön albumi";
/* Notification action button title */
"messageMarkRead" = "Merkkaa luetuksi";
/* Notification action button title */
"reply" = "Vastaa";
/* Description of how and why Session iOS uses Touch ID/Face ID/Phone Passcode to unlock 'screen lock'. */
"authenticateToOpen" = "Tunnistaudu avataksesi Sessionin.";
/* Title for alert indicating that screen lock could not be unlocked. */
"authenticateFailed
authenticateFailed
authenticateFailed
authenticateFailed" = "Tunnistautuminen epäonnistui";
/* Format string for the default 'Note' sound. Embeds the system {{sound name}}. */
"SETTINGS_AUDIO_DEFAULT_TONE_LABEL_FORMAT" = "%@ (oletus)";
/* Label for settings view that allows user to change the notification sound. */
"SETTINGS_ITEM_NOTIFICATION_SOUND" = "Viestien ilmoitusääni";
/* {{number of days}} embedded in strings, e.g. 'Alice updated disappearing messages expiration to {{5 days}}'. See other *_TIME_AMOUNT strings */
"TIME_AMOUNT_DAYS" = "%@ päivää";
/* Label text below navbar button, embeds {{number of days}}. Must be very short, like 1 or 2 characters, The space is intentionally omitted between the text and the embedded duration so that we get, e.g. '5d' not '5 d'. See other *_TIME_AMOUNT strings */
"TIME_AMOUNT_DAYS_SHORT_FORMAT" = "%@pv";
/* {{number of hours}} embedded in strings, e.g. 'Alice updated disappearing messages expiration to {{5 hours}}'. See other *_TIME_AMOUNT strings */
"TIME_AMOUNT_HOURS" = "%@ tuntia";
/* Label text below navbar button, embeds {{number of hours}}. Must be very short, like 1 or 2 characters, The space is intentionally omitted between the text and the embedded duration so that we get, e.g. '5h' not '5 h'. See other *_TIME_AMOUNT strings */
"TIME_AMOUNT_HOURS_SHORT_FORMAT" = "%@h";
/* {{number of minutes}} embedded in strings, e.g. 'Alice updated disappearing messages expiration to {{5 minutes}}'. See other *_TIME_AMOUNT strings */
"TIME_AMOUNT_MINUTES" = "%@ minuuttia";
/* Label text below navbar button, embeds {{number of minutes}}. Must be very short, like 1 or 2 characters, The space is intentionally omitted between the text and the embedded duration so that we get, e.g. '5m' not '5 m'. See other *_TIME_AMOUNT strings */
"TIME_AMOUNT_MINUTES_SHORT_FORMAT" = "%@min";
/* {{number of seconds}} embedded in strings, e.g. 'Alice updated disappearing messages expiration to {{5 seconds}}'. See other *_TIME_AMOUNT strings */
"TIME_AMOUNT_SECONDS" = "%@ sekuntia";
/* Label text below navbar button, embeds {{number of seconds}}. Must be very short, like 1 or 2 characters, The space is intentionally omitted between the text and the embedded duration so that we get, e.g. '5s' not '5 s'. See other *_TIME_AMOUNT strings */
"TIME_AMOUNT_SECONDS_SHORT_FORMAT" = "%@s";
/* {{1 day}} embedded in strings, e.g. 'Alice updated disappearing messages expiration to {{1 day}}'. See other *_TIME_AMOUNT strings */
"TIME_AMOUNT_SINGLE_DAY" = "%@ päivä";
/* {{1 hour}} embedded in strings, e.g. 'Alice updated disappearing messages expiration to {{1 hour}}'. See other *_TIME_AMOUNT strings */
"TIME_AMOUNT_SINGLE_HOUR" = "%@ tunti";
/* {{1 minute}} embedded in strings, e.g. 'Alice updated disappearing messages expiration to {{1 minute}}'. See other *_TIME_AMOUNT strings */
"TIME_AMOUNT_SINGLE_MINUTE" = "%@ minuutti";
/* {{1 week}} embedded in strings, e.g. 'Alice updated disappearing messages expiration to {{1 week}}'. See other *_TIME_AMOUNT strings */
"TIME_AMOUNT_SINGLE_WEEK" = "%@ viikko";
/* {{number of weeks}}, embedded in strings, e.g. 'Alice updated disappearing messages expiration to {{5 weeks}}'. See other *_TIME_AMOUNT strings */
"TIME_AMOUNT_WEEKS" = "%@ viikkoa";
/* Label text below navbar button, embeds {{number of weeks}}. Must be very short, like 1 or 2 characters, The space is intentionally omitted between the text and the embedded duration so that we get, e.g. '5w' not '5 w'. See other *_TIME_AMOUNT strings */
"TIME_AMOUNT_WEEKS_SHORT_FORMAT" = "%@vk";
/* Label for the cancel button in an alert or action sheet. */
"cancel" = "Peruuta";
/* No comment provided by engineer. */
"delete" = "Poista";
/* Message for the alert indicating the 'voice message' needs to be held to be held down to record. */
"messageVoiceErrorShort" = "Paina ja pidä painettuna äänittääksesi ääniviesti.";
/* Info Message when you disable disappearing messages */
"disappearingMessagesTurnedOffYou" = "Poistit katoavat viestit käytöstä.";
/* Info message embedding a {{time amount}}, see the *_TIME_AMOUNT strings for context. */
"disappearingMessagesSetYou" = "Asetit katoavien viestin ajaksi %@";
// MARK: - Session
"continue" = "Jatka";
"copy" = "Kopioi";
"communityEnterUrlErrorInvalid" = "Virheellinen URL-osoite";
"next" = "Seuraava";
"share" = "Jaa";
"invalid_session_id" = "Virheellinen Session ID";
"cancel" = "Peruuta";
"accountIdYours" = "Oma Session ID";
"onboardingBubblePrivacyInYourPocket" = "Sessionisi alkaa tästä...";
"onboardingAccountCreate" = "Luo Session ID";
"onboardingAccountExists" = "Jatka Sessionin käyttöä";
"onboardingAccountExists" = "Liitä laite";
"view_fake_chat_bubble_1" = "Mikä on Session?";
"view_fake_chat_bubble_2" = "Se on hajautettu sekä salattu viestipalvelu";
"view_fake_chat_bubble_3" = "Joten se ei kerää henkilökohtaisia tietojani tai keskustelujeni metadataa? Miten se sitten toimii?";
"view_fake_chat_bubble_4" = "Yhdistämällä edistynyttä reititys- ja salausteknologiaa päästä päätyyn.";
"view_fake_chat_bubble_5" = "Kaverit eivät anna kavereiden käyttää vaarantuneita viestipalveluita. Oleppa hyvä.";
"vc_register_title" = "Tervehdi Session ID:täsi";
"vc_register_explanation" = "Session ID on yksilöllinen osoite, jonka avulla muut voivat ottaa sinuun yhteyttä Sessionissa. Sillä ei ole yhteyttä todelliseen identiteettiisi ja se on suunniteltu täysin anonyymiksi ja yksityiseksi.";
"onboardingAccountExists" = "Palauta tilisi";
"recoveryPasswordExplanation" = "Palauta tilisi syöttämällä palautuslauseke, jonka sait rekisteröitymisen yhteydessä.";
"recoveryPasswordEnter" = "Syötä palautuslausekkeesi";
"onboardingAccountExists" = "Liitä laite";
"qrScan" = "Lue QR-koodi";
"displayNamePick" = "Valitse näyttönimi";
"displayNameDescription" = "Tämä on nimesi, kun käytät Sessionia. Se voi olla oikea nimesi, kutsumanimi tai mitä tahansa muuta haluat.";
"displayNameEnter" = "Syötä näyttönimi";
"displayNameErrorDescription" = "Valitse näyttönimi";
"displayNameErrorDescriptionShorter" = "Valitse lyhyempi näyttönimi";
"recommended" = "Suositeltu";
"conversationsNone" = "Sinulla ei ole yhteystietoja";
"vc_home_empty_state_button_title" = "Aloita keskustelu";
"sessionRecoveryPassword" = "Palautuslausekkeesi";
"vc_seed_title_2" = "Tutustu palautuslausekkeeseesi";
"vc_seed_explanation" = "Palautuslausekkeesi on Session ID -tunnuksesi pääavain, jonka avulla voit palauttaa ID:si, jos menetät pääsyn laitteeseesi. Säilytä palautuslausekkeesi turvallisesti, äläkä luovuta sitä muille.";
"vc_seed_reveal_button_title" = "Paljasta pitämällä pohjassa";
"view_seed_reminder_subtitle_1" = "Suojaa tilisi tallentamalla palautuslausekkeesi";
"view_seed_reminder_subtitle_2" = "Paljasta palautuslausekkeesi pitämällä piilotettuja sanoja painettuna ja tallenna se turvallisesti suojataksesi Session ID:si.";
"view_seed_reminder_subtitle_3" = "Varmista, että säilytät palautuslausekkeesi turvallisessa paikassa";
"onionRoutingPath" = "Polku";
"onionRoutingPathDescription" = "Session piilottaa IP-osoitteesi ohjaamalla viestisi monen välittäjäreleen läpi Sessionin hajautetussa verkossa. Tässä ovat maat joiden kautta viestisi tällä hetkellä kulkevat:";
"onionRoutingPathYou" = "Sinä";
"onionRoutingPathEntryNode" = "Tulosolmu";
"onionRoutingPathServiceNode" = "Välittäjärele";
"onionRoutingPathDestination" = "Määränpää";
"learnMore" = "Opi lisää";
"messageNew" = "Uusi viesti";
"accountIdEnter" = "Syötä Session ID";
"qrScan" = "Lue QR-koodi";
"vc_enter_public_key_explanation" = "Aloita uusi keskustelu syöttämällä käyttäjän Session ID tai jaa oma ID:si heille.";
"cameraGrantAccessQr" = "Session tarvitsee QR-koodien lukua varten kameran käyttöoikeuden";
"groupCreate" = "Luo ryhmä";
"groupNameEnter" = "Anna ryhmälle nimi";
"conversationsNone" = "Sinulla ei ole yhteystietoja";
"groupNameEnterPlease" = "Syötä ryhmän nimi";
"groupNameEnterShorter" = "Anna ryhmälle lyhyempi nimi";
"groupAddMemberMaximum" = "Suljetussa ryhmässä voi olla enintään 100 jäsentä";
"communityJoin" = "Liity yhteisöön";
"communityUrl" = "Yhteisön URL";
"qrScan" = "Lue QR-koodi";
"communityEnterUrl" = "Syötä yhteisön URL-osoite";
"sessionSettings" = "Asetukset";
"vc_group_settings_title" = "Ryhmäasetukset";
"displayNameErrorDescription" = "Valitse näyttönimi";
"displayNameErrorDescriptionShorter" = "Valitse lyhyempi näyttönimi";
"sessionPrivacy" = "Yksityisyys";
"sessionNotifications" = "Ilmoitukset";
"sessionRecoveryPassword" = "Palautuslauseke";
"sessionClearData" = "Tyhjennä tiedot";
"qrCode" = "QR-koodi";
"view" = "Näytä oma QR-koodi";
"qrScan" = "Lue QR-koodi";
"vc_qr_code_view_scan_qr_code_explanation" = "Aloita keskustelu jonkun kanssa lukemalla heidän QR-koodinsa";
"qrYoursDescription" = "Tämä on QR-koodisi. Muut käyttäjät voivat aloittaa keskustelun kanssasi lukemalla sen.";
// MARK: - Not Yet Translated
"fast_mode_explanation" = "Sinulle ilmoitetaan uusista viesteistä luotettavasti ja viivyttelemättä Applen ilmoituspalvelua käyttäen.";
"notificationsFastMode" = "Nopeasti";
"notificationsSlowModeDescription" = "Session tarkistaa taustalla ajoittain uudet viestit.";
"notificationsSlowMode" = "Hitaasti";
"notificationsMessage" = "Viesti-ilmoitukset";
"sessionRecoveryPassword" = "Palautuslauseke";
"vc_link_device_scan_qr_code_explanation" = "Avaa Asetukset → Palautuslauseke toisella laitteellasi nähdäksesi QR-koodisi.";
"sessionRecoveryPassword" = "Palautuslauseke";
"vc_enter_recovery_phrase_explanation" = "Yhdistä laitteesi syöttämällä palautuslauseke, jonka sait rekisteröitymisen yhteydessä.";
"accountIdEnterYourFriends" = "Syötä Session ID tai ONS-nimi";
"groupOnlyAdmin" = "Koska olet ryhmän luoja, poistetaan se kaikilta. Tämä ei ole peruttavissa.";
"communityJoinOfficial" = "Tai liity johonkin näistä...";
"sessionInviteAFriend" = "Kutsu ystäviä";
"copied" = "Kopioitu";
"accountIDCopy" = "Kopioi Session ID";
"message" = "Viesti";
"vc_conversation_voice_message_cancel_message" = "Liu’uta peruuttaaksesi";
"attachmentsAutoDownloadModalTitle" = "Luotatko henkilöön %@?";
"attachmentsAutoDownloadModalDescription" = "Haluatko varmasti ladata käyttäjän %@ lähettämän median?";
"download" = "Lataa";
"urlOpen" = "Avataanko URL?";
"urlOpenDescription" = "Haluatko varmasti avata osoitteen %@?";
"open" = "Avaa";
"urlCopy" = "Kopioi linkki";
"blockUnblock" = "Poistetaanko käyttäjän %@ esto?";
"blockUnblockDescription" = "Haluatko varmasti poistaa käyttäjän %@ eston?";
"blockUnblock" = "Poista esto";
"linkPreviewsEnable" = "Otetaanko linkkien esikatselu käyttöön?";
"linkPreviewsFirstDescription" = "Linkkien esikatselu näyttää esikatselun lähetetyistä ja vastaanotetuista URL-osoitteiden sisällöstä. Tämä voi olla hyödyllistä, mutta Sessionin on yhdistettävä linkkeihin esikatseluiden luontia varten. Voit aina poistaa toiminnon käytöstä Sessionin asetuksista.";
"enable" = "Ota käyttöön";
"shareToSession" = "Jaa Sessioniin";
"sending" = "Lähetetään...";
"linkPreviewsErrorUnsecure" = "Esikatselua ei ladattu suojaamattomalle linkille";
"linkPreviewsErrorLoad" = "Esikatselua ei voida ladata";
"vc_share_link_previews_disabled_title" = "Linkkien esikatselu on poistettu käytöstä";
"vc_share_link_previews_disabled_explanation" = "Linkkien esikatselun käyttöönotto näyttää esikatselun jakamistasi URL-osoitteista. Tämä voi olla hyödyllistä, mutta esikatseluiden luontia varten Sessionin on yhdistettävä linkitettyihin sivustoihin.\n\nVoit ottaa linkkien esikatselun käyttöön Sessionin asetuksista.";
"communityInvitation" = "Open Group -kutsu";
"vc_conversation_settings_invite_button_title" = "Lisää jäseniä";
"warning" = "Varoitus";
"recoveryPasswordWarningSendDescription" = "Tämä on palautuslausekkeesi. Jos lähetät sen jollekulle, on heillä täysi pääsy tililesi.";
"send" = "Lähetä";
"vc_conversation_settings_notify_for_mentions_only_title" = "Huomioi vain mainitut";
"vc_conversation_settings_notify_for_mentions_only_explanation" = "Vain viestit joissa sinut mainitaan, huomioidaan.";
"notificationsMentionsOnly" = "Vain huomioidut ilmoitukset";
"deleteMessageDeleted" = "Tämä viesti on poistettu";
"clearMessagesForMe" = "Poista vain minun nähtäväksi";
"clearMessagesForEveryone" = "Poista kaikkien näkyviltä";
"clearMessagesForEveryone" = "Poista minulta ja vastaanottajalta";
"reply" = "Vastaa";
"save" = "Tallenna";
"banUser" = "Estä käyttäjä";
"context_menu_ban_and_delete_all" = "Estä ja Poista kaikki";
"context_menu_ban_user_error_alert_message" = "Käyttäjää ei voitu estää";
"accessibility_expanding_attachments_button" = "Lisää liitteitä";
"gif" = "Gif";
"accessibility_document_button" = "Asiakirja";
"accessibility_main_button_collapse" = "Tiivistä liiteasetukset";
"recoveryPasswordErrorTitle" = "Virheellinen palautuslauseke";
"dismiss" = "Hylkää";
/* Button text which opens the settings app */
<<<<<<< HEAD
"sessionSettings" = "Asetukset";
"callsYouCalled" = "Soitit käyttäjälle %@";
"callsCalledYou" = "%@ soitti sinulle";
"callsMissedCallFrom" = "Vastaamaton puhelu käyttäjältä %@";
"messageNewYouveGotA" = "Sinulla on uusi viesti";
"messageNewYouveGotMany" = "Sinulla on %@ uutta viestiä.";
"pin" = "Kiinnitä";
"pinUnpin" = "Irrota";
"callsMissed" = "Vastaamaton puhelu";
"callsYouMissedCallPermissions" = "Puhelu käyttäjältä '%@' jäi vastaamatta, koska puheluita varten yksityisyysasetuksista on myönnettävä 'Ääni- ja videopuhelut' -käyttöoikeus.";
"attachmentsMediaSaved" = "%@ tallensi median.";
"screenshotTaken" = "%@ otti kuvankaappauksen.";
"sessionConversations" = "Yhteystiedot ja ryhmät";
"messages" = "Viestit";
"sessionMessageRequests" = "Viestipyynnöt";
"messageRequestsNonePending" = "Ei odottavia viestipyyntöjä";
"clearAll" = "Tyhjennä kaikki";
"messageRequestsClearAllExplanation" = "Haluatko varmasti tyhjentää kaikki viestipyynnöt?";
"clear" = "Tyhjennä";
"messageRequestsDelete" = "Haluatko varmasti poistaa viestipyynnön?";
=======
"OPEN_SETTINGS_BUTTON" = "Asetukset";
"call_outgoing" = "Soitit käyttäjälle %@";
"call_incoming" = "%@ soitti sinulle";
"call_missed" = "Vastaamaton puhelu käyttäjältä %@";
"APN_Message" = "Sinulla on uusi viesti";
"APN_Collapsed_Messages" = "Sinulla on %@ uutta viestiä.";
"PIN_BUTTON_TEXT" = "Kiinnitä";
"UNPIN_BUTTON_TEXT" = "Irrota";
"modal_call_missed_tips_title" = "Vastaamaton puhelu";
"modal_call_missed_tips_explanation" = "Puhelu käyttäjältä '%@' jäi vastaamatta, koska puheluita varten yksityisyysasetuksista on myönnettävä 'Ääni- ja videopuhelut' -käyttöoikeus.";
"media_saved" = "%@ tallensi median.";
"screenshot_taken" = "%@ otti kuvankaappauksen.";
"SEARCH_SECTION_CONTACTS" = "Yhteystiedot ja ryhmät";
"SEARCH_SECTION_MESSAGES" = "Viestit";
"MESSAGE_REQUESTS_TITLE" = "Viestipyynnöt";
"MESSAGE_REQUESTS_EMPTY_TEXT" = "Ei odottavia viestipyyntöjä";
"MESSAGE_REQUESTS_CLEAR_ALL" = "Tyhjennä kaikki";
"MESSAGE_REQUESTS_CLEAR_ALL_CONFIRMATION_TITLE" = "Are you sure you want to clear all message requests and group invites?";
"MESSAGE_REQUESTS_CLEAR_ALL_CONFIRMATION_ACTON" = "Tyhjennä";
"MESSAGE_REQUESTS_DELETE_CONFIRMATION_ACTON" = "Haluatko varmasti poistaa viestipyynnön?";
>>>>>>> 7c96dcd5
"MESSAGE_REQUESTS_BLOCK_CONFIRMATION_ACTON" = "Haluatko varmasti estää tämän yhteystiedon?";
"messageRequestsAcceptDescription" = "Viestin lähetys tälle käyttäjälle hyväksyy heidän viestipyyntönsä automaattisesti ja paljastaa Session ID:si.";
"messageRequestsAccepted" = "Viestipyyntösi hyväksyttiin.";
"messageRequestsNew" = "Sinulla on uusi viestipyyntö";
"hide" = "Piilota";
"accept" = "Hyväksy";
"TXT_BLOCK_USER_TITLE" = "Estä käyttäjä";
"error" = "Virhe";
"callsPermissionsRequired" = "Puheluiden käyttöoikeus tarvitaan";
"callsPermissionsRequiredDescription" = "Voit aktivoida 'Ääni- ja videopuhelut' -käyttöoikeuden yksityisyysasetuksista.";
"communityError" = "Hups, tapahtui virhe";
"communityErrorDescription" = "Yritä myöhemmin uudelleen";
"LOADING_CONVERSATIONS" = "Ladataan keskusteluita...";
"DATABASE_MIGRATION_FAILED" = "Tietokannan optimoinnissa tapahtui virhe\n\nVoit viedä sovelluksen lokitiedot vianselvitystä varten tai voit palauttaa laitteen\n\nVaroitus: Laitteen palautuksen seurauksena kaikki kahta viikkoa vanhemmat tiedot menetetään.";
"recoveryPasswordErrorMessageGeneric" = "Jotain meni pieleen. Tarkista palautuslausekkeesi ja yritä uudelleen.";
"recoveryPasswordErrorMessageShort" = "Näyttää siltä, ettet syöttänyt riittävästi sanoja. Tarkista syöttämäsi teksti ja yritä uudelleen.";
"recoveryPasswordErrorMessageShort" = "Palautuslausekkeesi viimeinen sana näyttää puuttuvan. Tarkista syöttämäsi teksti ja yritä uudelleen.";
"recoveryPasswordErrorMessageIncorrect" = "Palautuslausekkeessasi näyttää olevan virheellinen sana. Tarkista syöttämäsi teksti ja yritä uudelleen.";
"recoveryPasswordErrorMessageGeneric" = "Palautuslausekettasi ei voitu vahvistaa. Tarkista syöttämäsi teksti ja yritä uudelleen.";
/* Indicates that an unknown error occurred while using Touch ID/Face ID/Phone Passcode. */
"authenticateNotAccessed" = "Todennustapaa ei tavoitettu.";
/* Indicates that Touch ID/Face ID/Phone Passcode authentication failed. */
"authenticateFailed
authenticateFailed
authenticateFailed
authenticateFailed" = "Todennus epäonnistui.";
/* Indicates that Touch ID/Face ID/Phone Passcode is 'locked out' on this device due to authentication failures. */
"authenticateFailedTooManyAttempts" = "Liian monta epäonnistunutta todennusyritystä. Yritä myöhemmin uudelleen.";
/* Indicates that Touch ID/Face ID/Phone Passcode are not available on this device. */
"lockAppEnablePasscode" = "Pääsykoodi on otettava iOS:n asetuksista käyttöön näytön lukituksen käyttämiseksi.";
/* Indicates that Touch ID/Face ID/Phone Passcode is not configured on this device. */
"lockAppEnablePasscode" = "Pääsykoodi on otettava iOS:n asetuksista käyttöön näytön lukituksen käyttämiseksi.";
/* Indicates that Touch ID/Face ID/Phone Passcode passcode is not set. */
"lockAppEnablePasscode" = "Pääsykoodi on otettava iOS:n asetuksista käyttöön näytön lukituksen käyttämiseksi.";
/* Label for the button to send a message */
"send" = "Lähetä";
/* Generic text for button that retries whatever the last action was. */
"retry" = "Yritä uudelleen";
/* notification body */
"messageErrorDelivery" = "Viestin lähetys epäonnistui";
"INVALID_SESSION_ID_MESSAGE" = "Tarkista Session ID ja yritä uudelleen";
"recoveryPasswordErrorMessageGeneric" = "Tarkista palautuslauseke ja yritä uudelleen";
"media" = "Media";
"DOCUMENT_TAB_TITLE" = "Dokumentit";
"attachmentsFilesEmpty" = "Sinulla ei ole dokumentteja tässä keskustelussa.";
"DOCUMENT_TILES_LOADING_MORE_RECENT_LABEL" = "Ladataan uudempaa dokumenttia…";
"DOCUMENT_TILES_LOADING_OLDER_LABEL" = "Ladataan vanhempaa dokumenttia…";
/* The name for the emoji category 'Activities' */
"EMOJI_CATEGORY_ACTIVITIES_NAME" = "Aktiviteetit";
/* The name for the emoji category 'Animals & Nature' */
"EMOJI_CATEGORY_ANIMALS_NAME" = "Eläimet ja luonto";
/* The name for the emoji category 'Flags' */
"EMOJI_CATEGORY_FLAGS_NAME" = "Liput";
/* The name for the emoji category 'Food & Drink' */
"EMOJI_CATEGORY_FOOD_NAME" = "Ruoka ja juoma";
/* The name for the emoji category 'Objects' */
"EMOJI_CATEGORY_OBJECTS_NAME" = "Esineet";
/* The name for the emoji category 'Recents' */
"EMOJI_CATEGORY_RECENTS_NAME" = "Viimeksi käytetyt";
/* The name for the emoji category 'Smileys & People' */
"EMOJI_CATEGORY_SMILEYSANDPEOPLE_NAME" = "Hymiöt ja ihmiset";
/* The name for the emoji category 'Symbols' */
"EMOJI_CATEGORY_SYMBOLS_NAME" = "Symbolit";
/* The name for the emoji category 'Travel & Places' */
"EMOJI_CATEGORY_TRAVEL_NAME" = "Matkailu ja paikat";
"EMOJI_REACTS_NOTIFICATION" = "%@ reagoi viestiin: %@.";
"EMOJI_REACTS_MORE_REACTORS_ONE" = "Ja 1 muu on reagoinut viestiin: %@.";
"EMOJI_REACTS_MORE_REACTORS_MUTIPLE" = "Ja %@ muuta on reagoinut viestiin: %@.";
"EMOJI_REACTS_RATE_LIMIT_TOAST" = "Hidasta! Olet lähettänyt liian monta emojireaktiota. Yritä hetken kuluttua uudelleen.";
/* New conversation screen*/
"conversationsNew" = "Uusi keskustelu";
"create" = "Luo";
"join" = "Liity";
"PRIVACY_TITLE" = "Yksityisyys";
"screenSecurity" = "Näytön suojaus";
"lockApp" = "Lukitse Session";
"lockAppDescriptionIos" = "Vaadi Sessionin avaukseen Touch ID, Face ID tai salasana.";
"readReceipts" = "Lukukuittaukset";
"readReceipts" = "Lukukuittaukset";
"readReceiptsDescription" = "Lähetä lukukuittauksia kahdenkeskisissä keskusteluissa.";
"typingIndicators" = "Kirjoitusindikaattorit";
"typingIndicators" = "Kirjoitusindikaattorit";
"typingIndicatorsDescription" = "Näe ja jaa kirjoitusindikaattorit kahdenkeskisissä keskusteluissa.";
"linkPreviews" = "Linkkien esikatselut";
"linkPreviewsSend" = "Lähetä linkkien esikatselut";
"linkPreviewsDescription" = "Luo linkkien esikatselut tuetuille URL-osoitteille.";
"callsSettings" = "Puhelut (beta)";
"callsVoiceAndVideo" = "Ääni- ja videopuhelut";
"callsVoiceAndVideoToggleDescription" = "Mahdollistaa ääni- ja videopuheluiden soiton ja vastaanoton.";
"callsVoiceAndVideoBeta" = "Ääni- ja videopuhelut (beta)";
"callsVoiceAndVideoModalDescription" = "IP-osoitteesi paljastuu beta-puheluita käytettäessä puhelukumppanillesi ja Oxen Säätiön palvelimelle. Haluatko varmasti ottaa ääni- ja videopuhelut käyttöön?";
"NOTIFICATIONS_TITLE" = "Ilmoitukset";
"notificationsStrategy" = "Ilmoituskäytäntö";
"useFastMode" = "Käytä nopeaa tilaa";
"NOTIFICATIONS_STRATEGY_FAST_MODE_DESCRIPTION" = "Uusista viesteistä ilmoitetaan luotettavasti ja viiveettä Applen ilmoituspalvelinten avulla.";
"notificationsGoToDevice" = "Järjestelmän ilmoitusasetukset";
"notificationsStyle" = "Ilmoitusten tyyli";
"notificationsSound" = "Ääni";
"notificationsSoundDescription" = "Ääni sovelluksen ollessa avoinna";
"notificationsContent" = "Ilmoituksen sisältö";
"notificationsContentDescription" = "Ilmoituksissa näytettävät tiedot.";
"notificationsContentShowNameAndContent" = "Nimi ja sisältö";
"notificationsContentShowNameOnly" = "Vain nimi";
"notificationsContentShowNoNameOrContent" = "Ei nimeä tai sisältöä";
"CONVERSATION_SETTINGS_TITLE" = "Keskustelut";
"conversationsMessageTrimming" = "Keskustelujen tiivistys";
"conversationsMessageTrimmingTrimCommunities" = "Yhteisöjen tiivistys";
"conversationsMessageTrimmingTrimCommunitiesDescription" = "Poista yli 6 kuukauden ikäiset viestit yli 2000 viestin yhteisöistä.";
"CONVERSATION_SETTINGS_SECTION_AUDIO_MESSAGES" = "Ääniviestit";
"CONVERSATION_SETTINGS_AUDIO_MESSAGES_AUTOPLAY_TITLE" = "Toista ääniviestit automaattisesti";
"CONVERSATION_SETTINGS_AUDIO_MESSAGES_AUTOPLAY_DESCRIPTION" = "Toista peräkkäiset ääniviestit automaattisesti.";
"conversationsBlockedContacts" = "Estetyt yhteystiedot";
"blockBlockedNone" = "Sinulla ei ole estettyjä yhteystietoja.";
"CONVERSATION_SETTINGS_BLOCKED_CONTACTS_UNBLOCK" = "Poista esto";
"CONVERSATION_SETTINGS_BLOCKED_CONTACTS_UNBLOCK_CONFIRMATION_TITLE_SINGLE" = "Haluatko varmasti poistaa käyttäjän %@ eston?";
"CONVERSATION_SETTINGS_BLOCKED_CONTACTS_UNBLOCK_CONFIRMATION_TITLE_FALLBACK" = "tämä yhteystieto";
"CONVERSATION_SETTINGS_BLOCKED_CONTACTS_UNBLOCK_CONFIRMATION_TITLE_MULTIPLE_1" = "Haluatko varmasti poistaa käyttäjän %@ eston";
"CONVERSATION_SETTINGS_BLOCKED_CONTACTS_UNBLOCK_CONFIRMATION_TITLE_MULTIPLE_2_SINGLE" = "ja %@?";
"CONVERSATION_SETTINGS_BLOCKED_CONTACTS_UNBLOCK_CONFIRMATION_TITLE_MULTIPLE_3" = "ja %d muuta?";
"CONVERSATION_SETTINGS_BLOCKED_CONTACTS_UNBLOCK_CONFIRMATION_ACTON" = "Poista esto";
"sessionAppearance" = "Ulkoasu";
"appearanceThemes" = "Teemat";
"appearancePrimaryColor" = "Pääväri";
"appearancePreview1" = "Mitä kuuluu?";
"appearancePreview2" = "Hyvää, kiitos. Mitäs sinne?";
"appearancePreview3" = "Erinomaista, kiitos.";
"appearanceAutoDarkMode" = "Automaattinen yötila";
"followSystemSettings" = "Seuraa järjestelmän asetusta";
"sessionHelp" = "Tuki";
"helpReportABug" = "Ilmoita virheestä";
"helpReportABugExportLogsDescription" = "Vie lokitiedot ja lähetä tiedosto Sessionin tukipalvelusta.";
"helpReportABugExportLogs" = "Vie lokitiedot";
"helpHelpUsTranslateSession" = "Käännä Session";
"helpWedLoveYourFeedback" = "Haluaisimme kuulla mielipiteesi";
"helpFAQ" = "UKK";
"helpSupport" = "Tue";
"clearDataAll" = "Tyhjennä kaikki tiedot";
"clearDataAllDescription" = "Tämä poistaa viestisi ja yhteystietosi pysyvästi. Haluatko poistaa tietosi vain tältä laitteelta vai myös verkosta?";
"clearDeviceAndNetworkConfirm" = "Haluatko varmasti poistaa tietosi verkosta? Jos jatkat, et voi palauttaa viestejäsi etkä yhteystietojasi.";
"clearDeviceOnly" = "Tyhjennä vain laitteelta";
"clearDeviceAndNetwork" = "Tyhjennä laitteelta ja verkosta";
"clearDataErrorDescription1" = "Tietoja ei poistettu 1 palvelusolmusta. Solmun ID: %@.";
"clearDataErrorDescription2" = "Tietoja ei poistettu %@ palvelusolmusta. Solmujen ID:t: %@.";
"modal_clear_all_data_confirm" = "Tyhjennä";
"sessionRecoveryPassword" = "Palautuslausekkeesi";
"recoveryPasswordDescription" = "Palautuslausekkeesi avulla voit palauttaa tilisi tai liittää laitteen.";
"modal_permission_explanation" = "Jatkaakseen Session tarvitsee \"%@\" -käyttöoikeuden. Voit myöntää sen iOS:n järjestelmäsetuksista.";
"modal_permission_settings_title" = "Asetukset";
"modal_permission_camera" = "kamera";
"permissionsMicrophoneAccessRequired" = "mikrofoni";
"modal_permission_library" = "kirjasto";
<<<<<<< HEAD
"off" = "Pois käytöstä";
"off" = "Pois käytöstä";
"DISAPPEARING_MESSAGES_SUBTITLE_DISAPPEAR_AFTER" = "Katoa, kun on kulunut: %@";
"communityUrlCopy" = "Kopioi ryhmän URL-osoite";
=======
"DISAPPEARING_MESSAGES_OFF" = "Pois käytöstä";
"DISAPPEARING_MESSAGES_SUBTITLE_OFF" = "Pois käytöstä";
"COPY_GROUP_URL" = "Kopioi ryhmän URL-osoite";
>>>>>>> 7c96dcd5
"NEW_CONVERSATION_CONTACTS_SECTION_TITLE" = "Yhteystiedot";
"groupCreateErrorNoMembers" = "Valitse ainakin 1 ryhmän jäsen";
"GROUP_CREATION_PLEASE_WAIT" = "Odota kunnes ryhmä on luotu...";
"GROUP_CREATION_ERROR_TITLE" = "Ryhmää ei voitu luoda";
"GROUP_CREATION_ERROR_MESSAGE" = "Tarkista Internet-yhteytesi ja yritä uudelleen.";
"GROUP_UPDATE_ERROR_TITLE" = "Ryhmää ei voitu päivittää";
"GROUP_UPDATE_ERROR_MESSAGE" = "Ei voida poistua lisättäessä tai poistettaessa muita jäseniä.";
"remove" = "Poista";
"GROUP_TITLE_MEMBERS" = "Jäsenet";
"GROUP_TITLE_FALLBACK" = "Ryhmä";
"DM_ERROR_DIRECT_BLINDED_ID" = "Voit lähettää viestejä vain sokaistuille ID:ille yhteisöstä";
"DM_ERROR_INVALID" = "Tarkista Session ID tai ONS-nimi ja yritä uudelleen";
"communityEnterUrlErrorInvalidDescription" = "Tarkista syöttämäsi URL-osoite ja yritä uudelleen.";
"COMMUNITY_ERROR_GENERIC" = "Ei voitu liittyä";
<<<<<<< HEAD
"disappearingMessages" = "Katoavat viestit";
"disappearingMessagesDeleteType" = "Poista tyyppi";
"disappearingMessagesDisappearAfterRead" = "Katoa, kun luettu";
"disappearingMessagesDisappearAfterReadDescription" = "Viestit poistuvat, kun ne on luettu.";
"disappearingMessagesDisappearAfterSend" = "Katoa lähetyksen jälkeen";
"disappearingMessagesDisappearAfterSendDescription" = "Viestit poistuvat, kun ne on lähetetty.";
"disappearingMessagesTimer" = "Ajastin";
"set" = "Aseta";
"disappearingMessagesDescription" = "Tämä asetus koskee kaikkia tässä keskustelussa.";
"disappearingMessagesOnlyAdmins" = "Tämä asetus koskee kaikkia tässä keskustelussa. Vain ryhmän ylläpitäjät voivat muuttaa asetusta.";
"disappearingMessagesDisappear" = "Katoa, kun %@ - %@";
"DISAPPERING_MESSAGES_INFO_ENABLE" = "%@ on asettanut viestit katoamaan %@, kun ne on %@";
"disappearingMessagesChanged" = "%@ on vahtanut viestit katoamaan %@, kun ne on %@";
=======
"DISAPPERING_MESSAGES_TITLE" = "Katoavat viestit";
"DISAPPERING_MESSAGES_TYPE_TITLE" = "Poista tyyppi";
"DISAPPERING_MESSAGES_TYPE_AFTER_READ_TITLE" = "Katoa, kun luettu";
"DISAPPERING_MESSAGES_TYPE_AFTER_READ_DESCRIPTION" = "Viestit poistuvat, kun ne on luettu.";
"DISAPPERING_MESSAGES_TYPE_AFTER_SEND_TITLE" = "Katoa lähetyksen jälkeen";
"DISAPPERING_MESSAGES_TYPE_AFTER_SEND_DESCRIPTION" = "Viestit poistuvat, kun ne on lähetetty.";
"DISAPPERING_MESSAGES_TIMER_TITLE" = "Ajastin";
"DISAPPERING_MESSAGES_SAVE_TITLE" = "Aseta";
"DISAPPERING_MESSAGES_GROUP_WARNING" = "Tämä asetus koskee kaikkia tässä keskustelussa.";
"DISAPPERING_MESSAGES_GROUP_WARNING_ADMIN_ONLY" = "Tämä asetus koskee kaikkia tässä keskustelussa. Vain ryhmän ylläpitäjät voivat muuttaa asetusta.";
/* Informational message shown when a conversation participant enables disappearing messages. The first '%@' will be the participants name, the second '%@' will be the duration and the third '%@' will indicate whether the countdown should start after the messages are sent or after they are read. */
"DISAPPERING_MESSAGES_INFO_ENABLE" = "%@ on asettanut viestit katoamaan %@, kun ne on %@";
"DISAPPERING_MESSAGES_INFO_UPDATE" = "%@ on vahtanut viestit katoamaan %@, kun ne on %@";
/* Informational message shown when a conversation participant enables disappearing messages. The '%@' will be the participants name. */
>>>>>>> 7c96dcd5
"DISAPPERING_MESSAGES_INFO_DISABLE" = "%@ poisti katoavat viestit käytöstä";

/* context_menu_info */
"info" = "Info";

/* An error that is displayed when the application fails for create it's initial connection to the database */
"DATABASE_STARTUP_FAILED" = "An error occurred when opening the database\n\nYou can export your application logs to share for troubleshooting or you can try to restore your device\n\nWarning: Restoring your device will result in loss of any data older than two weeks";

/* A warning displayed to the user when the application takes too long to launch */
"APP_STARTUP_TIMEOUT" = "The app is taking a long time to start\n\nYou can continue to wait for the app to start, export your application logs to share for troubleshooting or you can try to open the app again";

/* The title of a button on a modal shown when the application fails to start, pressing the button closes the application */
"APP_STARTUP_EXIT" = "Exit";

/* An error which occurs if the user tries to restore the database after an initial failure and it fails to restore */
"DATABASE_RESTORE_FAILED" = "An error occurred when opening the restored database\n\nYou can export your application logs to share for troubleshooting but to continue to use Session you may need to reinstall";

/* Text displayed in place of a quoted message when the original message is not on the device */
"messageErrorOriginal" = "Original message not found.";

/* EMOJI_REACTS_SHOW_LESS */
"EMOJI_REACTS_SHOW_LESS" = "Show less";

/* PRIVACY_SECTION_MESSAGE_REQUESTS */
"PRIVACY_SECTION_MESSAGE_REQUESTS" = "Message Requests";

/* PRIVACY_SCREEN_MESSAGE_REQUESTS_COMMUNITY_TITLE */
"PRIVACY_SCREEN_MESSAGE_REQUESTS_COMMUNITY_TITLE" = "Community Message Requests";

/* PRIVACY_SCREEN_MESSAGE_REQUESTS_COMMUNITY_DESCRIPTION */
"PRIVACY_SCREEN_MESSAGE_REQUESTS_COMMUNITY_DESCRIPTION" = "Allow message requests from Community conversations.";

/* Information displayed above the input when sending a message to a new user for the first time explaining limitations around the types of messages which can be sent before being approved */
"messageRequestPendingDescription" = "You will be able to send voice messages and attachments once the recipient has approved this message request";

/* State of a message while it's still in the process of being sent */
"MESSAGE_DELIVERY_STATUS_SENDING" = "Jippikajee";

/* State of a message once it has been sent */
"MESSAGE_DELIVERY_STATUS_SENT" = "Sent";

/* State of a message after the recipient has read the message */
"MESSAGE_DELIVERY_STATUS_READ" = "Jippikajee";

/* State of a message if it failed to be sent */
"messageStatusFailedToSend" = "Failed to send";

/* Title of the message information screen describing the date/time a message was sent */
"MESSAGE_INFO_SENT" = "Sent";

/* Title of the message information screen describing the date/time a message was received on a specific device */
"received" = "Received";

/* Title of the message information screen describing the sender of the message */
"from" = "From";

/* Title of the message information screen describing the identifier of the attachment */
"attachmentsFileId" = "File ID";

/* Title of the message information screen describing the file type of the attachment */
"ATTACHMENT_INFO_FILE_TYPE" = "File Type";

/* Title of the message information screen describing the size of the attachment */
"ATTACHMENT_INFO_FILE_SIZE" = "File Size";

/* Title on the message information screen describing the resolution of a media attachment */
"attachmentsResolution" = "Resolution";

/* Title on the message information screen describing the duration of a media attachment */
"attachmentsDuration" = "Duration";

/* State of a message after it failed to sync to the current users other devices */
"messageStatusFailedToSync" = "Failed to sync";

/* State of a message while it's in the process of being synced to the users other devices */
"messageStatusSyncing" = "Syncing";

/* Title of the modal that appears after a user taps on the state of a message which failed to send */
"MESSAGE_DELIVERY_FAILED_TITLE" = "Failed to send message";

/* Title of the modal that appears after a user taps on the state of a message which failed to sync to the users other devices */
"MESSAGE_DELIVERY_FAILED_SYNC_TITLE" = "Failed to sync message to your other devices";

/* Action for the modal shown when asking the user whether they want to delete from all of their devices */
"delete_message_for_me_and_my_devices" = "Delete from all of my devices";

/* Action in the long-press menu to trigger a message to be sent again after it has failed */
"resend" = "Resend";

/* Action in the long-press menu to trigger a message to be synced again after it has failed */
"context_menu_resync" = "Resync";

/* Title of a modal show the first time a user tries to search for GIFs */
"GIPHY_PERMISSION_TITLE" = "Search GIFs?";

/* Message of a modal show the first time a user tries to search for GIFs */
"GIPHY_PERMISSION_MESSAGE" = "Session will connect to Giphy to provide search results. You will not have full metadata protection when sending GIFs.";

/* Action in the long-press menu to view more information about a specific message */
"messageInfo" = "Message Info";

/* Action to mute a conversation in the swipe menu */
"notificationsMute" = "Mute";

/* Action in the swipe menu to unmute a conversation */
"unmute_button_text" = "Unmute";

/* Action in the swipe menu to mark a conversation as read */
"MARK_AS_READ" = "Mark read";

/* Action in the swipe menu to mark a conversation as unread */
"messageMarkUnread" = "Mark unread";

/* Title of the confirmation modal show when attempting to leave a group conversation */
"groupLeave" = "Leave Group";

/* Title of the confirmation modal show when attempting to leave a community conversation */
"communityLeave" = "Leave Community";

/* Message in the confirmation modal when leaving a community conversation */
"communityLeaveDescription" = "Are you sure you want to leave %@?";

/* Conversation subtitle while the user in the process of leaving */
"group_you_leaving" = "Leaving...";

/* Conversation subtitle if the user in the failed to leave */
"group_leave_error" = "Failed to leave Group!";

/* Message within a conversation indicating the device was unable to leave a group conversation */
"group_unable_to_leave" = "Unable to leave the Group, please try again";

/* Title in the confirmation modal to delete a group */
"groupDelete" = "Delete Group";

/* Message in the confirmation modal to delete a group */
"groupDeleteDescription" = "Are you sure you want to delete %@?";

/* Title in the confirmation modal when the user tries to delete a one-to-one conversation */
"conversationsDelete" = "Delete Conversation";

/* Message in the confirmation modal when the user tries to delete a one-to-one conversation */
"conversationsDeleteDescription" = "Are you sure you want to delete your conversation with %@?";

/* Title in the confirmation modal when the user tries to hide the 'Note to Self' conversation */
"noteToSelfHide" = "Hide Note to Self";

/* Message in the confirmation modal when the user tries to hide the 'Note to Self' conversation */
"noteToSelfHideDescription" = "Are you sure you want to hide %@?";

/* Title in the modal for updating the users profile display picture */
"profileSetDisplayPicturel" = "Set Display Picture";

/* Save action in the modal for updating the users profile display picture */
"update_profile_modal_save" = "Save";

/* Remove action in the modal for updating the users profile display picture */
"remove" = "Remove";

/* Title for the error when failing to remove the users profile display picture */
"update_profile_modal_remove_error_title" = "Unable to remove avatar image";

/* Title for the error when the user selects a profile display picture that is too large */
"update_profile_modal_max_size_error_title" = "Maximum File Size Exceeded";

/* Message for the error when the user selects a profile display picture that is too large */
"update_profile_modal_max_size_error_message" = "Please select a smaller photo and try again";

/* Title for the error when the user fails to update their profile display picture */
"update_profile_modal_error_title" = "Couldn't Update Profile";

/* Message for the error when the user fails to update their profile display picture */
"update_profile_modal_error_message" = "Please check your internet connection and try again";

/* Placeholder when entering a nickname for a contact */
"CONTACT_NICKNAME_PLACEHOLDER" = "Enter a name";

/* The separator within a conversation indicating that following messages are unread */
"messageUnread" = "Unread Messages";

/* Empty state for a conversation */
"CONVERSATION_EMPTY_STATE" = "You have no messages from %@. Send a message to start the conversation!";

/* Empty state for a read-only conversation */
"conversationsEmpty" = "There are no messages in %@.";

/* Empty state for the 'Note to Self' conversation */
"noteToSelfEmpty" = "You have no messages in %@.";

/* Message to indicate a user has Community Message Requests disabled */
"COMMUNITY_MESSAGE_REQUEST_DISABLED_EMPTY_STATE" = "%@ has message requests from Community conversations turned off, so you cannot send them a message.";

/* Warning to indicate one of the users devices is running an old version of Session */
"USER_CONFIG_OUTDATED_WARNING" = "Some of your devices are using outdated versions. Syncing may be unreliable until they are updated.";

/* Ann error displayed if the device is unable to retrieve the users recovery password */
"LOAD_RECOVERY_PASSWORD_ERROR" = "An error occurred when trying to load your recovery password.\n\nPlease export your logs, then upload the file though Session's Help Desk to help resolve this issue.";

/* An error displayed when trying to send a message if the device is unable to save it to the database */
"FAILED_TO_STORE_OUTGOING_MESSAGE" = "An error occurred when trying to store the outgoing message for sending, you may need to restart the app before you can send messages.";

/* An error indicating that the device was unable to access the database for some reason */
"database_inaccessible_error" = "There is an issue opening the database. Please restart the app and try again.";

/* A message indicating how the disappearing messages setting applies in a one-to-one conversation */
"DISAPPERING_MESSAGES_SUBTITLE_CONTACTS" = "This setting applies to messages you send in this conversation.";

/* A message indicating how the disappearing messages setting applies in a group conversation */
"DISAPPERING_MESSAGES_SUBTITLE_GROUPS" = "Messages disappear after they have been sent.";

/* A record that appears within the message history to indicate that the current user turned on disappearing messages */
<<<<<<< HEAD
"disappearingMessagesSetYou" = "You have set messages to disappear %@ after they have been %@";
=======
"YOU_DISAPPEARING_MESSAGES_INFO_ENABLE" = "You set your messages to disappear %@ after they have been %@.";
>>>>>>> 7c96dcd5

/* A record that appears within the message history to indicate that the current user update the disappearing messages setting */
"YOU_DISAPPEARING_MESSAGES_INFO_UPDATE" = "You have changed messages to disappear %@ after they have been %@";

/* A record that appears within the message history to indicate that the current user has disabled disappearing messages */
<<<<<<< HEAD
"disappearingMessagesTurnedOffYou" = "You have turned off disappearing messages";
=======
"YOU_DISAPPEARING_MESSAGES_INFO_DISABLE" = "You turned off disappearing messages. Messages you send will no longer disappear.";
>>>>>>> 7c96dcd5

/* The title for the legacy type of disappearing messages on the disappearing messages configuration screen */
"DISAPPEARING_MESSAGES_TYPE_LEGACY_TITLE" = "Legacy";

/* The description for the legacy type of disappearing messages on the disappearing messages configuration screen */
"DISAPPEARING_MESSAGES_TYPE_LEGACY_DESCRIPTION" = "Original version of disappearing messages.";

/* A warning shown at the top of a conversation to indicate a participant is using an old version of Session which may not support the updated disappearing messages functionality */
"DISAPPEARING_MESSAGES_OUTDATED_CLIENT_BANNER" = "%@ is using an outdated client. Disappearing messages may not work as expected.";

/* An error which can occur when a user tries to update from a version that Session no longer supports updating from */
"DATABASE_UNSUPPORTED_MIGRATION" = "You are trying to updated from a version which no longer supports upgrading\n\nIn order to continue to use session you need to restore your device\n\nWarning: Restoring your device will result in loss of any data older than two weeks";

/* DISAPPEARING_MESSAGE_STATE_READ
The point that a message will disappear in a disappearing message update message for disappear after read */
"DISAPPEARING_MESSAGE_STATE_READ" = "read";

/* The point that a message will disappear in a disappearing message update message for disappear after send */
"DISAPPEARING_MESSAGE_STATE_SENT" = "sent";

/* The current state for the legacy disappearing messages setting, the '%@' will be replaced by a short-form duration */
"DISAPPERING_MESSAGES_SUMMARY_LEGACY" = "Disappear After - %@";

/* The current state for the disappear after read setting, the '%@' will be replaced by a short-form duration */
"DISAPPERING_MESSAGES_SUMMARY_READ" = "Disappear After Read - %@";

/* The current state for the disappear after send setting, the '%@' will be replaced by a short-form duration */
"DISAPPERING_MESSAGES_SUMMARY_SEND" = "Disappear After Send - %@";

/* The subtitle describing the current legacy disappearing messages setting, the '%@' will be replaced by a duration */
"DISAPPEARING_MESSAGES_SUBTITLE_DISAPPEAR_AFTER_LEGACY" = "Disappear After: %@";

/* The subtitle describing the current disappear after read setting, the '%@' will be replaced by a duration */
"DISAPPEARING_MESSAGES_SUBTITLE_DISAPPEAR_AFTER_READ" = "Disappear After Read: %@";

/* The subtitle describing the current disappear after send setting, the '%@' will be replaced by a duration */
"DISAPPEARING_MESSAGES_SUBTITLE_DISAPPEAR_AFTER_SEND" = "Disappear After Send: %@";

/* An informational message displayed when the name of a group is changed, the '%@' will be the updated name. */
"groupNameNew" = "Group name is now %@.";

/* An informational message displayed when the name of a group is changed. */
"groupNameUpdated" = "Group name updated.";

/* An informational message displayed when the display picture of a group is changed. */
"groupDisplayPictureUpdated" = "Group display picture updated.";

/* An informational message displayed when a single member joined the group, the '%@' will be the members name. */
"GROUP_MESSAGE_INFO_MEMBER_ADDED" = "%@ was invited to join the group.";

/* An informational message displayed when two members joined the group, the '%@' will be the names of both members. */
"GROUP_MESSAGE_INFO_TWO_MEMBERS_ADDED" = "%@ and %@ were invited to join the group.";

/* An informational message displayed when multiple members joined the group, the first '%@' will be the first members name and the second '%@' will be the number of additional members added. */
"GROUP_MESSAGE_INFO_MULTIPLE_MEMBERS_ADDED" = "%@ and %@ others were invited to join the group.";

/* An informational message displayed when a single member was removed from the group, the '%@' will be the members. */
"GROUP_MESSAGE_INFO_MEMBER_REMOVED" = "%@ was removed from the group.";

/* An informational message displayed when two members were removed from the group, the '%@' will be the members names. */
"groupRemovedTwo" = "%@ and %@ were removed from the group.";

/* An informational message displayed when multiple members were removed from the group, the first '%@' will be the first members name and the second '%@' will be the number of additional members removed. */
"GROUP_MESSAGE_INFO_MULTIPLE_MEMBERS_REMOVED" = "%@ and %@ others were removed from the group.";

/* An informational message displayed when a member leaves the group. */
"GROUP_MESSAGE_INFO_MEMBER_LEFT" = "%@ left the group.";

/* An informational message displayed when a member of the group was promoted to admin, the '%@' will be the members name. */
"adminPromotedToAdmin" = "%@ was promoted to Admin.";

/* An informational message displayed when two members of the group were promoted to admin, the '%@' will be the members names. */
"adminTwoPromotedToAdmin" = "%@ and %@ were promoted to Admin.";

/* An informational message displayed when multiple members of the group were promoted to admin, the first '%@' will be the first members name and the second '%@' will be the number of additional members promoted. */
"adminMorePromotedToAdmin" = "%@ and %@ others were promoted to Admin.";

/* An informational message displayed the current user was removed from a group, the '%@' will be the name of the group. */
"GROUP_MESSAGE_INFO_REMOVED" = "You were removed from %@.";

/* Description of a warning prompt when deleting an invitation to join a group conversation. */
"groupInviteDelete" = "Are you sure you want to delete this group invite?";

/* Description of a confirmation prompt when blocking an invitation to join a group conversation. The '%@' will be replaced with the name of the user that sent the invitation. */
"MESSAGE_REQUESTS_GROUP_BLOCK_CONFIRMATION_ACTON" = "Are you sure you want to block %@? Blocked users cannot send you message requests, group invites or call you.";

/* An informational message displayed when the user has been invited to join a group, the first '%@' will be the name of the user that sent the invitation and the second '%@' will be the name of the group. */
"messageRequestGroupInvite" = "%@ invited you to join %@.";

/* Message within a conversation indicating the device was unable to delete a group conversation */
"group_unable_to_delete" = "Unable to delete the Group, please try again.";

/* Information displayed above the input when opening an invitation to join a group. */
"messageRequestGroupInviteDescription" = "Sending a message to this group will automatically accept the group invite.";

/* An error indicating we were unable to retrieve the required data for some reason. */
"ERROR_UNABLE_TO_FIND_DATA" = "There is an issue retrieving the required data. Please try again later.";

/* A title for the list of group members. */
"groupMembers" = "Group Members";

/* The status for a group member while their invite is being sent. */
"groupInviteSending" = "Sending invite";

/* The status for a group member while their invite is pending. */
"groupInviteSent" = "Invite sent";

/* The status for a group member if their invitation failed to send. */
"groupInviteFailed" = "Invite failed";

/* The status for a group admin while their invite is being sent. */
"adminSendingPromotion" = "Sending admin promotion";

/* The status for a group admin while their invite is pending. */
"adminPromotionSent" = "Admin promotion sent";

/* The status for a group admin if their invitation failed to send. */
"adminPromotionFailed" = "Admin promotion failed";

/* A title for the modal to edit the group display picture. */
"EDIT_GROUP_DISPLAY_PICTURE" = "Set Group Display Picture";

/* Error message when trying to update the display picture. */
"EDIT_DISPLAY_PICTURE_ERROR" = "Couldn't update display picture.";

/* Error message when trying to remove the display picture. */
"EDIT_DISPLAY_PICTURE_ERROR_REMOVE" = "Unable to remove display picture.";

/* Placeholder text for editing the name of a group. */
"EDIT_GROUP_NAME_PLACEHOLDER" = "Enter group name";

/* Error message when the edited name of a group is empty. */
"EDIT_GROUP_NAME_ERROR_MISSING" = "Please pick a group name.";

/* Error message when the edited name of a group is too long. */
"EDIT_GROUP_NAME_ERROR_LONG" = "Please pick a shorter group name.";

/* Placeholder text for editing the description of a group. */
"EDIT_GROUP_DESCRIPTION_PLACEHOLDER" = "Enter group description";

/* Error message when the edited description of a group is too long. */
"EDIT_GROUP_DESCRIPTION_ERROR_LONG" = "Please pick a shorter group description.";

/* Error message when the user attempts to remove an admin from a group. */
"adminCannotBeRemoved" = "Admins cannot be removed";

/* A title for the button to send invites for members to join groups. */
"membersInviteTitle" = "Invite";

/* A title for the button to send invites to contacts to join groups. */
"membersInvite" = "Invite Contacts";

/* Text which appears when all of the users contacts are already part of the group they want to invite contacts to. */
"GROUP_ACTION_INVITE_EMPTY_STATE" = "You don't have any more contacts.";

/* A toast which indicates that a single invitation to join the group is being sent. */
"groupInviteSending" = "Sending invite";

/* A toast which indicates that multiple invitations to join the group are being sent. */
"GROUP_ACTION_INVITE_SENDING_MULTIPLE" = "Sending invites";

/* A toast which indicates that a single invitation to join a group failed to send, the first '%@' will be the name of the member that couldn't be invited and the second '%@' will be the name of the group. */
"groupInviteFailedUser" = "Failed to invite %@ to %@";

/* A toast which indicates that two invitation to join a group failed to send, the first '%@' will be the name of the first member that couldn't be invited, the second '%@' will be the name of the second member that couldn't be invited, and the third '%@' will be the name of the group. */
"groupInviteFailedTwo" = "Failed to invite %@ and %@ to %@";

/* A toast which indicates multiple invitations to join a group failed to send, the first '%@' will be the name of the first member that couldn't be invited, the second '%@' will be the number of other members that couldn't be invited, and the third '%@' will be the name of the group. */
"groupInviteFailedMore" = "Failed to invite %@ and %@ others to %@";

/* A title for the screen to select which group members should receive promotions to admin. */
"adminPromote" = "Promote Admins";

/* A title for the button to send promotions to members of a group. */
"promote" = "Promote";

/* Text which appears when all of the members of a group are already admins. */
"GROUP_ACTION_PROMOTE_EMPTY_STATE" = "There are no more members in this group.";

/* A toast which indicates that a single promotion to admin within a group is being sent. */
"GROUP_ACTION_PROMOTE_SENDING" = "Sending promotion";

/* A toast which indicates that multiple promotions to admin within a group are being sent. */
"GROUP_ACTION_PROMOTE_SENDING_MULTIPLE" = "Sending promotions";

/* A toast which indicates that a single promotion to admin within a group failed to send, the first '%@' will be the name of the member that couldn't be promoted and the second '%@' will be the name of the group. */
"GROUP_ACTION_PROMOTE_FAILED_ONE" = "Failed to promote %@ in %@";

/* A toast which indicates that two promotions to admin within a group failed to send, the first '%@' will be the name of the first member that couldn't be promoted, the second '%@' will be the name of the second member that couldn't be promoted, and the third '%@' will be the name of the group. */
"GROUP_ACTION_PROMOTE_FAILED_TWO" = "Failed to promote %@ and %@ in %@";

/* A toast which indicates multiple promotions to admin within a group failed to send, the first '%@' will be the name of the first member that couldn't be promoted, the second '%@' will be the number of other members that couldn't be promoted, and the third '%@' will be the name of the group. */
"GROUP_ACTION_PROMOTE_FAILED_MULTIPLE" = "Failed to promote %@ and %@ others in %@";

/* A warning shown at the top of a conversation to indicate that the conversation is a legacy group conversation which will stop functioning correctly on a certain date, the '%@' will be replaced with the date it will stop working. */
"LEGACY_GROUPS_DEPRECATED_BANNER" = "Groups have been upgraded, create a new group to upgrade. Old group functionality will be degraded from %@.";

/* Title for the prompt which appears when editing the group name and description. */
"EDIT_GROUP_INFO_TITLE" = "Update Group Information";

/* Message for the prompt which appears when editing the group name and description. */
"EDIT_GROUP_INFO_MESSAGE" = "Group name and description is visible to all group members.";

/* Title for the prompt which appears when editing a legacy group name. */
"EDIT_LEGACY_GROUP_INFO_TITLE" = "Update Group Name";

/* Message for the prompt which appears when editing a legacy group name. */
"EDIT_LEGACY_GROUP_INFO_MESSAGE" = "Group name is visible to all group members.";

/* An informational message displayed when the user has been invited to join a group, the '%@' will be the name of the group. */
"GROUP_MESSAGE_INFO_INVITED_FALLBACK" = "You were invited to join %@.";

/* An informational message displayed when the current user joined the group, the '%@' will be replaced with 'You'. */
"GROUP_MESSAGE_INFO_MEMBER_ADDED_YOU" = "%@ were invited to join the group.";

/* An informational message displayed when a single member joined the group with access to chat history, the '%@' will be the members name. */
"GROUP_MESSAGE_INFO_MEMBER_ADDED_WITH_HISTORY" = "%@ was invited to join the group. Chat history was shared.";

/* An informational message displayed when the current user joined the group, the '%@' will be replaced with 'You'. */
"GROUP_MESSAGE_INFO_MEMBER_ADDED_YOU_WITH_HISTORY" = "%@ were invited to join the group. Chat history was shared.";

/* An informational message displayed when two members joined the group with access to chat history, the '%@' will be the names of both members. */
"GROUP_MESSAGE_INFO_TWO_MEMBERS_ADDED_WITH_HISTORY" = "%@ and %@ were invited to join the group. Chat history was shared.";

/* An informational message displayed when the current user and one other user joined the group, the first '%@' will be 'You' and the second will be the name of the other member. */
"GROUP_MESSAGE_INFO_TWO_MEMBERS_ADDED_YOU" = "%@ and %@ were invited to join the group.";

/* An informational message displayed when the current user and one other user joined the group with access to chat history, the first '%@' will be 'You' and the second will be the name of the other member. */
"GROUP_MESSAGE_INFO_TWO_MEMBERS_ADDED_YOU_WITH_HISTORY" = "%@ and %@ were invited to join the group. Chat history was shared.";

/* An informational message displayed when multiple members joined the group with access to chat history, the first '%@' will be the first members name and the second '%@' will be the number of additional members added. */
"GROUP_MESSAGE_INFO_MULTIPLE_MEMBERS_ADDED_WITH_HISTORY" = "%@ and %@ were invited to join the group. Chat history was shared.";

/* An informational message displayed when the current user and multiple other users joined the group, the first '%@' will be the first members name and the second '%@' will be the number of additional members added. */
"GROUP_MESSAGE_INFO_MULTIPLE_MEMBERS_ADDED_YOU" = "%@ and %@ others were invited to join the group.";

/* An informational message displayed when the current user and multiple other users joined the group with access to chat history, the first '%@' will be the first members name and the second '%@' will be the number of additional members added. */
"GROUP_MESSAGE_INFO_MULTIPLE_MEMBERS_ADDED_YOU_WITH_HISTORY" = "%@ and %@ others were invited to join the group. Chat history was shared.";

/* Message for the error modal shown when a voice message fails to start recording. */
<<<<<<< HEAD
"audioUnableToRecord" = "An error occurred when trying to start recording for the voice message.";
=======
"VOICE_MESSAGE_FAILED_TO_START_MESSAGE" = "An error occurred when trying to start recording for the voice message.";

/* Shortcut to copy the disappearing messages setting from another conversation participant. */
"FOLLOW_SETTING_TITLE" = "Follow Setting";

/* Explanation when following the disappearing messages setting from another conversation participant will turn disappearing messages on. The first '%@' will be the duration messages will remain and the second '%@' will be whether the countdown starts after the messages are sent or after they are read. */
"FOLLOW_SETTING_EXPLAINATION_TURNING_ON" = "Set your messages to disappear %@ after they have been %@?";

/* Explanation when following the disappearing messages setting from another conversation participant will turn disappearing messages off. */
"FOLLOW_SETTING_EXPLAINATION_TURNING_OFF" = "Messages you send will no longer disappear. Are you sure you want to turn off disappearing messages?";

/* Title for button on a modal which confirms a change. */
"CONFIRM_BUTTON_TITLE" = "Confirm";

/* The subtitle of delete action in long press menu screen indicating the time that a message will disappear */
"DISAPPEARING_MESSAGES_AUTO_DELETES_COUNT_DOWN" = "Auto-deletes in %@";

/* A message indicating how the disappearing messages setting applies in a one-to-one conversation for legacy mode */
"DISAPPERING_MESSAGES_SUBTITLE_LEGACY" = "This setting applies to everyone in this conversation.";
>>>>>>> 7c96dcd5
<|MERGE_RESOLUTION|>--- conflicted
+++ resolved
@@ -357,7 +357,6 @@
 "recoveryPasswordErrorTitle" = "Virheellinen palautuslauseke";
 "dismiss" = "Hylkää";
 /* Button text which opens the settings app */
-<<<<<<< HEAD
 "sessionSettings" = "Asetukset";
 "callsYouCalled" = "Soitit käyttäjälle %@";
 "callsCalledYou" = "%@ soitti sinulle";
@@ -378,28 +377,6 @@
 "messageRequestsClearAllExplanation" = "Haluatko varmasti tyhjentää kaikki viestipyynnöt?";
 "clear" = "Tyhjennä";
 "messageRequestsDelete" = "Haluatko varmasti poistaa viestipyynnön?";
-=======
-"OPEN_SETTINGS_BUTTON" = "Asetukset";
-"call_outgoing" = "Soitit käyttäjälle %@";
-"call_incoming" = "%@ soitti sinulle";
-"call_missed" = "Vastaamaton puhelu käyttäjältä %@";
-"APN_Message" = "Sinulla on uusi viesti";
-"APN_Collapsed_Messages" = "Sinulla on %@ uutta viestiä.";
-"PIN_BUTTON_TEXT" = "Kiinnitä";
-"UNPIN_BUTTON_TEXT" = "Irrota";
-"modal_call_missed_tips_title" = "Vastaamaton puhelu";
-"modal_call_missed_tips_explanation" = "Puhelu käyttäjältä '%@' jäi vastaamatta, koska puheluita varten yksityisyysasetuksista on myönnettävä 'Ääni- ja videopuhelut' -käyttöoikeus.";
-"media_saved" = "%@ tallensi median.";
-"screenshot_taken" = "%@ otti kuvankaappauksen.";
-"SEARCH_SECTION_CONTACTS" = "Yhteystiedot ja ryhmät";
-"SEARCH_SECTION_MESSAGES" = "Viestit";
-"MESSAGE_REQUESTS_TITLE" = "Viestipyynnöt";
-"MESSAGE_REQUESTS_EMPTY_TEXT" = "Ei odottavia viestipyyntöjä";
-"MESSAGE_REQUESTS_CLEAR_ALL" = "Tyhjennä kaikki";
-"MESSAGE_REQUESTS_CLEAR_ALL_CONFIRMATION_TITLE" = "Are you sure you want to clear all message requests and group invites?";
-"MESSAGE_REQUESTS_CLEAR_ALL_CONFIRMATION_ACTON" = "Tyhjennä";
-"MESSAGE_REQUESTS_DELETE_CONFIRMATION_ACTON" = "Haluatko varmasti poistaa viestipyynnön?";
->>>>>>> 7c96dcd5
 "MESSAGE_REQUESTS_BLOCK_CONFIRMATION_ACTON" = "Haluatko varmasti estää tämän yhteystiedon?";
 "messageRequestsAcceptDescription" = "Viestin lähetys tälle käyttäjälle hyväksyy heidän viestipyyntönsä automaattisesti ja paljastaa Session ID:si.";
 "messageRequestsAccepted" = "Viestipyyntösi hyväksyttiin.";
@@ -551,16 +528,9 @@
 "modal_permission_camera" = "kamera";
 "permissionsMicrophoneAccessRequired" = "mikrofoni";
 "modal_permission_library" = "kirjasto";
-<<<<<<< HEAD
-"off" = "Pois käytöstä";
 "off" = "Pois käytöstä";
 "DISAPPEARING_MESSAGES_SUBTITLE_DISAPPEAR_AFTER" = "Katoa, kun on kulunut: %@";
 "communityUrlCopy" = "Kopioi ryhmän URL-osoite";
-=======
-"DISAPPEARING_MESSAGES_OFF" = "Pois käytöstä";
-"DISAPPEARING_MESSAGES_SUBTITLE_OFF" = "Pois käytöstä";
-"COPY_GROUP_URL" = "Kopioi ryhmän URL-osoite";
->>>>>>> 7c96dcd5
 "NEW_CONVERSATION_CONTACTS_SECTION_TITLE" = "Yhteystiedot";
 "groupCreateErrorNoMembers" = "Valitse ainakin 1 ryhmän jäsen";
 "GROUP_CREATION_PLEASE_WAIT" = "Odota kunnes ryhmä on luotu...";
@@ -575,7 +545,6 @@
 "DM_ERROR_INVALID" = "Tarkista Session ID tai ONS-nimi ja yritä uudelleen";
 "communityEnterUrlErrorInvalidDescription" = "Tarkista syöttämäsi URL-osoite ja yritä uudelleen.";
 "COMMUNITY_ERROR_GENERIC" = "Ei voitu liittyä";
-<<<<<<< HEAD
 "disappearingMessages" = "Katoavat viestit";
 "disappearingMessagesDeleteType" = "Poista tyyppi";
 "disappearingMessagesDisappearAfterRead" = "Katoa, kun luettu";
@@ -589,22 +558,6 @@
 "disappearingMessagesDisappear" = "Katoa, kun %@ - %@";
 "DISAPPERING_MESSAGES_INFO_ENABLE" = "%@ on asettanut viestit katoamaan %@, kun ne on %@";
 "disappearingMessagesChanged" = "%@ on vahtanut viestit katoamaan %@, kun ne on %@";
-=======
-"DISAPPERING_MESSAGES_TITLE" = "Katoavat viestit";
-"DISAPPERING_MESSAGES_TYPE_TITLE" = "Poista tyyppi";
-"DISAPPERING_MESSAGES_TYPE_AFTER_READ_TITLE" = "Katoa, kun luettu";
-"DISAPPERING_MESSAGES_TYPE_AFTER_READ_DESCRIPTION" = "Viestit poistuvat, kun ne on luettu.";
-"DISAPPERING_MESSAGES_TYPE_AFTER_SEND_TITLE" = "Katoa lähetyksen jälkeen";
-"DISAPPERING_MESSAGES_TYPE_AFTER_SEND_DESCRIPTION" = "Viestit poistuvat, kun ne on lähetetty.";
-"DISAPPERING_MESSAGES_TIMER_TITLE" = "Ajastin";
-"DISAPPERING_MESSAGES_SAVE_TITLE" = "Aseta";
-"DISAPPERING_MESSAGES_GROUP_WARNING" = "Tämä asetus koskee kaikkia tässä keskustelussa.";
-"DISAPPERING_MESSAGES_GROUP_WARNING_ADMIN_ONLY" = "Tämä asetus koskee kaikkia tässä keskustelussa. Vain ryhmän ylläpitäjät voivat muuttaa asetusta.";
-/* Informational message shown when a conversation participant enables disappearing messages. The first '%@' will be the participants name, the second '%@' will be the duration and the third '%@' will indicate whether the countdown should start after the messages are sent or after they are read. */
-"DISAPPERING_MESSAGES_INFO_ENABLE" = "%@ on asettanut viestit katoamaan %@, kun ne on %@";
-"DISAPPERING_MESSAGES_INFO_UPDATE" = "%@ on vahtanut viestit katoamaan %@, kun ne on %@";
-/* Informational message shown when a conversation participant enables disappearing messages. The '%@' will be the participants name. */
->>>>>>> 7c96dcd5
 "DISAPPERING_MESSAGES_INFO_DISABLE" = "%@ poisti katoavat viestit käytöstä";
 
 /* context_menu_info */
@@ -815,21 +768,13 @@
 "DISAPPERING_MESSAGES_SUBTITLE_GROUPS" = "Messages disappear after they have been sent.";
 
 /* A record that appears within the message history to indicate that the current user turned on disappearing messages */
-<<<<<<< HEAD
 "disappearingMessagesSetYou" = "You have set messages to disappear %@ after they have been %@";
-=======
-"YOU_DISAPPEARING_MESSAGES_INFO_ENABLE" = "You set your messages to disappear %@ after they have been %@.";
->>>>>>> 7c96dcd5
 
 /* A record that appears within the message history to indicate that the current user update the disappearing messages setting */
 "YOU_DISAPPEARING_MESSAGES_INFO_UPDATE" = "You have changed messages to disappear %@ after they have been %@";
 
 /* A record that appears within the message history to indicate that the current user has disabled disappearing messages */
-<<<<<<< HEAD
-"disappearingMessagesTurnedOffYou" = "You have turned off disappearing messages";
-=======
-"YOU_DISAPPEARING_MESSAGES_INFO_DISABLE" = "You turned off disappearing messages. Messages you send will no longer disappear.";
->>>>>>> 7c96dcd5
+"disappearingMessagesTurnedOffYou" = "You turned off disappearing messages. Messages you send will no longer disappear.";
 
 /* The title for the legacy type of disappearing messages on the disappearing messages configuration screen */
 "DISAPPEARING_MESSAGES_TYPE_LEGACY_TITLE" = "Legacy";
@@ -1070,10 +1015,7 @@
 "GROUP_MESSAGE_INFO_MULTIPLE_MEMBERS_ADDED_YOU_WITH_HISTORY" = "%@ and %@ others were invited to join the group. Chat history was shared.";
 
 /* Message for the error modal shown when a voice message fails to start recording. */
-<<<<<<< HEAD
 "audioUnableToRecord" = "An error occurred when trying to start recording for the voice message.";
-=======
-"VOICE_MESSAGE_FAILED_TO_START_MESSAGE" = "An error occurred when trying to start recording for the voice message.";
 
 /* Shortcut to copy the disappearing messages setting from another conversation participant. */
 "FOLLOW_SETTING_TITLE" = "Follow Setting";
@@ -1091,5 +1033,4 @@
 "DISAPPEARING_MESSAGES_AUTO_DELETES_COUNT_DOWN" = "Auto-deletes in %@";
 
 /* A message indicating how the disappearing messages setting applies in a one-to-one conversation for legacy mode */
-"DISAPPERING_MESSAGES_SUBTITLE_LEGACY" = "This setting applies to everyone in this conversation.";
->>>>>>> 7c96dcd5
+"DISAPPERING_MESSAGES_SUBTITLE_LEGACY" = "This setting applies to everyone in this conversation.";