/* No comment provided by engineer. */
"attachment" = "Anexo";
/* Format string for file extension label in call interstitial view */
"attachmentsFileType" = "Tipo de ficheiro: %@";
/* Format string for file size label in call interstitial view. Embeds: {{file size as 'N mb' or 'N kb'}}. */
"attachmentsFileSize" = "Tamanho: %@";
/* One-line label indicating the user can add no more text to the media message field. */
"messageErrorLimit" = "Atingido o limite da mensagem";
/* Label for 'send' button in the 'attachment approval' dialog. */
"send" = "Enviar";
/* Generic filename for an attachment with no known name */
"attachment" = "Anexo";
/* The title of the 'attachment error' alert. */
"attachmentsErrorSending" = "Erro ao enviar o anexo";
/* Attachment error message for image attachments which could not be converted to JPEG */
"ATTACHMENT_ERROR_COULD_NOT_CONVERT_TO_JPEG" = "Não é possível converter a imagem.";
/* Attachment error message for video attachments which could not be converted to MP4 */
"ATTACHMENT_ERROR_COULD_NOT_CONVERT_TO_MP4" = "Impossível processar o vídeo.";
/* Attachment error message for image attachments which cannot be parsed */
"ATTACHMENT_ERROR_COULD_NOT_PARSE_IMAGE" = "Não é possível obter a imagem.";
/* Attachment error message for image attachments in which metadata could not be removed */
"attachmentsImageErrorMetadata" = "Não é possível remover os metadados da imagem.";
/* Attachment error message for image attachments which could not be resized */
"ATTACHMENT_ERROR_COULD_NOT_RESIZE_IMAGE" = "Não é possível redimensionar a imagem.";
/* Attachment error message for attachments whose data exceed file size limits */
"attachmentsErrorSize" = "Anexo demasiado grande.";
/* Attachment error message for attachments with invalid data */
"attachmentsErrorNotSupported" = "O anexo inclui conteúdo inválido.";
/* Attachment error message for attachments with an invalid file format */
"attachmentsErrorNotSupported" = "O anexo tem um formato de arquivo inválido.";
/* Attachment error message for attachments without any data */
"ATTACHMENT_ERROR_MISSING_DATA" = "Anexo está vazio.";
/* Alert title when picking a document fails for an unknown reason */
"ATTACHMENT_PICKER_DOCUMENTS_FAILED_ALERT_TITLE" = "Erro ao escolher o documento.";
/* Alert body when picking a document fails because user picked a directory/bundle */
"attachmentsErrorSize" = "É favor criar um arquivo comprimido deste ficheiro ou diretório e tentar enviá-lo como alternativa.";
/* Alert title when picking a document fails because user picked a directory/bundle */
"attachmentsErrorNotSupported" = "Ficheiro não suportado";
/* Short text label for a voice message attachment, used for thread preview and on the lock screen */
"messageVoice" = "Mensagem de voz";
/* Button label for the 'block' button */
"block" = "Bloquear";
/* A format for the 'block user' action sheet title. Embeds {{the blocked user's name or phone number}}. */
"block" = "Bloquear %@?";
/* A format for the 'unblock user' action sheet title. Embeds {{the unblocked user's name or phone number}}. */
"blockUnblock" = "Desbloquear %@?";
/* Button label for the 'unblock' button */
"blockUnblock" = "Desbloquear";
/* An explanation of the consequences of blocking another user. */
"blockDescription" = "Os utilizadores bloqueados não poderão ligar-lhe nem enviar-lhe mensagens.";
/* Label for generic done button. */
"done" = "Concluir";
/* Button text to enable batch selection mode */
"select" = "Selecionar";
/* keyboard toolbar label when starting to search with no current results */
"searchSearching" = "Pesquisando...";
/* keyboard toolbar label when no messages match the search string */
"searchMatchesNoneSpecific" = "Nenhum resultado";
/* keyboard toolbar label when exactly 1 message matches the search string */
"CONVERSATION_SEARCH_ONE_RESULT" = "1 resultado";
/* keyboard toolbar label when more than 1 message matches the search string. Embeds {{number/position of the 'currently viewed' result}} and the {{total number of results}} */
"searchMatches" = "%d de %d resultados";
/* table cell label in conversation settings */
"CONVERSATION_SETTINGS_BLOCK_THIS_USER" = "Bloquear este utilizador";
/* label for 'mute thread' cell in conversation settings */
"notificationsMute" = "Silenciar";
/* Table cell label in conversation settings which returns the user to the conversation with 'search mode' activated */
"searchConversation" = "Pesquisar conversa";
/* Title for the 'crop/scale image' dialog. */
"attachmentsMoveAndScale" = "Mover e Dimensionar";
/* Subtitle shown while the app is updating its database. */
"waitFewMinutes" = "Este processo poderá demorar alguns minutos.";
/* Title shown while the app is updating its database. */
"databaseOptimizing" = "Otimizando a base de dados";
/* The present; the current time. */
"DATE_NOW" = "Agora";
/* table cell label in conversation settings */
"DISAPPEARING_MESSAGES" = "Destruição de mensagens";
/* table cell label in conversation settings */
"groupEdit" = "Editar grupo";
/* Label indicating media gallery is empty */
"attachmentsMediaEmpty" = "Não existe multimédia nesta conversa.";
/* Label indicating loading is in progress */
"attachmentsLoadingNewer" = "Carregando multimédia recente…";
/* Label indicating loading is in progress */
"attachmentsLoadingOlder" = "Carregando multimédia antiga…";
/* Error displayed when there is a failure fetching a GIF from the remote service. */
"errorUnknown" = "Impossível obter o GIF escolhido. É favor verificar se possui ligação à Internet.";
/* Generic error displayed when picking a GIF */
"errorUnknown" = "Ocorreu um erro desconhecido.";
/* Shown when selected GIF couldn't be fetched */
"errorUnknown" = "Não é possível escolher o GIF";
/* Alert message shown when user tries to search for GIFs without entering any search terms. */
"searchEnter" = "Introduza o texto para pesquisar.";
/* Indicates that an error occurred while searching. */
"searchMatchesNone" = "Erro. Toque para tentar novamente.";
/* Indicates that the user's search had no results. */
"searchMatchesNone" = "Sem resultados.";
/* No comment provided by engineer. */
"GROUP_CREATED" = "Grupo criado";
/* No comment provided by engineer. */
"groupMemberNew" = "%@ entrou no grupo. ";
/* No comment provided by engineer. */
"groupMemberLeft" = "%@ saiu do grupo. ";
/* No comment provided by engineer. */
"groupRemoved" = "%@ foi removido do grupo. ";
/* No comment provided by engineer. */
"groupRemovedMore" = "%@ foi removido do grupo. ";
/* No comment provided by engineer. */
"GROUP_TITLE_CHANGED" = "O título agora é '%@'. ";
/* No comment provided by engineer. */
"groupUpdated" = "Grupo atualizado.";
/* No comment provided by engineer. */
"groupMemberYouLeft" = "Saiu do grupo.";
/* No comment provided by engineer. */
"groupRemovedYou" = " Foi removido(a) do grupo. ";
/* Momentarily shown to the user when attempting to select more images than is allowed. Embeds {{max number of items}} that can be shared. */
"attachmentsErrorNumber" = "Não pode partilhar mais do que %@ itens.";
/* alert title */
"IMAGE_PICKER_FAILED_TO_PROCESS_ATTACHMENTS" = "Erro ao selecionar o anexo.";
/* Message for the alert indicating that an audio file is invalid. */
"audioUnableToPlay" = "Ficheiro de áudio inválido.";
/* Confirmation button within contextual alert */
"leave" = "Sair";
/* table cell label in conversation settings */
"LEAVE_GROUP_ACTION" = "Sair do grupo";
/* nav bar button item */
"conversationsSettingsAllMedia" = "Toda a multimédia";
/* Confirmation button text to delete selected media from the gallery, embeds {{number of messages}} */
"deleteMessages" = "Apagar %d mensagens";
/* Confirmation button text to delete selected media message from the gallery */
"deleteMessage" = "Apagar mensagem";
/* embeds {{sender name}} and {{sent datetime}}, e.g. 'Sarah on 10/30/18, 3:29' */
"attachmentsMedia" = "%@ em %@";
/* Format for the 'more items' indicator for media galleries. Embeds {{the number of additional items}}. */
"MEDIA_GALLERY_MORE_ITEMS_FORMAT" = "+%@";
/* Short sender label for media sent by you */
"onionRoutingPathYou" = "Eu";
/* Section header in media gallery collection view */
"attachmentsThisMonth" = "Este mês";
/* status message for failed messages */
"MESSAGE_STATUS_FAILED" = "Erro ao enviar.";
/* status message for read messages */
"read" = "Lida";
/* message status while message is sending. */
"sending" = "A enviar…";
/* status message for sent messages */
"disappearingMessagesSent" = "Enviado";
/* status message while attachment is uploading */
"uploading" = "Carregando…";
/* notification title. Embeds {{author name}} and {{group name}} */
"notificationsIosGroup" = "%@ para %@";
/* Label for 1:1 conversation with yourself. */
"noteToSelf" = "Nota pessoal";
/* Lock screen notification text presented after user powers on their device without unlocking. Embeds {{device model}} (either 'iPad' or 'iPhone') */
"notificationsIosRestart" = "Poderá ter recebido mensagens enquanto o seu %@ reiniciava.";
/* No comment provided by engineer. */
"BUTTON_OK" = "OK";
/* Info Message when {{other user}} disables or doesn't support disappearing messages */
"disappearingMessagesTurnedOff" = "%@ desativou o desaparecimento de mensagens.";
/* Info Message when {{other user}} updates message expiration to {{time amount}}, see the *_TIME_AMOUNT strings for context. */
"disappearingMessagesSet" = "%@ definiu o desparecimento das mensagens em %@";
/* alert title, generic error preventing user from capturing a photo */
"cameraErrorUnavailable" = "Não é possível obter a imagem.";
/* alert title */
"cameraErrorUnavailable" = "Não é possível obter a imagem.";
/* alert title */
"cameraErrorUnavailable" = "Erro ao configurar a câmara.";
/* label for system photo collections which have no name. */
"attachmentsAlbumUnnamed" = "Álbum sem nome";
/* Notification action button title */
"messageMarkRead" = "Definir como lida";
/* Notification action button title */
"reply" = "Responder";
/* Description of how and why Session iOS uses Touch ID/Face ID/Phone Passcode to unlock 'screen lock'. */
"authenticateToOpen" = "Autentique para abrir Session.";
/* Title for alert indicating that screen lock could not be unlocked. */
"authenticateFailed
authenticateFailed
authenticateFailed
authenticateFailed" = "A autenticação falhou";
/* Format string for the default 'Note' sound. Embeds the system {{sound name}}. */
"SETTINGS_AUDIO_DEFAULT_TONE_LABEL_FORMAT" = "%@ (Predefinição)";
/* Label for settings view that allows user to change the notification sound. */
"SETTINGS_ITEM_NOTIFICATION_SOUND" = "Som da Mensagem";
/* {{number of days}} embedded in strings, e.g. 'Alice updated disappearing messages expiration to {{5 days}}'. See other *_TIME_AMOUNT strings */
"TIME_AMOUNT_DAYS" = "%@ dias";
/* Label text below navbar button, embeds {{number of days}}. Must be very short, like 1 or 2 characters, The space is intentionally omitted between the text and the embedded duration so that we get, e.g. '5d' not '5 d'. See other *_TIME_AMOUNT strings */
"TIME_AMOUNT_DAYS_SHORT_FORMAT" = "%@d";
/* {{number of hours}} embedded in strings, e.g. 'Alice updated disappearing messages expiration to {{5 hours}}'. See other *_TIME_AMOUNT strings */
"TIME_AMOUNT_HOURS" = "%@ horas";
/* Label text below navbar button, embeds {{number of hours}}. Must be very short, like 1 or 2 characters, The space is intentionally omitted between the text and the embedded duration so that we get, e.g. '5h' not '5 h'. See other *_TIME_AMOUNT strings */
"TIME_AMOUNT_HOURS_SHORT_FORMAT" = "%@h";
/* {{number of minutes}} embedded in strings, e.g. 'Alice updated disappearing messages expiration to {{5 minutes}}'. See other *_TIME_AMOUNT strings */
"TIME_AMOUNT_MINUTES" = "%@ minutos";
/* Label text below navbar button, embeds {{number of minutes}}. Must be very short, like 1 or 2 characters, The space is intentionally omitted between the text and the embedded duration so that we get, e.g. '5m' not '5 m'. See other *_TIME_AMOUNT strings */
"TIME_AMOUNT_MINUTES_SHORT_FORMAT" = "%@ m";
/* {{number of seconds}} embedded in strings, e.g. 'Alice updated disappearing messages expiration to {{5 seconds}}'. See other *_TIME_AMOUNT strings */
"TIME_AMOUNT_SECONDS" = "%@ segundos";
/* Label text below navbar button, embeds {{number of seconds}}. Must be very short, like 1 or 2 characters, The space is intentionally omitted between the text and the embedded duration so that we get, e.g. '5s' not '5 s'. See other *_TIME_AMOUNT strings */
"TIME_AMOUNT_SECONDS_SHORT_FORMAT" = "%@s";
/* {{1 day}} embedded in strings, e.g. 'Alice updated disappearing messages expiration to {{1 day}}'. See other *_TIME_AMOUNT strings */
"TIME_AMOUNT_SINGLE_DAY" = "%@ dia";
/* {{1 hour}} embedded in strings, e.g. 'Alice updated disappearing messages expiration to {{1 hour}}'. See other *_TIME_AMOUNT strings */
"TIME_AMOUNT_SINGLE_HOUR" = "%@ hora";
/* {{1 minute}} embedded in strings, e.g. 'Alice updated disappearing messages expiration to {{1 minute}}'. See other *_TIME_AMOUNT strings */
"TIME_AMOUNT_SINGLE_MINUTE" = "%@ minuto";
/* {{1 week}} embedded in strings, e.g. 'Alice updated disappearing messages expiration to {{1 week}}'. See other *_TIME_AMOUNT strings */
"TIME_AMOUNT_SINGLE_WEEK" = "%@ semana";
/* {{number of weeks}}, embedded in strings, e.g. 'Alice updated disappearing messages expiration to {{5 weeks}}'. See other *_TIME_AMOUNT strings */
"TIME_AMOUNT_WEEKS" = "%@ semanas";
/* Label text below navbar button, embeds {{number of weeks}}. Must be very short, like 1 or 2 characters, The space is intentionally omitted between the text and the embedded duration so that we get, e.g. '5w' not '5 w'. See other *_TIME_AMOUNT strings */
"TIME_AMOUNT_WEEKS_SHORT_FORMAT" = "%@sem";
/* Label for the cancel button in an alert or action sheet. */
"cancel" = "Cancelar";
/* No comment provided by engineer. */
"delete" = "Apagar";
/* Message for the alert indicating the 'voice message' needs to be held to be held down to record. */
"messageVoiceErrorShort" = "Pressione e segure para gravar uma mensagem de voz.";
/* Info Message when you disable disappearing messages */
"disappearingMessagesTurnedOffYou" = "Você desativou a destruição de mensagens.";
/* Info message embedding a {{time amount}}, see the *_TIME_AMOUNT strings for context. */
"disappearingMessagesSetYou" = "Definiu o tempo de destruição de mensagens para %@";
// MARK: - Session
"continue" = "Continuar";
"copy" = "Copiar";
"communityEnterUrlErrorInvalid" = "URL inválido";
"next" = "Seguinte";
"share" = "Partilhar";
"invalid_session_id" = "ID de sessão inválida";
"cancel" = "Cancelar";
"accountIdYours" = "Seu ID de sessão";
"onboardingBubblePrivacyInYourPocket" = "Sua sessão começa aqui ...";
"onboardingAccountCreate" = "Criar ID de Sessão";
"onboardingAccountExists" = "Continuar com a sua sessão";
"onboardingAccountExists" = "Associar dispositivo";
"view_fake_chat_bubble_1" = "O que é o Session?";
"view_fake_chat_bubble_2" = "É uma aplicaçāo de mensagens encriptadas e descentralizado";
"view_fake_chat_bubble_3" = "Então não coleta as minhas informações ou as minhas conversas? Como é que funciona?";
"view_fake_chat_bubble_4" = "Usando uma combinação de tecnologias avançadas de roteamento anônimo e criptografia de ponta a ponta.";
"view_fake_chat_bubble_5" = "Amigos não deixam amigos usarem aplicativos de mensagem comprometidos. De nada.";
"vc_register_title" = "Diga olá ao seu ID Session";
"vc_register_explanation" = "O ID da sessão é o endereço único que as pessoas podem usar para entrar em contato com você no Session. Sem nenhuma conexão com sua identidade real, o seu ID de sessão é totalmente anônimo e privado por design.";
<<<<<<< HEAD
"onboardingAccountExists" = "Restaure a sua conta";
"recoveryPasswordExplanation" = "Digite a frase de recuperação que lhe foi fornecida quando você se inscreveu para restaurar sua conta.";
"recoveryPasswordEnter" = "Digite a sua frase de recuperação";
"onboardingAccountExists" = "Associar dispositivo";
"qrScan" = "Ler código QR";
"displayNamePick" = "Escolha seu nome";
"displayNameDescription" = "Este será o seu nome quando usar o Session. Pode ser seu nome verdadeiro, um apelido ou qualquer outra coisa que você quiser.";
"displayNameEnter" = "Enter a display name";
"displayNameErrorDescription" = "Please pick a display name";
"displayNameErrorDescriptionShorter" = "Please pick a shorter display name";
"recommended" = "Recomendado";
"conversationsNone" = "You don't have any contacts yet";
"vc_home_empty_state_button_title" = "Start a Session";
"sessionRecoveryPassword" = "Sua frase de recuperação";
=======
"vc_restore_title" = "Restaure a sua conta";
"vc_restore_explanation" = "Digite a frase de recuperação que lhe foi fornecida quando você se inscreveu para restaurar sua conta.";
"vc_restore_seed_text_field_hint" = "Digite a sua frase de recuperação";
"vc_link_device_title" = "Associar dispositivo";
"vc_link_device_scan_qr_code_tab_title" = "Ler código QR";
"vc_display_name_title_2" = "Escolha seu nome";
"vc_display_name_explanation" = "Este será o seu nome quando usar o Session. Pode ser seu nome verdadeiro, um apelido ou qualquer outra coisa que você quiser.";
"vc_display_name_text_field_hint" = "Introduza um nome de utilizador";
"vc_display_name_display_name_missing_error" = "Por favor, escolha um nome a exibir";
"vc_display_name_display_name_too_long_error" = "Por favor, escolha um nome de exibição mais curto";
"vc_pn_mode_recommended_option_tag" = "Recomendado";
"vc_pn_mode_no_option_picked_modal_title" = "Por favor, escolha uma Opção";
"vc_home_empty_state_message" = "Ainda não tem nenhum contacto";
"vc_home_empty_state_button_title" = "Iniciar sessão";
"vc_seed_title" = "Sua frase de recuperação";
>>>>>>> 7c96dcd5
"vc_seed_title_2" = "Revele sua frase de recuperação";
"vc_seed_explanation" = "A sua frase de recuperação é a chave principal para o Session ID — pode usá-la para restaurar a sua Session ID caso perda o acesso ao seu dispositivo. Guarde a sua frase de recuperação num local seguro e não a partilhe com ninguém. ";
"vc_seed_reveal_button_title" = "Segure para revelar";
"view_seed_reminder_subtitle_1" = "Proteja a sua conta guardando a sua frase de recuperação ";
"view_seed_reminder_subtitle_2" = "Tap and hold the redacted words to reveal your recovery phrase, then store it safely to secure your Session ID.";
<<<<<<< HEAD
"view_seed_reminder_subtitle_3" = "Make sure to store your recovery phrase in a safe place";
"onionRoutingPath" = "Path";
"onionRoutingPathDescription" = "Session hides your IP by routing your messages through multiple Service Nodes in Session's decentralized network. These are the countries your connection is currently being routed through:";
"onionRoutingPathYou" = "Você";
"onionRoutingPathEntryNode" = "Entry Node";
"onionRoutingPathServiceNode" = "Service Node";
"onionRoutingPathDestination" = "Destino";
"learnMore" = "Saber mais";
"messageNew" = "New Message";
"accountIdEnter" = "Enter Session ID";
"qrScan" = "Ler código QR";
"vc_enter_public_key_explanation" = "Start a new conversation by entering someone's Session ID or share your Session ID with them.";
"cameraGrantAccessQr" = "Session needs camera access to scan QR codes";
"groupCreate" = "Create Group";
"groupNameEnter" = "Introduzir o nome do grupo";
"conversationsNone" = "Você ainda não tem contatos";
"groupNameEnterPlease" = "Por favor, insira o nome do grupo";
"groupNameEnterShorter" = "Digite um nome de grupo mais curto";
"groupAddMemberMaximum" = "A closed group cannot have more than 100 members";
"communityJoin" = "Join Community";
"communityUrl" = "Community URL";
"qrScan" = "Ler código QR";
"communityEnterUrl" = "Enter Community URL";
"sessionSettings" = "Definições";
"vc_group_settings_title" = "Group Settings";
"displayNameErrorDescription" = "Escolha um nome de exibição";
"displayNameErrorDescriptionShorter" = "Escolha um nome de exibição mais curto";
"sessionPrivacy" = "Privacidade";
"sessionNotifications" = "Notificações";
"sessionRecoveryPassword" = "Frase de recuperação";
"sessionClearData" = "Apagar os dados";
"qrCode" = "QR Code";
"view" = "View My QR Code";
"qrScan" = "Ler código QR";
=======
"view_seed_reminder_subtitle_3" = "Certifique-se que guarda a sua frase de recuperação num local seguro ";
"vc_path_title" = "Path";
"vc_path_explanation" = "Session hides your IP by routing your messages through multiple Service Nodes in Session's decentralized network. These are the countries your connection is currently being routed through:";
"vc_path_device_row_title" = "Você";
"vc_path_guard_node_row_title" = "Entry Node";
"vc_path_service_node_row_title" = "Service Node";
"vc_path_destination_row_title" = "Destino";
"vc_path_learn_more_button_title" = "Saber mais";
"vc_create_private_chat_title" = "Nova mensagem";
"vc_create_private_chat_enter_session_id_tab_title" = "Inserir ID da sessão";
"vc_create_private_chat_scan_qr_code_tab_title" = "Ler código QR";
"vc_enter_public_key_explanation" = "Iniciar uma nova conversa, introduzindo o Session ID de alguém ou compartilhando o seu Session ID com outros utilizadores. ";
"vc_scan_qr_code_camera_access_explanation" = "O Session necessita de acesso à câmara de modo a ler códigos QR";
"vc_create_closed_group_title" = "Criar grupo";
"vc_create_closed_group_text_field_hint" = "Introduzir o nome do grupo";
"vc_create_closed_group_empty_state_message" = "Você ainda não tem contatos";
"vc_create_closed_group_group_name_missing_error" = "Por favor, insira o nome do grupo";
"vc_create_closed_group_group_name_too_long_error" = "Digite um nome de grupo mais curto";
"vc_create_closed_group_too_many_group_members_error" = "Um grupo fechado/privado não pode ter mais de 100 pessoas";
"vc_join_public_chat_title" = "Junte-se à comunidade";
"vc_join_public_chat_enter_group_url_tab_title" = "URL da comunidade";
"vc_join_public_chat_scan_qr_code_tab_title" = "Ler código QR";
"vc_enter_chat_url_text_field_hint" = "Inserir o URL da comunidade";
"vc_settings_title" = "Definições";
"vc_group_settings_title" = "Definições do grupo";
"vc_settings_display_name_missing_error" = "Escolha um nome de exibição";
"vc_settings_display_name_too_long_error" = "Escolha um nome de exibição mais curto";
"vc_settings_privacy_button_title" = "Privacidade";
"vc_settings_notifications_button_title" = "Notificações";
"vc_settings_recovery_phrase_button_title" = "Frase de recuperação";
"vc_settings_clear_all_data_button_title" = "Apagar os dados";
"vc_qr_code_title" = "Código QR";
"vc_qr_code_view_my_qr_code_tab_title" = "Visualizar o meu código QR";
"vc_qr_code_view_scan_qr_code_tab_title" = "Ler código QR";
>>>>>>> 7c96dcd5
"vc_qr_code_view_scan_qr_code_explanation" = "Scan someone's QR code to start a conversation with them";
"qrYoursDescription" = "This is your QR code. Other users can scan it to start a session with you.";
// MARK: - Not Yet Translated
"fast_mode_explanation" = "You’ll be notified of new messages reliably and immediately using Apple’s notification servers.";
<<<<<<< HEAD
"notificationsFastMode" = "Fast Mode";
"notificationsSlowModeDescription" = "Session will occasionally check for new messages in the background.";
"notificationsSlowMode" = "Modo lento";
"notificationsMessage" = "Message Notifications";
"sessionRecoveryPassword" = "Frase de recuperação";
"vc_link_device_scan_qr_code_explanation" = "Navegue para Configurações → Frase de recuperação no outro dispositivo para mostrar o código QR.";
"sessionRecoveryPassword" = "Frase de recuperação";
"vc_enter_recovery_phrase_explanation" = "To link your device, enter the recovery phrase that was given to you when you signed up.";
"accountIdEnterYourFriends" = "Enter Session ID or ONS name";
"groupOnlyAdmin" = "Because you are the creator of this group it will be deleted for everyone. This cannot be undone.";
"communityJoinOfficial" = "Or join one of these...";
"sessionInviteAFriend" = "Convidar um Amigo";
=======
"fast_mode" = "Fast Mode";
"slow_mode_explanation" = "Ocasionalmente, o Session procurará novas mensagens em segundo plano. ";
"slow_mode" = "Modo lento";
"vc_pn_mode_title" = "Notificações de mensagem";
"vc_link_device_recovery_phrase_tab_title" = "Frase de recuperação";
"vc_link_device_scan_qr_code_explanation" = "Navegue para Configurações → Frase de recuperação no outro dispositivo para mostrar o código QR.";
"vc_enter_recovery_phrase_title" = "Frase de recuperação";
"vc_enter_recovery_phrase_explanation" = "Para se conectar com o seu dispositivo, introduza o código de recuperação que lhe foi fornecido quando realizou a sua inscrição. ";
"vc_enter_public_key_text_field_hint" = "Introduzir Session ID ou nome de ONS";
"admin_group_leave_warning" = "Tendo em conta que é o criador deste grupo, ele será eliminado para todos. Não poderá retroceder com a sua eliminação. ";
"vc_join_open_group_suggestions_title" = "Ou junte-se a um destes...";
"vc_settings_invite_a_friend_button_title" = "Convidar um Amigo";
>>>>>>> 7c96dcd5
"copied" = "Copiado";
"accountIDCopy" = "Copiar ID da sessão";
"message" = "Mensagem";
"vc_conversation_voice_message_cancel_message" = "Deslize para cancelar";
<<<<<<< HEAD
"attachmentsAutoDownloadModalTitle" = "Confiar em %@?";
"attachmentsAutoDownloadModalDescription" = "Are you sure you want to download media sent by %@?";
"download" = "Transferir";
"urlOpen" = "Abrir URL";
"urlOpenDescription" = "Tem certeza de que deseja abrir %@?";
"open" = "Abrir";
"urlCopy" = "Copiar Ligação";
"blockUnblock" = "Desbloquear %@?";
"blockUnblockDescription" = "Tem certeza que deseja desbloquear %@?";
"blockUnblock" = "Desbloquear";
"linkPreviewsEnable" = "Ativar pré-visualizações do link?";
"linkPreviewsFirstDescription" = "Enabling link previews will show previews for URLs you send and receive. This can be useful, but Session will need to contact linked websites to generate previews. You can always disable link previews in Session's settings.";
"enable" = "Ativar";
"shareToSession" = "Share to Session";
"sending" = "A enviar...";
"linkPreviewsErrorUnsecure" = "Preview not loaded for unsecure link";
"linkPreviewsErrorLoad" = "Unable to load preview";
"vc_share_link_previews_disabled_title" = "Link Previews Disabled";
"vc_share_link_previews_disabled_explanation" = "Enabling link previews will show previews for URLs you share. This can be useful, but Session will need to contact linked websites to generate previews.\n\nYou can enable link previews in Session's settings.";
"communityInvitation" = "Open group invitation";
"vc_conversation_settings_invite_button_title" = "Add Members";
"warning" = "Aviso";
"recoveryPasswordWarningSendDescription" = "This is your recovery phrase. If you send it to someone they'll have full access to your account.";
"send" = "Enviar";
"vc_conversation_settings_notify_for_mentions_only_title" = "Notify for Mentions Only";
"vc_conversation_settings_notify_for_mentions_only_explanation" = "When enabled, you'll only be notified for messages mentioning you.";
"notificationsMentionsOnly" = "Notifying for Mentions Only";
"deleteMessageDeleted" = "This message has been deleted";
"clearMessagesForMe" = "Apagar apenas para mim";
"clearMessagesForEveryone" = "Apagar para todos";
"clearMessagesForEveryone" = "Apagar para mim e %@";
"reply" = "Responder";
"save" = "Guardar";
"banUser" = "Banir utilizador";
=======
"modal_download_attachment_title" = "Confiar em %@?";
"modal_download_attachment_explanation" = "Tem a certeza que pretende descarregar o conteúdo enviado por %@ ?";
"modal_download_button_title" = "Transferir";
"modal_open_url_title" = "Abrir URL";
"modal_open_url_explanation" = "Tem certeza de que deseja abrir %@?";
"modal_open_url_button_title" = "Abrir";
"modal_copy_url_button_title" = "Copiar Ligação";
"modal_blocked_title" = "Desbloquear %@?";
"modal_blocked_explanation" = "Tem certeza que deseja desbloquear %@?";
"modal_blocked_button_title" = "Desbloquear";
"modal_link_previews_title" = "Ativar pré-visualizações do link?";
"modal_link_previews_explanation" = "Enabling link previews will show previews for URLs you send and receive. This can be useful, but Session will need to contact linked websites to generate previews. You can always disable link previews in Session's settings.";
"modal_link_previews_button_title" = "Ativar";
"vc_share_title" = "Partilhar com o Session";
"vc_share_loading_message" = "A preparar anexos...";
"vc_share_sending_message" = "A enviar...";
"vc_share_link_previews_unsecure" = "Pré-visualização não carregada devido a link inseguro";
"vc_share_link_previews_error" = "Não foi possível carregar a pré-visualização";
"vc_share_link_previews_disabled_title" = "Pré-visualizações dos links estão desativadas.";
"vc_share_link_previews_disabled_explanation" = "Enabling link previews will show previews for URLs you share. This can be useful, but Session will need to contact linked websites to generate previews.\n\nYou can enable link previews in Session's settings.";
"view_open_group_invitation_description" = "Abrir convite de grupo";
"vc_conversation_settings_invite_button_title" = "Adicionar membros";
"modal_send_seed_title" = "Aviso";
"modal_send_seed_explanation" = "Esta é a sua frase de recuperação. Se a enviar a alguém, essa pessoa terá acesso total à sua conta. ";
"modal_send_seed_send_button_title" = "Enviar";
"vc_conversation_settings_notify_for_mentions_only_title" = "Notificar apenas quando sou mencionado ";
"vc_conversation_settings_notify_for_mentions_only_explanation" = "Após a sua ativação, apenas será notificado quando for mencionado numa mensagem. ";
"view_conversation_title_notify_for_mentions_only" = "Notificar-me apenas quando sou mencionado ";
"message_deleted" = "Esta mensagem foi apagada";
"delete_message_for_me" = "Apagar apenas para mim";
"delete_message_for_everyone" = "Apagar para todos";
"delete_message_for_me_and_recipient" = "Apagar para mim e %@";
"context_menu_reply" = "Responder";
"context_menu_save" = "Guardar";
"context_menu_ban_user" = "Banir utilizador";
>>>>>>> 7c96dcd5
"context_menu_ban_and_delete_all" = "Banir e Apagar Todos";
"context_menu_ban_user_error_alert_message" = "Não foi possível banir o utilizador";
"accessibility_expanding_attachments_button" = "Adicionar anexos";
"gif" = "Gif";
"accessibility_document_button" = "Documento";
"accessibility_main_button_collapse" = "Recolher opções de anexos";
"recoveryPasswordErrorTitle" = "Frase de recuperação inválida";
"dismiss" = "Ignorar";
/* Button text which opens the settings app */
<<<<<<< HEAD
"sessionSettings" = "Definições";
"callsYouCalled" = "Você ligou %@";
"callsCalledYou" = "%@ ligou-lhe";
"callsMissedCallFrom" = "Chamada perdida de %@";
"messageNewYouveGotA" = "Você tem uma nova mensagem.";
"messageNewYouveGotMany" = "Você tem %@ mensagens novas.";
"pin" = "Fixar";
"pinUnpin" = "Desafixar";
"callsMissed" = "Chamada perdida";
"callsYouMissedCallPermissions" = "Call missed from '%@' because you needed to enable the 'Voice and video calls' permission in the Privacy Settings.";
"attachmentsMediaSaved" = "Media saved by %@.";
"screenshotTaken" = "%@ fez uma captura de ecrã.";
"sessionConversations" = "Contacts & Groups";
"messages" = "Mensagens";
"sessionMessageRequests" = "Pedidos de Mensagem";
"messageRequestsNonePending" = "Nenhum pedido de mensagem pendente";
"clearAll" = "Limpar tudo";
"messageRequestsClearAllExplanation" = "Tem certeza de que deseja apagar todos os pedidos de mensagem?";
"clear" = "Apagar";
"messageRequestsDelete" = "Tem certeza de que deseja apagar este pedido de mensagem?";
"MESSAGE_REQUESTS_BLOCK_CONFIRMATION_ACTON" = "Are you sure you want to block this contact?";
"messageRequestsAcceptDescription" = "Sending a message to this user will automatically accept their message request and reveal your Session ID.";
"messageRequestsAccepted" = "Seu pedido de mensagem foi aceito.";
"messageRequestsNew" = "Você tem um novo pedido de mensagem";
"hide" = "Ocultar";
"accept" = "Aceitar";
"TXT_BLOCK_USER_TITLE" = "Block User";
"error" = "Error";
"callsPermissionsRequired" = "Call Permissions Required";
"callsPermissionsRequiredDescription" = "Pode ativar 'Chamadas de voz e vídeo' nas Configurações de Privacidade.";
"communityError" = "Oops, an error occurred";
"communityErrorDescription" = "Please try again later";
"LOADING_CONVERSATIONS" = "Loading Conversations...";
"DATABASE_MIGRATION_FAILED" = "An error occurred when optimising the database\n\nYou can export your application logs to be able to share for troubleshooting or you can restore your device\n\nWarning: Restoring your device will result in loss of any data older than two weeks";
"recoveryPasswordErrorMessageGeneric" = "Something went wrong. Please check your recovery phrase and try again.";
"recoveryPasswordErrorMessageShort" = "Looks like you didn't enter enough words. Please check your recovery phrase and try again.";
"recoveryPasswordErrorMessageShort" = "You seem to be missing the last word of your recovery phrase. Please check what you entered and try again.";
"recoveryPasswordErrorMessageIncorrect" = "There appears to be an invalid word in your recovery phrase. Please check what you entered and try again.";
"recoveryPasswordErrorMessageGeneric" = "Your recovery phrase couldn't be verified. Please check what you entered and try again.";
/* Indicates that an unknown error occurred while using Touch ID/Face ID/Phone Passcode. */
"authenticateNotAccessed" = "Authentication could not be accessed.";
/* Indicates that Touch ID/Face ID/Phone Passcode authentication failed. */
"authenticateFailed
authenticateFailed
authenticateFailed
authenticateFailed" = "Authentication failed.";
/* Indicates that Touch ID/Face ID/Phone Passcode is 'locked out' on this device due to authentication failures. */
"authenticateFailedTooManyAttempts" = "Too many failed authentication attempts. Please try again later.";
/* Indicates that Touch ID/Face ID/Phone Passcode are not available on this device. */
"lockAppEnablePasscode" = "You must enable a passcode in your iOS Settings in order to use Screen Lock.";
/* Indicates that Touch ID/Face ID/Phone Passcode is not configured on this device. */
"lockAppEnablePasscode" = "You must enable a passcode in your iOS Settings in order to use Screen Lock.";
/* Indicates that Touch ID/Face ID/Phone Passcode passcode is not set. */
"lockAppEnablePasscode" = "You must enable a passcode in your iOS Settings in order to use Screen Lock.";
/* Label for the button to send a message */
"send" = "Send";
/* Generic text for button that retries whatever the last action was. */
"retry" = "Retry";
/* notification body */
"messageErrorDelivery" = "Your message failed to send.";
"INVALID_SESSION_ID_MESSAGE" = "Please check the Session ID and try again.";
"recoveryPasswordErrorMessageGeneric" = "Please check the Recovery Phrase and try again.";
"media" = "Media";
"DOCUMENT_TAB_TITLE" = "Documents";
"attachmentsFilesEmpty" = "You don't have any document in this conversation.";
"DOCUMENT_TILES_LOADING_MORE_RECENT_LABEL" = "Loading Newer Document…";
"DOCUMENT_TILES_LOADING_OLDER_LABEL" = "Loading Older Document…";
=======
"OPEN_SETTINGS_BUTTON" = "Definições";
"call_outgoing" = "Você ligou %@";
"call_incoming" = "%@ ligou-lhe";
"call_missed" = "Chamada perdida de %@";
"APN_Message" = "Você tem uma nova mensagem.";
"APN_Collapsed_Messages" = "Você tem %@ mensagens novas.";
"PIN_BUTTON_TEXT" = "Fixar";
"UNPIN_BUTTON_TEXT" = "Desafixar";
"modal_call_missed_tips_title" = "Chamada perdida";
"modal_call_missed_tips_explanation" = "Perdeu uma chamada de '%@' , porque necessita de ativar as chamadas de voz e vídeo nas configurações de privacidade. ";
"media_saved" = "Conteúdo guardado por %@";
"screenshot_taken" = "%@ fez uma captura de ecrã.";
"SEARCH_SECTION_CONTACTS" = "Contactos e Grupos";
"SEARCH_SECTION_MESSAGES" = "Mensagens";
"MESSAGE_REQUESTS_TITLE" = "Pedidos de Mensagem";
"MESSAGE_REQUESTS_EMPTY_TEXT" = "Nenhum pedido de mensagem pendente";
"MESSAGE_REQUESTS_CLEAR_ALL" = "Limpar tudo";
"MESSAGE_REQUESTS_CLEAR_ALL_CONFIRMATION_TITLE" = "Tem a certeza que pretende eliminar todos os pedidos de mensagens e grupos? ";
"MESSAGE_REQUESTS_CLEAR_ALL_CONFIRMATION_ACTON" = "Apagar";
"MESSAGE_REQUESTS_DELETE_CONFIRMATION_ACTON" = "Tem certeza de que deseja apagar este pedido de mensagem?";
"MESSAGE_REQUESTS_BLOCK_CONFIRMATION_ACTON" = "Tem a certeza que pretende bloquear este contacto?";
"MESSAGE_REQUESTS_INFO" = "Sending a message to this user will automatically accept their message request and reveal your Session ID.";
"MESSAGE_REQUESTS_ACCEPTED" = "Seu pedido de mensagem foi aceito.";
"MESSAGE_REQUESTS_NOTIFICATION" = "Você tem um novo pedido de mensagem";
"TXT_HIDE_TITLE" = "Ocultar";
"TXT_DELETE_ACCEPT" = "Aceitar";
"TXT_BLOCK_USER_TITLE" = "Bloquear utilizador";
"ALERT_ERROR_TITLE" = "Erro";
"modal_call_permission_request_title" = "Call Permissions Required";
"modal_call_permission_request_explanation" = "Pode ativar 'Chamadas de voz e vídeo' nas Configurações de Privacidade.";
"DEFAULT_OPEN_GROUP_LOAD_ERROR_TITLE" = "Oops, ocorreu um erro";
"DEFAULT_OPEN_GROUP_LOAD_ERROR_SUBTITLE" = "Tenta novamente mais tarde";
"LOADING_CONVERSATIONS" = "A carregar conversas...";
"DATABASE_MIGRATION_FAILED" = "Ocorreu um erro aquando da otimização da base de dados \n\\ 

Pode exportar os seus inícios de sessão da aplicação de modo a partilhar uma eventual resolução de erros ou pode restaurar o seu dispositivo. 

Alerta: Restaurar o seu dispositivo levará à perda dos dados mais antigos que duas semanas";
"RECOVERY_PHASE_ERROR_GENERIC" = "Aconteceu algo errado. Por favor, verifique a sua frase de recuperação e tente novamente.";
"RECOVERY_PHASE_ERROR_LENGTH" = "Parece que não introduziu palavras suficientes. Por favor, verifique a sua frase de recuperação e tente novamente. ";
"RECOVERY_PHASE_ERROR_LAST_WORD" = "Parece que falta a última palavra da sua frase de recuperação. Por favor, verifique o que introduziu e tente novamente.";
"RECOVERY_PHASE_ERROR_INVALID_WORD" = "Parece haver uma palavra incorreta no seu código de recuperação. Por favor, verifique o que introduziu e tente novamente. ";
"RECOVERY_PHASE_ERROR_FAILED" = "Não foi possível verificar a sua frase de recuperação. Por favor, verifique o que introduziu e tente novamente. ";
/* Indicates that an unknown error occurred while using Touch ID/Face ID/Phone Passcode. */
"SCREEN_LOCK_ENABLE_UNKNOWN_ERROR" = "Não foi possível aceder.";
/* Indicates that Touch ID/Face ID/Phone Passcode authentication failed. */
"SCREEN_LOCK_ERROR_LOCAL_AUTHENTICATION_FAILED" = "Falha na autenticação. ";
/* Indicates that Touch ID/Face ID/Phone Passcode is 'locked out' on this device due to authentication failures. */
"SCREEN_LOCK_ERROR_LOCAL_AUTHENTICATION_LOCKOUT" = "Demasiadas tentativas falhadas. Por favor, tente novamente mais tarde.";
/* Indicates that Touch ID/Face ID/Phone Passcode are not available on this device. */
"SCREEN_LOCK_ERROR_LOCAL_AUTHENTICATION_NOT_AVAILABLE" = "Deve ativar a sua senha nas definições do seu iOS de modo a usar o Screen Lock. ";
/* Indicates that Touch ID/Face ID/Phone Passcode is not configured on this device. */
"SCREEN_LOCK_ERROR_LOCAL_AUTHENTICATION_NOT_ENROLLED" = "Deve ativar a sua senha nas definições do seu iOS de modo a usar o Screen Lock. ";
/* Indicates that Touch ID/Face ID/Phone Passcode passcode is not set. */
"SCREEN_LOCK_ERROR_LOCAL_AUTHENTICATION_PASSCODE_NOT_SET" = "Deve ativar a sua senha nas definições do seu iOS de modo a usar o Screen Lock. ";
/* Label for the button to send a message */
"SEND_BUTTON_TITLE" = "Enviar";
/* Generic text for button that retries whatever the last action was. */
"RETRY_BUTTON_TEXT" = "Tentar novamente";
/* notification action */
"SHOW_THREAD_BUTTON_TITLE" = "Mostrar conversa";
/* notification body */
"SEND_FAILED_NOTIFICATION_BODY" = "O envio da sua mensagem falhou.";
"INVALID_SESSION_ID_MESSAGE" = "Por favor, verifique o seu Session ID e tente novamente. ";
"INVALID_RECOVERY_PHRASE_MESSAGE" = "Por favor, verifique a sua frase de recuperação e tente novamente.";
"MEDIA_TAB_TITLE" = "Multimédia";
"DOCUMENT_TAB_TITLE" = "Documentos";
"DOCUMENT_TILES_EMPTY_DOCUMENT" = "Não existe nenhum documento neste conversa. ";
"DOCUMENT_TILES_LOADING_MORE_RECENT_LABEL" = "A carregar documento mais recente…";
"DOCUMENT_TILES_LOADING_OLDER_LABEL" = "A carregar documento mais antigo…";
>>>>>>> 7c96dcd5
/* The name for the emoji category 'Activities' */
"EMOJI_CATEGORY_ACTIVITIES_NAME" = "Atividades";
/* The name for the emoji category 'Animals & Nature' */
"EMOJI_CATEGORY_ANIMALS_NAME" = "Animais e natureza";
/* The name for the emoji category 'Flags' */
"EMOJI_CATEGORY_FLAGS_NAME" = "Flags";
/* The name for the emoji category 'Food & Drink' */
"EMOJI_CATEGORY_FOOD_NAME" = "Comida e bebidas";
/* The name for the emoji category 'Objects' */
"EMOJI_CATEGORY_OBJECTS_NAME" = "Objetos";
/* The name for the emoji category 'Recents' */
"EMOJI_CATEGORY_RECENTS_NAME" = "Recentemente utilizado";
/* The name for the emoji category 'Smileys & People' */
"EMOJI_CATEGORY_SMILEYSANDPEOPLE_NAME" = "Smileys & People";
/* The name for the emoji category 'Symbols' */
"EMOJI_CATEGORY_SYMBOLS_NAME" = "Símbolos";
/* The name for the emoji category 'Travel & Places' */
"EMOJI_CATEGORY_TRAVEL_NAME" = "Viagem e locais";
"EMOJI_REACTS_NOTIFICATION" = "%@ Reagiu à sua mensagem com %@";
"EMOJI_REACTS_MORE_REACTORS_ONE" = "Outra pessoa reagiu %@ a esta mensagem ";
"EMOJI_REACTS_MORE_REACTORS_MUTIPLE" = "And %@ others have reacted %@ to this message.";
"EMOJI_REACTS_RATE_LIMIT_TOAST" = "Calma! Enviou demasiadas reações de emojis. Tente novamente em breve.";
/* New conversation screen*/
<<<<<<< HEAD
"conversationsNew" = "New Conversation";
"create" = "Create";
"join" = "Join";
"PRIVACY_TITLE" = "Privacy";
"screenSecurity" = "Screen Security";
"lockApp" = "Lock Session";
"lockAppDescriptionIos" = "Require Touch ID, Face ID or your passcode to unlock Session.";
"readReceipts" = "Read Receipts";
"readReceipts" = "Read Receipts";
"readReceiptsDescription" = "Send read receipts in one-to-one chats.";
"typingIndicators" = "Typing Indicators";
"typingIndicators" = "Typing Indicators";
"typingIndicatorsDescription" = "See and share typing indicators in one-to-one conversations.";
"linkPreviews" = "Link Previews";
"linkPreviewsSend" = "Send Link Previews";
"linkPreviewsDescription" = "Generate link previews for supported URLs.";
"callsSettings" = "Calls (Beta)";
"callsVoiceAndVideo" = "Voice and Video Calls";
"callsVoiceAndVideoToggleDescription" = "Enables voice and video calls to and from other users.";
"callsVoiceAndVideoBeta" = "Voice and Video Calls (Beta)";
"callsVoiceAndVideoModalDescription" = "Your IP address is visible to your call partner and an Oxen Foundation server while using beta calls. Are you sure you want to enable Voice and Video Calls?";
"NOTIFICATIONS_TITLE" = "Notifications";
"notificationsStrategy" = "Notification Strategy";
"useFastMode" = "Use Fast Mode";
"NOTIFICATIONS_STRATEGY_FAST_MODE_DESCRIPTION" = "You'll be notified of new message reliably and immediately using Apple's notification servers.";
"notificationsGoToDevice" = "Go to device notification settings";
"notificationsStyle" = "Notification Style";
"notificationsSound" = "Sound";
"notificationsSoundDescription" = "Sound When App is Open";
"notificationsContent" = "Notification Content";
"notificationsContentDescription" = "The information shown in notifications.";
"notificationsContentShowNameAndContent" = "Name & Content";
"notificationsContentShowNameOnly" = "Name Only";
"notificationsContentShowNoNameOrContent" = "No Name or Content";
"CONVERSATION_SETTINGS_TITLE" = "Conversations";
"conversationsMessageTrimming" = "Message Trimming";
"conversationsMessageTrimmingTrimCommunities" = "Trim Communities";
"conversationsMessageTrimmingTrimCommunitiesDescription" = "Delete messages older than 6 months from Communities that have over 2,000 messages.";
"CONVERSATION_SETTINGS_SECTION_AUDIO_MESSAGES" = "Audio Messages";
"CONVERSATION_SETTINGS_AUDIO_MESSAGES_AUTOPLAY_TITLE" = "Autoplay Audio Messages";
"CONVERSATION_SETTINGS_AUDIO_MESSAGES_AUTOPLAY_DESCRIPTION" = "Autoplay consecutive audio messages.";
"conversationsBlockedContacts" = "Blocked Contacts";
"blockBlockedNone" = "You have no blocked contacts.";
=======
"vc_new_conversation_title" = "Nova conversa";
"CREATE_GROUP_BUTTON_TITLE" = "Criar";
"JOIN_COMMUNITY_BUTTON_TITLE" = "Entrar";
"PRIVACY_TITLE" = "Privacidade";
"PRIVACY_SECTION_SCREEN_SECURITY" = "Segurança de ecrã";
"PRIVACY_SCREEN_SECURITY_LOCK_SESSION_TITLE" = "Bloquear sessão";
"PRIVACY_SCREEN_SECURITY_LOCK_SESSION_DESCRIPTION" = "Requer Touch ID, Face ID ou password para desbloquear o Session. ";
"PRIVACY_SECTION_READ_RECEIPTS" = "Recibos de Leitura";
"PRIVACY_READ_RECEIPTS_TITLE" = "Recibos de Leitura";
"PRIVACY_READ_RECEIPTS_DESCRIPTION" = "Enviar confirmações de leitura em conversas privadas.";
"PRIVACY_SECTION_TYPING_INDICATORS" = "Indicadores de escrita";
"PRIVACY_TYPING_INDICATORS_TITLE" = "Indicadores de escrita";
"PRIVACY_TYPING_INDICATORS_DESCRIPTION" = "See and share typing indicators in one-to-one conversations.";
"PRIVACY_SECTION_LINK_PREVIEWS" = "Pré-visualização de links";
"PRIVACY_LINK_PREVIEWS_TITLE" = "Enviar pré-visualizações de links";
"PRIVACY_LINK_PREVIEWS_DESCRIPTION" = "Criar pré-visualização de links para URLs suportados. ";
"PRIVACY_SECTION_CALLS" = "Chamadas (Beta)";
"PRIVACY_CALLS_TITLE" = "Chamadas de vídeo e voz";
"PRIVACY_CALLS_DESCRIPTION" = "Ativar as chamadas de voz e vídeo de e para outros utilizadores. ";
"PRIVACY_CALLS_WARNING_TITLE" = "Chamadas de vídeo e voz (Beta)";
"PRIVACY_CALLS_WARNING_DESCRIPTION" = "O seu adereço de IP estará visível para o seu companheiro de chamada e para o servidor Fundação Oxen enquanto usa as chamadas em versão BETA. Tem a certeza que pretende ativar as chamadas de voz e vídeo? ";
"NOTIFICATIONS_TITLE" = "Notificações";
"NOTIFICATIONS_SECTION_STRATEGY" = "Estratégia da notificação";
"NOTIFICATIONS_STRATEGY_FAST_MODE_TITLE" = "Usar Fast Mode";
"NOTIFICATIONS_STRATEGY_FAST_MODE_DESCRIPTION" = "Ao usar os servidores de notificação da Apple, será notificado de novas mensagens de forma consistente e imediata. ";
"NOTIFICATIONS_STRATEGY_FAST_MODE_ACTION" = "Ir para as definições de notificações";
"NOTIFICATIONS_SECTION_STYLE" = "Estilo de notificação";
"NOTIFICATIONS_STYLE_SOUND_TITLE" = "Som";
"NOTIFICATIONS_STYLE_SOUND_WHEN_OPEN_TITLE" = "Som de quando a aplicação é iniciada ";
"NOTIFICATIONS_STYLE_CONTENT_TITLE" = "Conteúdo da notificação";
"NOTIFICATIONS_STYLE_CONTENT_DESCRIPTION" = "Informação exibida nas notificações";
"NOTIFICATIONS_STYLE_CONTENT_OPTION_NAME_AND_CONTENT" = "Nome e conteúdo";
"NOTIFICATIONS_STYLE_CONTENT_OPTION_NAME_ONLY" = "Apenas o nome";
"NOTIFICATIONS_STYLE_CONTENT_OPTION_NO_NAME_OR_CONTENT" = "Sem Nome ou Conteúdo";
"CONVERSATION_SETTINGS_TITLE" = "Conversas";
"CONVERSATION_SETTINGS_SECTION_MESSAGE_TRIMMING" = "Message Trimming";
"CONVERSATION_SETTINGS_MESSAGE_TRIMMING_TITLE" = "Trim Communities";
"CONVERSATION_SETTINGS_MESSAGE_TRIMMING_DESCRIPTION" = "Eliminar mensagens com mais de 6 meses, de comunidades que têm acima de 2.000 mensagens.";
"CONVERSATION_SETTINGS_SECTION_AUDIO_MESSAGES" = "Mensagens de voz";
"CONVERSATION_SETTINGS_AUDIO_MESSAGES_AUTOPLAY_TITLE" = "Reproduzir automaticamente mensagens de áudio ";
"CONVERSATION_SETTINGS_AUDIO_MESSAGES_AUTOPLAY_DESCRIPTION" = "Reproduzir automaticamente mensagens de áudio seguidas.";
"CONVERSATION_SETTINGS_BLOCKED_CONTACTS_TITLE" = "Contactos Bloqueados";
"CONVERSATION_SETTINGS_BLOCKED_CONTACTS_EMPTY_STATE" = "Não possui nenhum contacto bloqueado. ";
>>>>>>> 7c96dcd5
"CONVERSATION_SETTINGS_BLOCKED_CONTACTS_UNBLOCK" = "Unblock";
"CONVERSATION_SETTINGS_BLOCKED_CONTACTS_UNBLOCK_CONFIRMATION_TITLE_SINGLE" = "Tem a certeza que pretende bloquear %@?";
"CONVERSATION_SETTINGS_BLOCKED_CONTACTS_UNBLOCK_CONFIRMATION_TITLE_FALLBACK" = "Este contacto";
"CONVERSATION_SETTINGS_BLOCKED_CONTACTS_UNBLOCK_CONFIRMATION_TITLE_MULTIPLE_1" = "Tem a certeza que quer bloquear %@ ?";
"CONVERSATION_SETTINGS_BLOCKED_CONTACTS_UNBLOCK_CONFIRMATION_TITLE_MULTIPLE_2_SINGLE" = "e %@ ?";
"CONVERSATION_SETTINGS_BLOCKED_CONTACTS_UNBLOCK_CONFIRMATION_TITLE_MULTIPLE_3" = "e %d outros?";
"CONVERSATION_SETTINGS_BLOCKED_CONTACTS_UNBLOCK_CONFIRMATION_ACTON" = "Unblock";
<<<<<<< HEAD
"sessionAppearance" = "Appearance";
"appearanceThemes" = "Themes";
"appearancePrimaryColor" = "Primary colour";
"appearancePreview1" = "How are you?";
"appearancePreview2" = "I'm good thanks, you?";
"appearancePreview3" = "I'm doing great, thanks.";
"appearanceAutoDarkMode" = "Auto night-mode";
"followSystemSettings" = "Match system settings";
"sessionHelp" = "Help";
"helpReportABug" = "Report a Bug";
"helpReportABugExportLogsDescription" = "Export your logs, then upload the file though Session's Help Desk.";
"helpReportABugExportLogs" = "Export Logs";
"helpHelpUsTranslateSession" = "Translate Session";
"helpWedLoveYourFeedback" = "We'd love your Feedback";
"helpFAQ" = "FAQ";
"helpSupport" = "Support";
"clearDataAll" = "Limpar todos os dados";
"clearDataAllDescription" = "This will permanently delete your messages and contacts. Would you like to clear this device only, or delete your data from the network as well?";
"clearDeviceAndNetworkConfirm" = "Are you sure you want to delete your data from the network?   If you continue, you will not be able to restore your messages or contacts.";
"clearDeviceOnly" = "Clear Device Only";
"clearDeviceAndNetwork" = "Clear Device and Network";
"clearDataErrorDescription1" = "Data not deleted by 1 Service Node. Service Node ID: %@.";
"clearDataErrorDescription2" = "Data not deleted by %@ Service Nodes. Service Node IDs: %@.";
"modal_clear_all_data_confirm" = "Clear";
"sessionRecoveryPassword" = "Sua frase de recuperação";
"recoveryPasswordDescription" = "You can use your recovery phrase to restore your account or link a device.";
"modal_permission_explanation" = "Session needs %@ access to continue. You can enable access in the iOS settings.";
"modal_permission_settings_title" = "Settings";
"modal_permission_camera" = "camera";
"permissionsMicrophoneAccessRequired" = "microphone";
"modal_permission_library" = "library";
"off" = "Off";
"off" = "Off";
"DISAPPEARING_MESSAGES_SUBTITLE_DISAPPEAR_AFTER" = "Disappear After: %@";
"communityUrlCopy" = "Copy Group URL";
"NEW_CONVERSATION_CONTACTS_SECTION_TITLE" = "Contacts";
"groupCreateErrorNoMembers" = "Please pick at least 1 group member";
"GROUP_CREATION_PLEASE_WAIT" = "Please wait while the group is created...";
"GROUP_CREATION_ERROR_TITLE" = "Couldn't Create Group";
"GROUP_CREATION_ERROR_MESSAGE" = "Please check your internet connection and try again.";
"GROUP_UPDATE_ERROR_TITLE" = "Couldn't Update Group";
"GROUP_UPDATE_ERROR_MESSAGE" = "Can't leave while adding or removing other members.";
"remove" = "Remove";
"GROUP_TITLE_MEMBERS" = "Members";
"GROUP_TITLE_FALLBACK" = "Group";
"DM_ERROR_DIRECT_BLINDED_ID" = "You can only send messages to Blinded IDs from within a Community";
"DM_ERROR_INVALID" = "Please check the Session ID or ONS name and try again";
"communityEnterUrlErrorInvalidDescription" = "Please check the URL you entered and try again.";
"COMMUNITY_ERROR_GENERIC" = "Couldn't Join";
"disappearingMessages" = "Disappearing Messages";
"disappearingMessagesDeleteType" = "Delete Type";
"disappearingMessagesDisappearAfterRead" = "Disappear After Read";
"disappearingMessagesDisappearAfterReadDescription" = "Messages delete after they have been read.";
"disappearingMessagesDisappearAfterSend" = "Disappear After Send";
"disappearingMessagesDisappearAfterSendDescription" = "Messages delete after they have been sent.";
"disappearingMessagesTimer" = "Timer";
"set" = "Set";
"disappearingMessagesDescription" = "This setting applies to everyone in this conversation.";
"disappearingMessagesOnlyAdmins" = "This setting applies to everyone in this conversation.\nOnly group admins can change this setting.";
"disappearingMessagesDisappear" = "Disappear After %@ - %@";
"DISAPPERING_MESSAGES_INFO_ENABLE" = "%@ has set messages to disappear %@ after they have been %@";
"disappearingMessagesChanged" = "%@ has changed messages to disappear %@ after they have been %@";
"DISAPPERING_MESSAGES_INFO_DISABLE" = "%@ has turned off disappearing messages";

/* context_menu_info */
"info" = "Info";
=======
"APPEARANCE_TITLE" = "Aparência";
"APPEARANCE_THEMES_TITLE" = "Temas";
"APPEARANCE_PRIMARY_COLOR_TITLE" = "Cor Principal";
"APPEARANCE_PRIMARY_COLOR_PREVIEW_INC_QUOTE" = "Como estás?";
"APPEARANCE_PRIMARY_COLOR_PREVIEW_INC_MESSAGE" = "Estou bem obrigado, e tu? ";
"APPEARANCE_PRIMARY_COLOR_PREVIEW_OUT_MESSAGE" = "Estou bem, obrigado.";
"APPEARANCE_NIGHT_MODE_TITLE" = "Modo noturno automático";
"APPEARANCE_NIGHT_MODE_TOGGLE" = "Match system settings";
"HELP_TITLE" = "Ajuda";
"HELP_REPORT_BUG_TITLE" = "Denunciar erro";
"HELP_REPORT_BUG_DESCRIPTION" = "Exportar os seus inícios de sessão e carregar o ficheiro através do Centro de Ajuda do Session.";
"HELP_REPORT_BUG_ACTION_TITLE" = "Exportar inícios de sessão";
"HELP_TRANSLATE_TITLE" = "Traduzir Session";
"HELP_FEEDBACK_TITLE" = "Adorávamos saber a sua opinião";
"HELP_FAQ_TITLE" = "FAQ (Perguntas Mais Frequentes)";
"HELP_SUPPORT_TITLE" = "Suporte";
"modal_clear_all_data_title" = "Limpar todos os dados";
"modal_clear_all_data_explanation" = "Apagará permanentemente as suas mensagens e contactos. Gostaria de eliminar isto apenas do seu telemóvel, ou também eliminar a sua base de dados inteira? ";
"modal_clear_all_data_explanation_2" = "Are you sure you want to delete your data from the network?   If you continue, you will not be able to restore your messages or contacts.";
"modal_clear_all_data_device_only_button_title" = "Limpar apenas o dispositivo";
"modal_clear_all_data_entire_account_button_title" = "Limpar dispositivo e base de dados";
"dialog_clear_all_data_deletion_failed_1" = "Data not deleted by 1 Service Node. Service Node ID: %@.";
"dialog_clear_all_data_deletion_failed_2" = "Data not deleted by %@ Service Nodes. Service Node IDs: %@.";
"modal_clear_all_data_confirm" = "Apagar";
"modal_seed_title" = "Sua frase de recuperação";
"modal_seed_explanation" = "You can use your recovery phrase to restore your account or link a device.";
"modal_permission_explanation" = "Session needs %@ access to continue. You can enable access in the iOS settings.";
"modal_permission_settings_title" = "Definições";
"modal_permission_camera" = "Câmara";
"modal_permission_microphone" = "Microfone";
"modal_permission_library" = "Biblioteca";
"DISAPPEARING_MESSAGES_OFF" = "Desligado";
"DISAPPEARING_MESSAGES_SUBTITLE_OFF" = "Desligado";
"COPY_GROUP_URL" = "Copiar URL do grupo";
"NEW_CONVERSATION_CONTACTS_SECTION_TITLE" = "Contatos";
"GROUP_ERROR_NO_MEMBER_SELECTION" = "Por favor, escolha pelo menos um membro do grupo";
"GROUP_CREATION_PLEASE_WAIT" = "Por favor, aguarde enquanto o grupo é criado...";
"GROUP_CREATION_ERROR_TITLE" = "Não foi possível criar grupo";
"GROUP_CREATION_ERROR_MESSAGE" = "Por favor, verifique a sua ligação à internet e tente novamente.";
"GROUP_UPDATE_ERROR_TITLE" = "Não foi possível atualizar o grupo";
"GROUP_UPDATE_ERROR_MESSAGE" = "Não pode sair enquanto não adicionar ou remover outros membros do grupo.";
"GROUP_ACTION_REMOVE" = "Eliminar ";
"GROUP_TITLE_MEMBERS" = "Membros";
"GROUP_TITLE_FALLBACK" = "Grupo";
"DM_ERROR_DIRECT_BLINDED_ID" = "You can only send messages to Blinded IDs from within a Community";
"DM_ERROR_INVALID" = "Por favor, verifique o Session ID ou o nome OSN e tente novamente.";
"COMMUNITY_ERROR_INVALID_URL" = "Por favor, verifique o URL colocado e tente novamente. ";
"COMMUNITY_ERROR_GENERIC" = "Falha ao entrar";
"DISAPPERING_MESSAGES_TITLE" = "Desaparecimento de mensagens";
"DISAPPERING_MESSAGES_TYPE_TITLE" = "Categorias de eliminação";
"DISAPPERING_MESSAGES_TYPE_AFTER_READ_TITLE" = "Desaparecer após leitura";
"DISAPPERING_MESSAGES_TYPE_AFTER_READ_DESCRIPTION" = "As mensagens serão apagadas após serem lidas.";
"DISAPPERING_MESSAGES_TYPE_AFTER_SEND_TITLE" = "Desaparecer mensagem após o seu envio";
"DISAPPERING_MESSAGES_TYPE_AFTER_SEND_DESCRIPTION" = "As mensagens serão apagadas após o seu envio.";
"DISAPPERING_MESSAGES_TIMER_TITLE" = "Temporizador";
"DISAPPERING_MESSAGES_SAVE_TITLE" = "Configurar ";
"DISAPPERING_MESSAGES_GROUP_WARNING" = "Esta configuração aplica-se a todos os membros desta conversa.";
"DISAPPERING_MESSAGES_GROUP_WARNING_ADMIN_ONLY" = "Esta configuração aplica-se a todos os membros da conversa. \n Apenas os administradores do grupo podem modificar esta configuração. ";
/* Informational message shown when a conversation participant enables disappearing messages. The first '%@' will be the participants name, the second '%@' will be the duration and the third '%@' will indicate whether the countdown should start after the messages are sent or after they are read. */
"DISAPPERING_MESSAGES_INFO_ENABLE" = "%@ has set their messages to disappear %@ after they have been %@.";
"DISAPPERING_MESSAGES_INFO_UPDATE" = "%@ has changed messages to disappear %@ after they have been %@";
/* Informational message shown when a conversation participant enables disappearing messages. The '%@' will be the participants name. */
"DISAPPERING_MESSAGES_INFO_DISABLE" = "%@ has turned off disappearing messages. Messages they send will no longer disappear.";

/* context_menu_info */
"context_menu_info" = "Informações";
>>>>>>> 7c96dcd5

/* An error that is displayed when the application fails for create it's initial connection to the database */
"DATABASE_STARTUP_FAILED" = "An error occurred when opening the database\n\nYou can export your application logs to share for troubleshooting or you can try to restore your device\n\nWarning: Restoring your device will result in loss of any data older than two weeks";

/* A warning displayed to the user when the application takes too long to launch */
"APP_STARTUP_TIMEOUT" = "A aplicação está a demorar imenso tempo para iniciar\n\n 

Pode continuar a esperar que a aplicação inicie, exportando os seus inícios de sessão de modo a partilhar eventuais erros, ou pode tentar iniciar a aplicação novamente.";

/* The title of a button on a modal shown when the application fails to start, pressing the button closes the application */
"APP_STARTUP_EXIT" = "Sair";

/* An error which occurs if the user tries to restore the database after an initial failure and it fails to restore */
"DATABASE_RESTORE_FAILED" = "An error occurred when opening the restored database\n\nYou can export your application logs to share for troubleshooting but to continue to use Session you may need to reinstall";

/* Text displayed in place of a quoted message when the original message is not on the device */
<<<<<<< HEAD
"messageErrorOriginal" = "Original message not found.";
=======
"QUOTED_MESSAGE_NOT_FOUND" = "Não foi encontrada a mensagem original.";
>>>>>>> 7c96dcd5

/* EMOJI_REACTS_SHOW_LESS */
"EMOJI_REACTS_SHOW_LESS" = "Mostrar menos";

/* PRIVACY_SECTION_MESSAGE_REQUESTS */
"PRIVACY_SECTION_MESSAGE_REQUESTS" = "Pedidos de Mensagem";

/* PRIVACY_SCREEN_MESSAGE_REQUESTS_COMMUNITY_TITLE */
"PRIVACY_SCREEN_MESSAGE_REQUESTS_COMMUNITY_TITLE" = "Solicitações de mensagens da comunidade";

/* PRIVACY_SCREEN_MESSAGE_REQUESTS_COMMUNITY_DESCRIPTION */
"PRIVACY_SCREEN_MESSAGE_REQUESTS_COMMUNITY_DESCRIPTION" = "Allow message requests from Community conversations.";

/* Information displayed above the input when sending a message to a new user for the first time explaining limitations around the types of messages which can be sent before being approved */
"messageRequestPendingDescription" = "You will be able to send voice messages and attachments once the recipient has approved this message request";

/* State of a message while it's still in the process of being sent */
"MESSAGE_DELIVERY_STATUS_SENDING" = "A enviar";

/* State of a message once it has been sent */
"MESSAGE_DELIVERY_STATUS_SENT" = "Enviada";

/* State of a message after the recipient has read the message */
"MESSAGE_DELIVERY_STATUS_READ" = "Lida";

/* State of a message if it failed to be sent */
<<<<<<< HEAD
"messageStatusFailedToSend" = "Failed to send";
=======
"MESSAGE_DELIVERY_STATUS_FAILED" = "Erro ao enviar";
>>>>>>> 7c96dcd5

/* Title of the message information screen describing the date/time a message was sent */
"MESSAGE_INFO_SENT" = "Enviada";

/* Title of the message information screen describing the date/time a message was received on a specific device */
<<<<<<< HEAD
"received" = "Received";

/* Title of the message information screen describing the sender of the message */
"from" = "From";

/* Title of the message information screen describing the identifier of the attachment */
"attachmentsFileId" = "File ID";
=======
"MESSAGE_INFO_RECEIVED" = "Recebida";

/* Title of the message information screen describing the sender of the message */
"MESSAGE_INFO_FROM" = "De";

/* Title of the message information screen describing the identifier of the attachment */
"ATTACHMENT_INFO_FILE_ID" = "ID do ficheiro";
>>>>>>> 7c96dcd5

/* Title of the message information screen describing the file type of the attachment */
"ATTACHMENT_INFO_FILE_TYPE" = "Tipo de ficheiro";

/* Title of the message information screen describing the size of the attachment */
"ATTACHMENT_INFO_FILE_SIZE" = "Tamanho do ficheiro";

/* Title on the message information screen describing the resolution of a media attachment */
"attachmentsResolution" = "Resolution";

/* Title on the message information screen describing the duration of a media attachment */
<<<<<<< HEAD
"attachmentsDuration" = "Duration";

/* State of a message after it failed to sync to the current users other devices */
"messageStatusFailedToSync" = "Failed to sync";

/* State of a message while it's in the process of being synced to the users other devices */
"messageStatusSyncing" = "Syncing";
=======
"ATTACHMENT_INFO_DURATION" = "Duração";

/* State of a message after it failed to sync to the current users other devices */
"MESSAGE_DELIVERY_STATUS_FAILED_SYNC" = "Falha ao sincronizar";

/* State of a message while it's in the process of being synced to the users other devices */
"MESSAGE_DELIVERY_STATUS_SYNCING" = "A sincronizar";
>>>>>>> 7c96dcd5

/* Title of the modal that appears after a user taps on the state of a message which failed to send */
"MESSAGE_DELIVERY_FAILED_TITLE" = "Erro ao enviar mensagem";

/* Title of the modal that appears after a user taps on the state of a message which failed to sync to the users other devices */
"MESSAGE_DELIVERY_FAILED_SYNC_TITLE" = "Falha ao sincronizar a mensagem com os seus outros dispositivos";

/* Action for the modal shown when asking the user whether they want to delete from all of their devices */
"delete_message_for_me_and_my_devices" = "Eliminar de todos os meus dispositivos";

/* Action in the long-press menu to trigger a message to be sent again after it has failed */
<<<<<<< HEAD
"resend" = "Resend";
=======
"context_menu_resend" = "Enviar novamente";
>>>>>>> 7c96dcd5

/* Action in the long-press menu to trigger a message to be synced again after it has failed */
"context_menu_resync" = "Resync";

/* Title of a modal show the first time a user tries to search for GIFs */
"GIPHY_PERMISSION_TITLE" = "Procurar GIFs?";

/* Message of a modal show the first time a user tries to search for GIFs */
"GIPHY_PERMISSION_MESSAGE" = "O Session será conectado com o Giphy de modo a fornecer resultados de pesquisa. Os seus dados não serão protegidos de forma completa ao enviar GIFs. ";

/* Action in the long-press menu to view more information about a specific message */
<<<<<<< HEAD
"messageInfo" = "Message Info";

/* Action to mute a conversation in the swipe menu */
"notificationsMute" = "Mute";
=======
"message_info_title" = "Informações da mensagem";

/* Action to mute a conversation in the swipe menu */
"mute_button_text" = "Silenciar";
>>>>>>> 7c96dcd5

/* Action in the swipe menu to unmute a conversation */
"unmute_button_text" = "Não silenciar";

/* Action in the swipe menu to mark a conversation as read */
"MARK_AS_READ" = "Marcar como lida";

/* Action in the swipe menu to mark a conversation as unread */
<<<<<<< HEAD
"messageMarkUnread" = "Mark unread";

/* Title of the confirmation modal show when attempting to leave a group conversation */
"groupLeave" = "Leave Group";

/* Title of the confirmation modal show when attempting to leave a community conversation */
"communityLeave" = "Leave Community";

/* Message in the confirmation modal when leaving a community conversation */
"communityLeaveDescription" = "Are you sure you want to leave %@?";
=======
"MARK_AS_UNREAD" = "Marcar como não lida";

/* Title of the confirmation modal show when attempting to leave a group conversation */
"leave_group_confirmation_alert_title" = "Sair do grupo";

/* Title of the confirmation modal show when attempting to leave a community conversation */
"leave_community_confirmation_alert_title" = "Sair da comunidade";

/* Message in the confirmation modal when leaving a community conversation */
"leave_community_confirmation_alert_message" = "Tem a certeza que pretende sair %@?";
>>>>>>> 7c96dcd5

/* Conversation subtitle while the user in the process of leaving */
"group_you_leaving" = "A sair...";

/* Conversation subtitle if the user in the failed to leave */
"group_leave_error" = "Erro ao sair do grupo!";

/* Message within a conversation indicating the device was unable to leave a group conversation */
"group_unable_to_leave" = "Não foi possível sair do grupo, por favor, tente novamente";

/* Title in the confirmation modal to delete a group */
<<<<<<< HEAD
"groupDelete" = "Delete Group";

/* Message in the confirmation modal to delete a group */
"groupDeleteDescription" = "Are you sure you want to delete %@?";

/* Title in the confirmation modal when the user tries to delete a one-to-one conversation */
"conversationsDelete" = "Delete Conversation";

/* Message in the confirmation modal when the user tries to delete a one-to-one conversation */
"conversationsDeleteDescription" = "Are you sure you want to delete your conversation with %@?";
=======
"delete_group_confirmation_alert_title" = "Eliminar grupo";

/* Message in the confirmation modal to delete a group */
"delete_group_confirmation_alert_message" = "Tem a certeza que pretende eliminar %@?";

/* Title in the confirmation modal when the user tries to delete a one-to-one conversation */
"delete_conversation_confirmation_alert_title" = "Eliminar conversa";

/* Message in the confirmation modal when the user tries to delete a one-to-one conversation */
"delete_conversation_confirmation_alert_message" = "Tem a certeza que pretende eliminar a sua conversa com %@?";
>>>>>>> 7c96dcd5

/* Title in the confirmation modal when the user tries to hide the 'Note to Self' conversation */
"noteToSelfHide" = "Hide Note to Self";

/* Message in the confirmation modal when the user tries to hide the 'Note to Self' conversation */
<<<<<<< HEAD
"noteToSelfHideDescription" = "Are you sure you want to hide %@?";

/* Title in the modal for updating the users profile display picture */
"profileSetDisplayPicturel" = "Set Display Picture";
=======
"hide_note_to_self_confirmation_alert_message" = "Tem a certeza que pretende ocultar %@? ";

/* Title in the modal for updating the users profile display picture */
"update_profile_modal_title" = "Definir imagem a exibir";
>>>>>>> 7c96dcd5

/* Save action in the modal for updating the users profile display picture */
"update_profile_modal_save" = "Guardar";

/* Remove action in the modal for updating the users profile display picture */
<<<<<<< HEAD
"remove" = "Remove";
=======
"update_profile_modal_remove" = "Eliminar ";
>>>>>>> 7c96dcd5

/* Title for the error when failing to remove the users profile display picture */
"update_profile_modal_remove_error_title" = "Não foi possível remover a imagem do avatar";

/* Title for the error when the user selects a profile display picture that is too large */
"update_profile_modal_max_size_error_title" = "Tamanho máximo do arquivo excedido";

/* Message for the error when the user selects a profile display picture that is too large */
"update_profile_modal_max_size_error_message" = "Por favor, escolha uma fotografia mais pequena e tente novamente";

/* Title for the error when the user fails to update their profile display picture */
"update_profile_modal_error_title" = "Não foi possível atualizar o perfil";

/* Message for the error when the user fails to update their profile display picture */
"update_profile_modal_error_message" = "Por favor, verifique a sua conexão à Internet e tente novamente.";

/* Placeholder when entering a nickname for a contact */
"CONTACT_NICKNAME_PLACEHOLDER" = "Introduza um nome";

/* The separator within a conversation indicating that following messages are unread */
<<<<<<< HEAD
"messageUnread" = "Unread Messages";
=======
"UNREAD_MESSAGES" = "Mensagens não lidas";
>>>>>>> 7c96dcd5

/* Empty state for a conversation */
"CONVERSATION_EMPTY_STATE" = "Não possui mensagens de %@. Envie uma mensagem para iniciar a conversa! ";

/* Empty state for a read-only conversation */
<<<<<<< HEAD
"conversationsEmpty" = "There are no messages in %@.";

/* Empty state for the 'Note to Self' conversation */
"noteToSelfEmpty" = "You have no messages in %@.";
=======
"CONVERSATION_EMPTY_STATE_READ_ONLY" = "Não existem mensagens em %@. ";

/* Empty state for the 'Note to Self' conversation */
"CONVERSATION_EMPTY_STATE_NOTE_TO_SELF" = "Não possui mensagens em %@. ";
>>>>>>> 7c96dcd5

/* Message to indicate a user has Community Message Requests disabled */
"COMMUNITY_MESSAGE_REQUEST_DISABLED_EMPTY_STATE" = "%@ has message requests from Community conversations turned off, so you cannot send them a message.";

/* Warning to indicate one of the users devices is running an old version of Session */
"USER_CONFIG_OUTDATED_WARNING" = "Some of your devices are using outdated versions. Syncing may be unreliable until they are updated.";

/* Ann error displayed if the device is unable to retrieve the users recovery password */
"LOAD_RECOVERY_PASSWORD_ERROR" = "An error occurred when trying to load your recovery password.\n\nPlease export your logs, then upload the file though Session's Help Desk to help resolve this issue.";

/* An error displayed when trying to send a message if the device is unable to save it to the database */
"FAILED_TO_STORE_OUTGOING_MESSAGE" = "An error occurred when trying to store the outgoing message for sending, you may need to restart the app before you can send messages.";

/* An error indicating that the device was unable to access the database for some reason */
"database_inaccessible_error" = "There is an issue opening the database. Please restart the app and try again.";

/* A message indicating how the disappearing messages setting applies in a one-to-one conversation */
"DISAPPERING_MESSAGES_SUBTITLE_CONTACTS" = "Esta configuração aplica-se a todos os membros nesta conversa.";

/* A message indicating how the disappearing messages setting applies in a group conversation */
"DISAPPERING_MESSAGES_SUBTITLE_GROUPS" = "As mensagens desaparecerão após o seu envio.";

/* A record that appears within the message history to indicate that the current user turned on disappearing messages */
<<<<<<< HEAD
"disappearingMessagesSetYou" = "You have set messages to disappear %@ after they have been %@";
=======
"YOU_DISAPPEARING_MESSAGES_INFO_ENABLE" = "You set your messages to disappear %@ after they have been %@.";
>>>>>>> 7c96dcd5

/* A record that appears within the message history to indicate that the current user update the disappearing messages setting */
"YOU_DISAPPEARING_MESSAGES_INFO_UPDATE" = "You have changed messages to disappear %@ after they have been %@";

/* A record that appears within the message history to indicate that the current user has disabled disappearing messages */
<<<<<<< HEAD
"disappearingMessagesTurnedOffYou" = "You have turned off disappearing messages";
=======
"YOU_DISAPPEARING_MESSAGES_INFO_DISABLE" = "You turned off disappearing messages. Messages you send will no longer disappear.";
>>>>>>> 7c96dcd5

/* The title for the legacy type of disappearing messages on the disappearing messages configuration screen */
"DISAPPEARING_MESSAGES_TYPE_LEGACY_TITLE" = "Legado";

/* The description for the legacy type of disappearing messages on the disappearing messages configuration screen */
"DISAPPEARING_MESSAGES_TYPE_LEGACY_DESCRIPTION" = "Original version of disappearing messages.";

/* A warning shown at the top of a conversation to indicate a participant is using an old version of Session which may not support the updated disappearing messages functionality */
"DISAPPEARING_MESSAGES_OUTDATED_CLIENT_BANNER" = "%@ is using an outdated client. Disappearing messages may not work as expected.";

/* An error which can occur when a user tries to update from a version that Session no longer supports updating from */
"DATABASE_UNSUPPORTED_MIGRATION" = "You are trying to updated from a version which no longer supports upgrading\n\nIn order to continue to use session you need to restore your device\n\nWarning: Restoring your device will result in loss of any data older than two weeks";

/* DISAPPEARING_MESSAGE_STATE_READ
The point that a message will disappear in a disappearing message update message for disappear after read */
"DISAPPEARING_MESSAGE_STATE_READ" = "lida";

/* The point that a message will disappear in a disappearing message update message for disappear after send */
"DISAPPEARING_MESSAGE_STATE_SENT" = "enviada";

/* The current state for the legacy disappearing messages setting, the '%@' will be replaced by a short-form duration */
"DISAPPERING_MESSAGES_SUMMARY_LEGACY" = "Desaparecer após - %@";

/* The current state for the disappear after read setting, the '%@' will be replaced by a short-form duration */
"DISAPPERING_MESSAGES_SUMMARY_READ" = "Desaparecer após leitura - %@";

/* The current state for the disappear after send setting, the '%@' will be replaced by a short-form duration */
"DISAPPERING_MESSAGES_SUMMARY_SEND" = "Disappear After Send - %@";

/* The subtitle describing the current legacy disappearing messages setting, the '%@' will be replaced by a duration */
"DISAPPEARING_MESSAGES_SUBTITLE_DISAPPEAR_AFTER_LEGACY" = "Disappear After: %@";

/* The subtitle describing the current disappear after read setting, the '%@' will be replaced by a duration */
"DISAPPEARING_MESSAGES_SUBTITLE_DISAPPEAR_AFTER_READ" = "Disappear After Read: %@";

/* The subtitle describing the current disappear after send setting, the '%@' will be replaced by a duration */
"DISAPPEARING_MESSAGES_SUBTITLE_DISAPPEAR_AFTER_SEND" = "Disappear After Send: %@";

/* An informational message displayed when the name of a group is changed, the '%@' will be the updated name. */
<<<<<<< HEAD
"groupNameNew" = "Group name is now %@.";

/* An informational message displayed when the name of a group is changed. */
"groupNameUpdated" = "Group name updated.";
=======
"GROUP_MESSAGE_INFO_NAME_UPDATED_TO" = "O nome do grupo é agora '%@'";

/* An informational message displayed when the name of a group is changed. */
"GROUP_MESSAGE_INFO_NAME_UPDATED" = "Nome de grupo atualizado. ";
>>>>>>> 7c96dcd5

/* An informational message displayed when the display picture of a group is changed. */
"groupDisplayPictureUpdated" = "Group display picture updated.";

/* An informational message displayed when a single member joined the group, the '%@' will be the members name. */
"GROUP_MESSAGE_INFO_MEMBER_ADDED" = "%@ foi convidado para se juntar ao grupo.";

/* An informational message displayed when two members joined the group, the '%@' will be the names of both members. */
"GROUP_MESSAGE_INFO_TWO_MEMBERS_ADDED" = "%@ e %@ foram convidados para se juntarem ao grupo.";

/* An informational message displayed when multiple members joined the group, the first '%@' will be the first members name and the second '%@' will be the number of additional members added. */
"GROUP_MESSAGE_INFO_MULTIPLE_MEMBERS_ADDED" = "%@ and %@ others were invited to join the group.";

/* An informational message displayed when a single member was removed from the group, the '%@' will be the members. */
"GROUP_MESSAGE_INFO_MEMBER_REMOVED" = "%@ foi removido do grupo.";

/* An informational message displayed when two members were removed from the group, the '%@' will be the members names. */
"groupRemovedTwo" = "%@ and %@ were removed from the group.";

/* An informational message displayed when multiple members were removed from the group, the first '%@' will be the first members name and the second '%@' will be the number of additional members removed. */
"GROUP_MESSAGE_INFO_MULTIPLE_MEMBERS_REMOVED" = "%@ and %@ others were removed from the group.";

/* An informational message displayed when a member leaves the group. */
"GROUP_MESSAGE_INFO_MEMBER_LEFT" = "%@ saiu do grupo.";

/* An informational message displayed when a member of the group was promoted to admin, the '%@' will be the members name. */
<<<<<<< HEAD
"adminPromotedToAdmin" = "%@ was promoted to Admin.";

/* An informational message displayed when two members of the group were promoted to admin, the '%@' will be the members names. */
"adminTwoPromotedToAdmin" = "%@ and %@ were promoted to Admin.";
=======
"GROUP_MESSAGE_INFO_MEMBER_PROMOTED" = "%@ foi promovido a administrador.";

/* An informational message displayed when two members of the group were promoted to admin, the '%@' will be the members names. */
"GROUP_MESSAGE_INFO_TWO_MEMBERS_PROMOTED" = "%@ e %@ foram promovidos a administradores. ";
>>>>>>> 7c96dcd5

/* An informational message displayed when multiple members of the group were promoted to admin, the first '%@' will be the first members name and the second '%@' will be the number of additional members promoted. */
"adminMorePromotedToAdmin" = "%@ and %@ others were promoted to Admin.";

/* An informational message displayed the current user was removed from a group, the '%@' will be the name of the group. */
"GROUP_MESSAGE_INFO_REMOVED" = "Foi removido de %@. ";

/* Description of a warning prompt when deleting an invitation to join a group conversation. */
"groupInviteDelete" = "Are you sure you want to delete this group invite?";

/* Description of a confirmation prompt when blocking an invitation to join a group conversation. The '%@' will be replaced with the name of the user that sent the invitation. */
"MESSAGE_REQUESTS_GROUP_BLOCK_CONFIRMATION_ACTON" = "Are you sure you want to block %@? Blocked users cannot send you message requests, group invites or call you.";

/* An informational message displayed when the user has been invited to join a group, the first '%@' will be the name of the user that sent the invitation and the second '%@' will be the name of the group. */
<<<<<<< HEAD
"messageRequestGroupInvite" = "%@ invited you to join %@.";
=======
"GROUP_MESSAGE_INFO_INVITED" = "%@ convidou-o a juntar-se a %@.";
>>>>>>> 7c96dcd5

/* Message within a conversation indicating the device was unable to delete a group conversation */
"group_unable_to_delete" = "Não foi possível eliminar o grupo, por favor, tente novamente. ";

/* Information displayed above the input when opening an invitation to join a group. */
"messageRequestGroupInviteDescription" = "Sending a message to this group will automatically accept the group invite.";

/* An error indicating we were unable to retrieve the required data for some reason. */
"ERROR_UNABLE_TO_FIND_DATA" = "There is an issue retrieving the required data. Please try again later.";

/* A title for the list of group members. */
<<<<<<< HEAD
"groupMembers" = "Group Members";

/* The status for a group member while their invite is being sent. */
"groupInviteSending" = "Sending invite";

/* The status for a group member while their invite is pending. */
"groupInviteSent" = "Invite sent";

/* The status for a group member if their invitation failed to send. */
"groupInviteFailed" = "Invite failed";
=======
"GROUP_MEMBERS" = "Membros do grupo";

/* The status for a group member while their invite is being sent. */
"GROUP_MEMBER_STATUS_SENDING" = "Enviar convite";

/* The status for a group member while their invite is pending. */
"GROUP_MEMBER_STATUS_SENT" = "Convite enviado";

/* The status for a group member if their invitation failed to send. */
"GROUP_MEMBER_STATUS_FAILED" = "O convite falhou";
>>>>>>> 7c96dcd5

/* The status for a group admin while their invite is being sent. */
"adminSendingPromotion" = "Sending admin promotion";

/* The status for a group admin while their invite is pending. */
"adminPromotionSent" = "Admin promotion sent";

/* The status for a group admin if their invitation failed to send. */
"adminPromotionFailed" = "Admin promotion failed";

/* A title for the modal to edit the group display picture. */
"EDIT_GROUP_DISPLAY_PICTURE" = "Set Group Display Picture";

/* Error message when trying to update the display picture. */
"EDIT_DISPLAY_PICTURE_ERROR" = "Couldn't update display picture.";

/* Error message when trying to remove the display picture. */
"EDIT_DISPLAY_PICTURE_ERROR_REMOVE" = "Unable to remove display picture.";

/* Placeholder text for editing the name of a group. */
"EDIT_GROUP_NAME_PLACEHOLDER" = "Introduzir nome do grupo";

/* Error message when the edited name of a group is empty. */
"EDIT_GROUP_NAME_ERROR_MISSING" = "Por favor, escolha um nome para o grupo.";

/* Error message when the edited name of a group is too long. */
"EDIT_GROUP_NAME_ERROR_LONG" = "Please pick a shorter group name.";

/* Placeholder text for editing the description of a group. */
"EDIT_GROUP_DESCRIPTION_PLACEHOLDER" = "Inserir descrição do grupo";

/* Error message when the edited description of a group is too long. */
"EDIT_GROUP_DESCRIPTION_ERROR_LONG" = "Please pick a shorter group description.";

/* Error message when the user attempts to remove an admin from a group. */
<<<<<<< HEAD
"adminCannotBeRemoved" = "Admins cannot be removed";

/* A title for the button to send invites for members to join groups. */
"membersInviteTitle" = "Invite";

/* A title for the button to send invites to contacts to join groups. */
"membersInvite" = "Invite Contacts";
=======
"EDIT_GROUP_MEMBERS_ERROR_REMOVE_ADMIN" = "Administradores não podem ser removidos.";

/* A title for the button to send invites for members to join groups. */
"GROUP_ACTION_INVITE" = "Convidar";

/* A title for the button to send invites to contacts to join groups. */
"GROUP_ACTION_INVITE_CONTACTS" = "Convidar contactos";
>>>>>>> 7c96dcd5

/* Text which appears when all of the users contacts are already part of the group they want to invite contacts to. */
"GROUP_ACTION_INVITE_EMPTY_STATE" = "Não possui mais contactos. ";

/* A toast which indicates that a single invitation to join the group is being sent. */
<<<<<<< HEAD
"groupInviteSending" = "Sending invite";
=======
"GROUP_ACTION_INVITE_SENDING" = "Enviar convite";
>>>>>>> 7c96dcd5

/* A toast which indicates that multiple invitations to join the group are being sent. */
"GROUP_ACTION_INVITE_SENDING_MULTIPLE" = "Enviar convites";

/* A toast which indicates that a single invitation to join a group failed to send, the first '%@' will be the name of the member that couldn't be invited and the second '%@' will be the name of the group. */
<<<<<<< HEAD
"groupInviteFailedUser" = "Failed to invite %@ to %@";

/* A toast which indicates that two invitation to join a group failed to send, the first '%@' will be the name of the first member that couldn't be invited, the second '%@' will be the name of the second member that couldn't be invited, and the third '%@' will be the name of the group. */
"groupInviteFailedTwo" = "Failed to invite %@ and %@ to %@";
=======
"GROUP_ACTION_INVITE_FAILED_ONE" = "Falha ao convidar %@ para %@";

/* A toast which indicates that two invitation to join a group failed to send, the first '%@' will be the name of the first member that couldn't be invited, the second '%@' will be the name of the second member that couldn't be invited, and the third '%@' will be the name of the group. */
"GROUP_ACTION_INVITE_FAILED_TWO" = "Falha ao convidar %@ e %@ para %@";
>>>>>>> 7c96dcd5

/* A toast which indicates multiple invitations to join a group failed to send, the first '%@' will be the name of the first member that couldn't be invited, the second '%@' will be the number of other members that couldn't be invited, and the third '%@' will be the name of the group. */
"groupInviteFailedMore" = "Failed to invite %@ and %@ others to %@";

/* A title for the screen to select which group members should receive promotions to admin. */
<<<<<<< HEAD
"adminPromote" = "Promote Admins";

/* A title for the button to send promotions to members of a group. */
"promote" = "Promote";
=======
"GROUP_ACTION_PROMOTE_ADMINS" = "Promover administradores";

/* A title for the button to send promotions to members of a group. */
"GROUP_ACTION_PROMOTE" = "Promover";
>>>>>>> 7c96dcd5

/* Text which appears when all of the members of a group are already admins. */
"GROUP_ACTION_PROMOTE_EMPTY_STATE" = "There are no more members in this group.";

/* A toast which indicates that a single promotion to admin within a group is being sent. */
"GROUP_ACTION_PROMOTE_SENDING" = "Sending promotion";

/* A toast which indicates that multiple promotions to admin within a group are being sent. */
"GROUP_ACTION_PROMOTE_SENDING_MULTIPLE" = "Sending promotions";

/* A toast which indicates that a single promotion to admin within a group failed to send, the first '%@' will be the name of the member that couldn't be promoted and the second '%@' will be the name of the group. */
"GROUP_ACTION_PROMOTE_FAILED_ONE" = "Failed to promote %@ in %@";

/* A toast which indicates that two promotions to admin within a group failed to send, the first '%@' will be the name of the first member that couldn't be promoted, the second '%@' will be the name of the second member that couldn't be promoted, and the third '%@' will be the name of the group. */
"GROUP_ACTION_PROMOTE_FAILED_TWO" = "Failed to promote %@ and %@ in %@";

/* A toast which indicates multiple promotions to admin within a group failed to send, the first '%@' will be the name of the first member that couldn't be promoted, the second '%@' will be the number of other members that couldn't be promoted, and the third '%@' will be the name of the group. */
"GROUP_ACTION_PROMOTE_FAILED_MULTIPLE" = "Failed to promote %@ and %@ others in %@";

/* A warning shown at the top of a conversation to indicate that the conversation is a legacy group conversation which will stop functioning correctly on a certain date, the '%@' will be replaced with the date it will stop working. */
"LEGACY_GROUPS_DEPRECATED_BANNER" = "Groups have been upgraded, create a new group to upgrade. Old group functionality will be degraded from %@.";

/* Title for the prompt which appears when editing the group name and description. */
"EDIT_GROUP_INFO_TITLE" = "Atualizar informações do grupo";

/* Message for the prompt which appears when editing the group name and description. */
"EDIT_GROUP_INFO_MESSAGE" = "Group name and description is visible to all group members.";

/* Title for the prompt which appears when editing a legacy group name. */
"EDIT_LEGACY_GROUP_INFO_TITLE" = "Atualizar nome do grupo";

/* Message for the prompt which appears when editing a legacy group name. */
"EDIT_LEGACY_GROUP_INFO_MESSAGE" = "O nome do grupo está visível para todos os membros.";

/* An informational message displayed when the user has been invited to join a group, the '%@' will be the name of the group. */
"GROUP_MESSAGE_INFO_INVITED_FALLBACK" = "Foi convidado a juntar-se a %@.";

/* An informational message displayed when the current user joined the group, the '%@' will be replaced with 'You'. */
"GROUP_MESSAGE_INFO_MEMBER_ADDED_YOU" = "%@ were invited to join the group.";

/* An informational message displayed when a single member joined the group with access to chat history, the '%@' will be the members name. */
"GROUP_MESSAGE_INFO_MEMBER_ADDED_WITH_HISTORY" = "%@ was invited to join the group. Chat history was shared.";

/* An informational message displayed when the current user joined the group, the '%@' will be replaced with 'You'. */
"GROUP_MESSAGE_INFO_MEMBER_ADDED_YOU_WITH_HISTORY" = "%@ were invited to join the group. Chat history was shared.";

/* An informational message displayed when two members joined the group with access to chat history, the '%@' will be the names of both members. */
"GROUP_MESSAGE_INFO_TWO_MEMBERS_ADDED_WITH_HISTORY" = "%@ and %@ were invited to join the group. Chat history was shared.";

/* An informational message displayed when the current user and one other user joined the group, the first '%@' will be 'You' and the second will be the name of the other member. */
"GROUP_MESSAGE_INFO_TWO_MEMBERS_ADDED_YOU" = "%@ e %@ foram convidados para se juntarem ao grupo.";

/* An informational message displayed when the current user and one other user joined the group with access to chat history, the first '%@' will be 'You' and the second will be the name of the other member. */
"GROUP_MESSAGE_INFO_TWO_MEMBERS_ADDED_YOU_WITH_HISTORY" = "%@ e %@ foram convidados a participar no grupo. O histórico de conversas foi partilhado.";

/* An informational message displayed when multiple members joined the group with access to chat history, the first '%@' will be the first members name and the second '%@' will be the number of additional members added. */
"GROUP_MESSAGE_INFO_MULTIPLE_MEMBERS_ADDED_WITH_HISTORY" = "%@ e %@ foram convidados a participar do grupo. O histórico de conversas foi partilhado.";

/* An informational message displayed when the current user and multiple other users joined the group, the first '%@' will be the first members name and the second '%@' will be the number of additional members added. */
"GROUP_MESSAGE_INFO_MULTIPLE_MEMBERS_ADDED_YOU" = "%@ e %@ outros foram convidados para se juntarem ao grupo.";

/* An informational message displayed when the current user and multiple other users joined the group with access to chat history, the first '%@' will be the first members name and the second '%@' will be the number of additional members added. */
"GROUP_MESSAGE_INFO_MULTIPLE_MEMBERS_ADDED_YOU_WITH_HISTORY" = "%@ and %@ others were invited to join the group. Chat history was shared.";

/* Message for the error modal shown when a voice message fails to start recording. */
<<<<<<< HEAD
"audioUnableToRecord" = "An error occurred when trying to start recording for the voice message.";
=======
"VOICE_MESSAGE_FAILED_TO_START_MESSAGE" = "An error occurred when trying to start recording for the voice message.";

/* Shortcut to copy the disappearing messages setting from another conversation participant. */
"FOLLOW_SETTING_TITLE" = "Follow Setting";

/* Explanation when following the disappearing messages setting from another conversation participant will turn disappearing messages on. The first '%@' will be the duration messages will remain and the second '%@' will be whether the countdown starts after the messages are sent or after they are read. */
"FOLLOW_SETTING_EXPLAINATION_TURNING_ON" = "Set your messages to disappear %@ after they have been %@?";

/* Explanation when following the disappearing messages setting from another conversation participant will turn disappearing messages off. */
"FOLLOW_SETTING_EXPLAINATION_TURNING_OFF" = "Messages you send will no longer disappear. Are you sure you want to turn off disappearing messages?";

/* Title for button on a modal which confirms a change. */
"CONFIRM_BUTTON_TITLE" = "Confirmar";

/* The subtitle of delete action in long press menu screen indicating the time that a message will disappear */
"DISAPPEARING_MESSAGES_AUTO_DELETES_COUNT_DOWN" = "Auto-deletes in %@";

/* A message indicating how the disappearing messages setting applies in a one-to-one conversation for legacy mode */
"DISAPPERING_MESSAGES_SUBTITLE_LEGACY" = "This setting applies to everyone in this conversation.";
>>>>>>> 7c96dcd5
<|MERGE_RESOLUTION|>--- conflicted
+++ resolved
@@ -241,7 +241,6 @@
 "view_fake_chat_bubble_5" = "Amigos não deixam amigos usarem aplicativos de mensagem comprometidos. De nada.";
 "vc_register_title" = "Diga olá ao seu ID Session";
 "vc_register_explanation" = "O ID da sessão é o endereço único que as pessoas podem usar para entrar em contato com você no Session. Sem nenhuma conexão com sua identidade real, o seu ID de sessão é totalmente anônimo e privado por design.";
-<<<<<<< HEAD
 "onboardingAccountExists" = "Restaure a sua conta";
 "recoveryPasswordExplanation" = "Digite a frase de recuperação que lhe foi fornecida quando você se inscreveu para restaurar sua conta.";
 "recoveryPasswordEnter" = "Digite a sua frase de recuperação";
@@ -249,37 +248,19 @@
 "qrScan" = "Ler código QR";
 "displayNamePick" = "Escolha seu nome";
 "displayNameDescription" = "Este será o seu nome quando usar o Session. Pode ser seu nome verdadeiro, um apelido ou qualquer outra coisa que você quiser.";
-"displayNameEnter" = "Enter a display name";
-"displayNameErrorDescription" = "Please pick a display name";
-"displayNameErrorDescriptionShorter" = "Please pick a shorter display name";
+"displayNameEnter" = "Introduza um nome de utilizador";
+"displayNameErrorDescription" = "Por favor, escolha um nome a exibir";
+"displayNameErrorDescriptionShorter" = "Por favor, escolha um nome de exibição mais curto";
 "recommended" = "Recomendado";
-"conversationsNone" = "You don't have any contacts yet";
-"vc_home_empty_state_button_title" = "Start a Session";
+"conversationsNone" = "Ainda não tem nenhum contacto";
+"vc_home_empty_state_button_title" = "Iniciar sessão";
 "sessionRecoveryPassword" = "Sua frase de recuperação";
-=======
-"vc_restore_title" = "Restaure a sua conta";
-"vc_restore_explanation" = "Digite a frase de recuperação que lhe foi fornecida quando você se inscreveu para restaurar sua conta.";
-"vc_restore_seed_text_field_hint" = "Digite a sua frase de recuperação";
-"vc_link_device_title" = "Associar dispositivo";
-"vc_link_device_scan_qr_code_tab_title" = "Ler código QR";
-"vc_display_name_title_2" = "Escolha seu nome";
-"vc_display_name_explanation" = "Este será o seu nome quando usar o Session. Pode ser seu nome verdadeiro, um apelido ou qualquer outra coisa que você quiser.";
-"vc_display_name_text_field_hint" = "Introduza um nome de utilizador";
-"vc_display_name_display_name_missing_error" = "Por favor, escolha um nome a exibir";
-"vc_display_name_display_name_too_long_error" = "Por favor, escolha um nome de exibição mais curto";
-"vc_pn_mode_recommended_option_tag" = "Recomendado";
-"vc_pn_mode_no_option_picked_modal_title" = "Por favor, escolha uma Opção";
-"vc_home_empty_state_message" = "Ainda não tem nenhum contacto";
-"vc_home_empty_state_button_title" = "Iniciar sessão";
-"vc_seed_title" = "Sua frase de recuperação";
->>>>>>> 7c96dcd5
 "vc_seed_title_2" = "Revele sua frase de recuperação";
 "vc_seed_explanation" = "A sua frase de recuperação é a chave principal para o Session ID — pode usá-la para restaurar a sua Session ID caso perda o acesso ao seu dispositivo. Guarde a sua frase de recuperação num local seguro e não a partilhe com ninguém. ";
 "vc_seed_reveal_button_title" = "Segure para revelar";
 "view_seed_reminder_subtitle_1" = "Proteja a sua conta guardando a sua frase de recuperação ";
 "view_seed_reminder_subtitle_2" = "Tap and hold the redacted words to reveal your recovery phrase, then store it safely to secure your Session ID.";
-<<<<<<< HEAD
-"view_seed_reminder_subtitle_3" = "Make sure to store your recovery phrase in a safe place";
+"view_seed_reminder_subtitle_3" = "Certifique-se que guarda a sua frase de recuperação num local seguro ";
 "onionRoutingPath" = "Path";
 "onionRoutingPathDescription" = "Session hides your IP by routing your messages through multiple Service Nodes in Session's decentralized network. These are the countries your connection is currently being routed through:";
 "onionRoutingPathYou" = "Você";
@@ -287,104 +268,52 @@
 "onionRoutingPathServiceNode" = "Service Node";
 "onionRoutingPathDestination" = "Destino";
 "learnMore" = "Saber mais";
-"messageNew" = "New Message";
-"accountIdEnter" = "Enter Session ID";
+"messageNew" = "Nova mensagem";
+"accountIdEnter" = "Inserir ID da sessão";
 "qrScan" = "Ler código QR";
-"vc_enter_public_key_explanation" = "Start a new conversation by entering someone's Session ID or share your Session ID with them.";
-"cameraGrantAccessQr" = "Session needs camera access to scan QR codes";
-"groupCreate" = "Create Group";
+"vc_enter_public_key_explanation" = "Iniciar uma nova conversa, introduzindo o Session ID de alguém ou compartilhando o seu Session ID com outros utilizadores. ";
+"cameraGrantAccessQr" = "O Session necessita de acesso à câmara de modo a ler códigos QR";
+"groupCreate" = "Criar grupo";
 "groupNameEnter" = "Introduzir o nome do grupo";
 "conversationsNone" = "Você ainda não tem contatos";
 "groupNameEnterPlease" = "Por favor, insira o nome do grupo";
 "groupNameEnterShorter" = "Digite um nome de grupo mais curto";
-"groupAddMemberMaximum" = "A closed group cannot have more than 100 members";
-"communityJoin" = "Join Community";
-"communityUrl" = "Community URL";
+"groupAddMemberMaximum" = "Um grupo fechado/privado não pode ter mais de 100 pessoas";
+"communityJoin" = "Junte-se à comunidade";
+"communityUrl" = "URL da comunidade";
 "qrScan" = "Ler código QR";
-"communityEnterUrl" = "Enter Community URL";
+"communityEnterUrl" = "Inserir o URL da comunidade";
 "sessionSettings" = "Definições";
-"vc_group_settings_title" = "Group Settings";
+"vc_group_settings_title" = "Definições do grupo";
 "displayNameErrorDescription" = "Escolha um nome de exibição";
 "displayNameErrorDescriptionShorter" = "Escolha um nome de exibição mais curto";
 "sessionPrivacy" = "Privacidade";
 "sessionNotifications" = "Notificações";
 "sessionRecoveryPassword" = "Frase de recuperação";
 "sessionClearData" = "Apagar os dados";
-"qrCode" = "QR Code";
-"view" = "View My QR Code";
+"qrCode" = "Código QR";
+"view" = "Visualizar o meu código QR";
 "qrScan" = "Ler código QR";
-=======
-"view_seed_reminder_subtitle_3" = "Certifique-se que guarda a sua frase de recuperação num local seguro ";
-"vc_path_title" = "Path";
-"vc_path_explanation" = "Session hides your IP by routing your messages through multiple Service Nodes in Session's decentralized network. These are the countries your connection is currently being routed through:";
-"vc_path_device_row_title" = "Você";
-"vc_path_guard_node_row_title" = "Entry Node";
-"vc_path_service_node_row_title" = "Service Node";
-"vc_path_destination_row_title" = "Destino";
-"vc_path_learn_more_button_title" = "Saber mais";
-"vc_create_private_chat_title" = "Nova mensagem";
-"vc_create_private_chat_enter_session_id_tab_title" = "Inserir ID da sessão";
-"vc_create_private_chat_scan_qr_code_tab_title" = "Ler código QR";
-"vc_enter_public_key_explanation" = "Iniciar uma nova conversa, introduzindo o Session ID de alguém ou compartilhando o seu Session ID com outros utilizadores. ";
-"vc_scan_qr_code_camera_access_explanation" = "O Session necessita de acesso à câmara de modo a ler códigos QR";
-"vc_create_closed_group_title" = "Criar grupo";
-"vc_create_closed_group_text_field_hint" = "Introduzir o nome do grupo";
-"vc_create_closed_group_empty_state_message" = "Você ainda não tem contatos";
-"vc_create_closed_group_group_name_missing_error" = "Por favor, insira o nome do grupo";
-"vc_create_closed_group_group_name_too_long_error" = "Digite um nome de grupo mais curto";
-"vc_create_closed_group_too_many_group_members_error" = "Um grupo fechado/privado não pode ter mais de 100 pessoas";
-"vc_join_public_chat_title" = "Junte-se à comunidade";
-"vc_join_public_chat_enter_group_url_tab_title" = "URL da comunidade";
-"vc_join_public_chat_scan_qr_code_tab_title" = "Ler código QR";
-"vc_enter_chat_url_text_field_hint" = "Inserir o URL da comunidade";
-"vc_settings_title" = "Definições";
-"vc_group_settings_title" = "Definições do grupo";
-"vc_settings_display_name_missing_error" = "Escolha um nome de exibição";
-"vc_settings_display_name_too_long_error" = "Escolha um nome de exibição mais curto";
-"vc_settings_privacy_button_title" = "Privacidade";
-"vc_settings_notifications_button_title" = "Notificações";
-"vc_settings_recovery_phrase_button_title" = "Frase de recuperação";
-"vc_settings_clear_all_data_button_title" = "Apagar os dados";
-"vc_qr_code_title" = "Código QR";
-"vc_qr_code_view_my_qr_code_tab_title" = "Visualizar o meu código QR";
-"vc_qr_code_view_scan_qr_code_tab_title" = "Ler código QR";
->>>>>>> 7c96dcd5
 "vc_qr_code_view_scan_qr_code_explanation" = "Scan someone's QR code to start a conversation with them";
 "qrYoursDescription" = "This is your QR code. Other users can scan it to start a session with you.";
 // MARK: - Not Yet Translated
 "fast_mode_explanation" = "You’ll be notified of new messages reliably and immediately using Apple’s notification servers.";
-<<<<<<< HEAD
 "notificationsFastMode" = "Fast Mode";
-"notificationsSlowModeDescription" = "Session will occasionally check for new messages in the background.";
+"notificationsSlowModeDescription" = "Ocasionalmente, o Session procurará novas mensagens em segundo plano. ";
 "notificationsSlowMode" = "Modo lento";
-"notificationsMessage" = "Message Notifications";
+"notificationsMessage" = "Notificações de mensagem";
 "sessionRecoveryPassword" = "Frase de recuperação";
 "vc_link_device_scan_qr_code_explanation" = "Navegue para Configurações → Frase de recuperação no outro dispositivo para mostrar o código QR.";
 "sessionRecoveryPassword" = "Frase de recuperação";
-"vc_enter_recovery_phrase_explanation" = "To link your device, enter the recovery phrase that was given to you when you signed up.";
-"accountIdEnterYourFriends" = "Enter Session ID or ONS name";
-"groupOnlyAdmin" = "Because you are the creator of this group it will be deleted for everyone. This cannot be undone.";
-"communityJoinOfficial" = "Or join one of these...";
+"vc_enter_recovery_phrase_explanation" = "Para se conectar com o seu dispositivo, introduza o código de recuperação que lhe foi fornecido quando realizou a sua inscrição. ";
+"accountIdEnterYourFriends" = "Introduzir Session ID ou nome de ONS";
+"groupOnlyAdmin" = "Tendo em conta que é o criador deste grupo, ele será eliminado para todos. Não poderá retroceder com a sua eliminação. ";
+"communityJoinOfficial" = "Ou junte-se a um destes...";
 "sessionInviteAFriend" = "Convidar um Amigo";
-=======
-"fast_mode" = "Fast Mode";
-"slow_mode_explanation" = "Ocasionalmente, o Session procurará novas mensagens em segundo plano. ";
-"slow_mode" = "Modo lento";
-"vc_pn_mode_title" = "Notificações de mensagem";
-"vc_link_device_recovery_phrase_tab_title" = "Frase de recuperação";
-"vc_link_device_scan_qr_code_explanation" = "Navegue para Configurações → Frase de recuperação no outro dispositivo para mostrar o código QR.";
-"vc_enter_recovery_phrase_title" = "Frase de recuperação";
-"vc_enter_recovery_phrase_explanation" = "Para se conectar com o seu dispositivo, introduza o código de recuperação que lhe foi fornecido quando realizou a sua inscrição. ";
-"vc_enter_public_key_text_field_hint" = "Introduzir Session ID ou nome de ONS";
-"admin_group_leave_warning" = "Tendo em conta que é o criador deste grupo, ele será eliminado para todos. Não poderá retroceder com a sua eliminação. ";
-"vc_join_open_group_suggestions_title" = "Ou junte-se a um destes...";
-"vc_settings_invite_a_friend_button_title" = "Convidar um Amigo";
->>>>>>> 7c96dcd5
 "copied" = "Copiado";
 "accountIDCopy" = "Copiar ID da sessão";
 "message" = "Mensagem";
 "vc_conversation_voice_message_cancel_message" = "Deslize para cancelar";
-<<<<<<< HEAD
 "attachmentsAutoDownloadModalTitle" = "Confiar em %@?";
 "attachmentsAutoDownloadModalDescription" = "Are you sure you want to download media sent by %@?";
 "download" = "Transferir";
@@ -419,43 +348,6 @@
 "reply" = "Responder";
 "save" = "Guardar";
 "banUser" = "Banir utilizador";
-=======
-"modal_download_attachment_title" = "Confiar em %@?";
-"modal_download_attachment_explanation" = "Tem a certeza que pretende descarregar o conteúdo enviado por %@ ?";
-"modal_download_button_title" = "Transferir";
-"modal_open_url_title" = "Abrir URL";
-"modal_open_url_explanation" = "Tem certeza de que deseja abrir %@?";
-"modal_open_url_button_title" = "Abrir";
-"modal_copy_url_button_title" = "Copiar Ligação";
-"modal_blocked_title" = "Desbloquear %@?";
-"modal_blocked_explanation" = "Tem certeza que deseja desbloquear %@?";
-"modal_blocked_button_title" = "Desbloquear";
-"modal_link_previews_title" = "Ativar pré-visualizações do link?";
-"modal_link_previews_explanation" = "Enabling link previews will show previews for URLs you send and receive. This can be useful, but Session will need to contact linked websites to generate previews. You can always disable link previews in Session's settings.";
-"modal_link_previews_button_title" = "Ativar";
-"vc_share_title" = "Partilhar com o Session";
-"vc_share_loading_message" = "A preparar anexos...";
-"vc_share_sending_message" = "A enviar...";
-"vc_share_link_previews_unsecure" = "Pré-visualização não carregada devido a link inseguro";
-"vc_share_link_previews_error" = "Não foi possível carregar a pré-visualização";
-"vc_share_link_previews_disabled_title" = "Pré-visualizações dos links estão desativadas.";
-"vc_share_link_previews_disabled_explanation" = "Enabling link previews will show previews for URLs you share. This can be useful, but Session will need to contact linked websites to generate previews.\n\nYou can enable link previews in Session's settings.";
-"view_open_group_invitation_description" = "Abrir convite de grupo";
-"vc_conversation_settings_invite_button_title" = "Adicionar membros";
-"modal_send_seed_title" = "Aviso";
-"modal_send_seed_explanation" = "Esta é a sua frase de recuperação. Se a enviar a alguém, essa pessoa terá acesso total à sua conta. ";
-"modal_send_seed_send_button_title" = "Enviar";
-"vc_conversation_settings_notify_for_mentions_only_title" = "Notificar apenas quando sou mencionado ";
-"vc_conversation_settings_notify_for_mentions_only_explanation" = "Após a sua ativação, apenas será notificado quando for mencionado numa mensagem. ";
-"view_conversation_title_notify_for_mentions_only" = "Notificar-me apenas quando sou mencionado ";
-"message_deleted" = "Esta mensagem foi apagada";
-"delete_message_for_me" = "Apagar apenas para mim";
-"delete_message_for_everyone" = "Apagar para todos";
-"delete_message_for_me_and_recipient" = "Apagar para mim e %@";
-"context_menu_reply" = "Responder";
-"context_menu_save" = "Guardar";
-"context_menu_ban_user" = "Banir utilizador";
->>>>>>> 7c96dcd5
 "context_menu_ban_and_delete_all" = "Banir e Apagar Todos";
 "context_menu_ban_user_error_alert_message" = "Não foi possível banir o utilizador";
 "accessibility_expanding_attachments_button" = "Adicionar anexos";
@@ -465,7 +357,6 @@
 "recoveryPasswordErrorTitle" = "Frase de recuperação inválida";
 "dismiss" = "Ignorar";
 /* Button text which opens the settings app */
-<<<<<<< HEAD
 "sessionSettings" = "Definições";
 "callsYouCalled" = "Você ligou %@";
 "callsCalledYou" = "%@ ligou-lhe";
@@ -533,78 +424,6 @@
 "attachmentsFilesEmpty" = "You don't have any document in this conversation.";
 "DOCUMENT_TILES_LOADING_MORE_RECENT_LABEL" = "Loading Newer Document…";
 "DOCUMENT_TILES_LOADING_OLDER_LABEL" = "Loading Older Document…";
-=======
-"OPEN_SETTINGS_BUTTON" = "Definições";
-"call_outgoing" = "Você ligou %@";
-"call_incoming" = "%@ ligou-lhe";
-"call_missed" = "Chamada perdida de %@";
-"APN_Message" = "Você tem uma nova mensagem.";
-"APN_Collapsed_Messages" = "Você tem %@ mensagens novas.";
-"PIN_BUTTON_TEXT" = "Fixar";
-"UNPIN_BUTTON_TEXT" = "Desafixar";
-"modal_call_missed_tips_title" = "Chamada perdida";
-"modal_call_missed_tips_explanation" = "Perdeu uma chamada de '%@' , porque necessita de ativar as chamadas de voz e vídeo nas configurações de privacidade. ";
-"media_saved" = "Conteúdo guardado por %@";
-"screenshot_taken" = "%@ fez uma captura de ecrã.";
-"SEARCH_SECTION_CONTACTS" = "Contactos e Grupos";
-"SEARCH_SECTION_MESSAGES" = "Mensagens";
-"MESSAGE_REQUESTS_TITLE" = "Pedidos de Mensagem";
-"MESSAGE_REQUESTS_EMPTY_TEXT" = "Nenhum pedido de mensagem pendente";
-"MESSAGE_REQUESTS_CLEAR_ALL" = "Limpar tudo";
-"MESSAGE_REQUESTS_CLEAR_ALL_CONFIRMATION_TITLE" = "Tem a certeza que pretende eliminar todos os pedidos de mensagens e grupos? ";
-"MESSAGE_REQUESTS_CLEAR_ALL_CONFIRMATION_ACTON" = "Apagar";
-"MESSAGE_REQUESTS_DELETE_CONFIRMATION_ACTON" = "Tem certeza de que deseja apagar este pedido de mensagem?";
-"MESSAGE_REQUESTS_BLOCK_CONFIRMATION_ACTON" = "Tem a certeza que pretende bloquear este contacto?";
-"MESSAGE_REQUESTS_INFO" = "Sending a message to this user will automatically accept their message request and reveal your Session ID.";
-"MESSAGE_REQUESTS_ACCEPTED" = "Seu pedido de mensagem foi aceito.";
-"MESSAGE_REQUESTS_NOTIFICATION" = "Você tem um novo pedido de mensagem";
-"TXT_HIDE_TITLE" = "Ocultar";
-"TXT_DELETE_ACCEPT" = "Aceitar";
-"TXT_BLOCK_USER_TITLE" = "Bloquear utilizador";
-"ALERT_ERROR_TITLE" = "Erro";
-"modal_call_permission_request_title" = "Call Permissions Required";
-"modal_call_permission_request_explanation" = "Pode ativar 'Chamadas de voz e vídeo' nas Configurações de Privacidade.";
-"DEFAULT_OPEN_GROUP_LOAD_ERROR_TITLE" = "Oops, ocorreu um erro";
-"DEFAULT_OPEN_GROUP_LOAD_ERROR_SUBTITLE" = "Tenta novamente mais tarde";
-"LOADING_CONVERSATIONS" = "A carregar conversas...";
-"DATABASE_MIGRATION_FAILED" = "Ocorreu um erro aquando da otimização da base de dados \n\\ 
-
-Pode exportar os seus inícios de sessão da aplicação de modo a partilhar uma eventual resolução de erros ou pode restaurar o seu dispositivo. 
-
-Alerta: Restaurar o seu dispositivo levará à perda dos dados mais antigos que duas semanas";
-"RECOVERY_PHASE_ERROR_GENERIC" = "Aconteceu algo errado. Por favor, verifique a sua frase de recuperação e tente novamente.";
-"RECOVERY_PHASE_ERROR_LENGTH" = "Parece que não introduziu palavras suficientes. Por favor, verifique a sua frase de recuperação e tente novamente. ";
-"RECOVERY_PHASE_ERROR_LAST_WORD" = "Parece que falta a última palavra da sua frase de recuperação. Por favor, verifique o que introduziu e tente novamente.";
-"RECOVERY_PHASE_ERROR_INVALID_WORD" = "Parece haver uma palavra incorreta no seu código de recuperação. Por favor, verifique o que introduziu e tente novamente. ";
-"RECOVERY_PHASE_ERROR_FAILED" = "Não foi possível verificar a sua frase de recuperação. Por favor, verifique o que introduziu e tente novamente. ";
-/* Indicates that an unknown error occurred while using Touch ID/Face ID/Phone Passcode. */
-"SCREEN_LOCK_ENABLE_UNKNOWN_ERROR" = "Não foi possível aceder.";
-/* Indicates that Touch ID/Face ID/Phone Passcode authentication failed. */
-"SCREEN_LOCK_ERROR_LOCAL_AUTHENTICATION_FAILED" = "Falha na autenticação. ";
-/* Indicates that Touch ID/Face ID/Phone Passcode is 'locked out' on this device due to authentication failures. */
-"SCREEN_LOCK_ERROR_LOCAL_AUTHENTICATION_LOCKOUT" = "Demasiadas tentativas falhadas. Por favor, tente novamente mais tarde.";
-/* Indicates that Touch ID/Face ID/Phone Passcode are not available on this device. */
-"SCREEN_LOCK_ERROR_LOCAL_AUTHENTICATION_NOT_AVAILABLE" = "Deve ativar a sua senha nas definições do seu iOS de modo a usar o Screen Lock. ";
-/* Indicates that Touch ID/Face ID/Phone Passcode is not configured on this device. */
-"SCREEN_LOCK_ERROR_LOCAL_AUTHENTICATION_NOT_ENROLLED" = "Deve ativar a sua senha nas definições do seu iOS de modo a usar o Screen Lock. ";
-/* Indicates that Touch ID/Face ID/Phone Passcode passcode is not set. */
-"SCREEN_LOCK_ERROR_LOCAL_AUTHENTICATION_PASSCODE_NOT_SET" = "Deve ativar a sua senha nas definições do seu iOS de modo a usar o Screen Lock. ";
-/* Label for the button to send a message */
-"SEND_BUTTON_TITLE" = "Enviar";
-/* Generic text for button that retries whatever the last action was. */
-"RETRY_BUTTON_TEXT" = "Tentar novamente";
-/* notification action */
-"SHOW_THREAD_BUTTON_TITLE" = "Mostrar conversa";
-/* notification body */
-"SEND_FAILED_NOTIFICATION_BODY" = "O envio da sua mensagem falhou.";
-"INVALID_SESSION_ID_MESSAGE" = "Por favor, verifique o seu Session ID e tente novamente. ";
-"INVALID_RECOVERY_PHRASE_MESSAGE" = "Por favor, verifique a sua frase de recuperação e tente novamente.";
-"MEDIA_TAB_TITLE" = "Multimédia";
-"DOCUMENT_TAB_TITLE" = "Documentos";
-"DOCUMENT_TILES_EMPTY_DOCUMENT" = "Não existe nenhum documento neste conversa. ";
-"DOCUMENT_TILES_LOADING_MORE_RECENT_LABEL" = "A carregar documento mais recente…";
-"DOCUMENT_TILES_LOADING_OLDER_LABEL" = "A carregar documento mais antigo…";
->>>>>>> 7c96dcd5
 /* The name for the emoji category 'Activities' */
 "EMOJI_CATEGORY_ACTIVITIES_NAME" = "Atividades";
 /* The name for the emoji category 'Animals & Nature' */
@@ -628,95 +447,47 @@
 "EMOJI_REACTS_MORE_REACTORS_MUTIPLE" = "And %@ others have reacted %@ to this message.";
 "EMOJI_REACTS_RATE_LIMIT_TOAST" = "Calma! Enviou demasiadas reações de emojis. Tente novamente em breve.";
 /* New conversation screen*/
-<<<<<<< HEAD
-"conversationsNew" = "New Conversation";
-"create" = "Create";
-"join" = "Join";
-"PRIVACY_TITLE" = "Privacy";
-"screenSecurity" = "Screen Security";
-"lockApp" = "Lock Session";
-"lockAppDescriptionIos" = "Require Touch ID, Face ID or your passcode to unlock Session.";
-"readReceipts" = "Read Receipts";
-"readReceipts" = "Read Receipts";
-"readReceiptsDescription" = "Send read receipts in one-to-one chats.";
-"typingIndicators" = "Typing Indicators";
-"typingIndicators" = "Typing Indicators";
+"conversationsNew" = "Nova conversa";
+"create" = "Criar";
+"join" = "Entrar";
+"PRIVACY_TITLE" = "Privacidade";
+"screenSecurity" = "Segurança de ecrã";
+"lockApp" = "Bloquear sessão";
+"lockAppDescriptionIos" = "Requer Touch ID, Face ID ou password para desbloquear o Session. ";
+"readReceipts" = "Recibos de Leitura";
+"readReceiptsDescription" = "Enviar confirmações de leitura em conversas privadas.";
+"typingIndicators" = "Indicadores de escrita";
 "typingIndicatorsDescription" = "See and share typing indicators in one-to-one conversations.";
-"linkPreviews" = "Link Previews";
-"linkPreviewsSend" = "Send Link Previews";
-"linkPreviewsDescription" = "Generate link previews for supported URLs.";
-"callsSettings" = "Calls (Beta)";
-"callsVoiceAndVideo" = "Voice and Video Calls";
-"callsVoiceAndVideoToggleDescription" = "Enables voice and video calls to and from other users.";
-"callsVoiceAndVideoBeta" = "Voice and Video Calls (Beta)";
-"callsVoiceAndVideoModalDescription" = "Your IP address is visible to your call partner and an Oxen Foundation server while using beta calls. Are you sure you want to enable Voice and Video Calls?";
-"NOTIFICATIONS_TITLE" = "Notifications";
-"notificationsStrategy" = "Notification Strategy";
-"useFastMode" = "Use Fast Mode";
-"NOTIFICATIONS_STRATEGY_FAST_MODE_DESCRIPTION" = "You'll be notified of new message reliably and immediately using Apple's notification servers.";
-"notificationsGoToDevice" = "Go to device notification settings";
-"notificationsStyle" = "Notification Style";
-"notificationsSound" = "Sound";
-"notificationsSoundDescription" = "Sound When App is Open";
-"notificationsContent" = "Notification Content";
-"notificationsContentDescription" = "The information shown in notifications.";
-"notificationsContentShowNameAndContent" = "Name & Content";
-"notificationsContentShowNameOnly" = "Name Only";
-"notificationsContentShowNoNameOrContent" = "No Name or Content";
-"CONVERSATION_SETTINGS_TITLE" = "Conversations";
+"linkPreviews" = "Pré-visualização de links";
+"linkPreviewsSend" = "Enviar pré-visualizações de links";
+"linkPreviewsDescription" = "Criar pré-visualização de links para URLs suportados. ";
+"callsSettings" = "Chamadas (Beta)";
+"callsVoiceAndVideo" = "Chamadas de vídeo e voz";
+"callsVoiceAndVideoToggleDescription" = "Ativar as chamadas de voz e vídeo de e para outros utilizadores. ";
+"callsVoiceAndVideoBeta" = "Chamadas de vídeo e voz (Beta)";
+"callsVoiceAndVideoModalDescription" = "O seu adereço de IP estará visível para o seu companheiro de chamada e para o servidor Fundação Oxen enquanto usa as chamadas em versão BETA. Tem a certeza que pretende ativar as chamadas de voz e vídeo? ";
+"NOTIFICATIONS_TITLE" = "Notificações";
+"notificationsStrategy" = "Estratégia da notificação";
+"useFastMode" = "Usar Fast Mode";
+"NOTIFICATIONS_STRATEGY_FAST_MODE_DESCRIPTION" = "Ao usar os servidores de notificação da Apple, será notificado de novas mensagens de forma consistente e imediata. ";
+"notificationsGoToDevice" = "Ir para as definições de notificações";
+"notificationsStyle" = "Estilo de notificação";
+"notificationsSound" = "Som";
+"notificationsSoundDescription" = "Som de quando a aplicação é iniciada ";
+"notificationsContent" = "Conteúdo da notificação";
+"notificationsContentDescription" = "Informação exibida nas notificações";
+"notificationsContentShowNameAndContent" = "Nome e conteúdo";
+"notificationsContentShowNameOnly" = "Apenas o nome";
+"notificationsContentShowNoNameOrContent" = "Sem Nome ou Conteúdo";
+"CONVERSATION_SETTINGS_TITLE" = "Conversas";
 "conversationsMessageTrimming" = "Message Trimming";
 "conversationsMessageTrimmingTrimCommunities" = "Trim Communities";
-"conversationsMessageTrimmingTrimCommunitiesDescription" = "Delete messages older than 6 months from Communities that have over 2,000 messages.";
-"CONVERSATION_SETTINGS_SECTION_AUDIO_MESSAGES" = "Audio Messages";
-"CONVERSATION_SETTINGS_AUDIO_MESSAGES_AUTOPLAY_TITLE" = "Autoplay Audio Messages";
-"CONVERSATION_SETTINGS_AUDIO_MESSAGES_AUTOPLAY_DESCRIPTION" = "Autoplay consecutive audio messages.";
-"conversationsBlockedContacts" = "Blocked Contacts";
-"blockBlockedNone" = "You have no blocked contacts.";
-=======
-"vc_new_conversation_title" = "Nova conversa";
-"CREATE_GROUP_BUTTON_TITLE" = "Criar";
-"JOIN_COMMUNITY_BUTTON_TITLE" = "Entrar";
-"PRIVACY_TITLE" = "Privacidade";
-"PRIVACY_SECTION_SCREEN_SECURITY" = "Segurança de ecrã";
-"PRIVACY_SCREEN_SECURITY_LOCK_SESSION_TITLE" = "Bloquear sessão";
-"PRIVACY_SCREEN_SECURITY_LOCK_SESSION_DESCRIPTION" = "Requer Touch ID, Face ID ou password para desbloquear o Session. ";
-"PRIVACY_SECTION_READ_RECEIPTS" = "Recibos de Leitura";
-"PRIVACY_READ_RECEIPTS_TITLE" = "Recibos de Leitura";
-"PRIVACY_READ_RECEIPTS_DESCRIPTION" = "Enviar confirmações de leitura em conversas privadas.";
-"PRIVACY_SECTION_TYPING_INDICATORS" = "Indicadores de escrita";
-"PRIVACY_TYPING_INDICATORS_TITLE" = "Indicadores de escrita";
-"PRIVACY_TYPING_INDICATORS_DESCRIPTION" = "See and share typing indicators in one-to-one conversations.";
-"PRIVACY_SECTION_LINK_PREVIEWS" = "Pré-visualização de links";
-"PRIVACY_LINK_PREVIEWS_TITLE" = "Enviar pré-visualizações de links";
-"PRIVACY_LINK_PREVIEWS_DESCRIPTION" = "Criar pré-visualização de links para URLs suportados. ";
-"PRIVACY_SECTION_CALLS" = "Chamadas (Beta)";
-"PRIVACY_CALLS_TITLE" = "Chamadas de vídeo e voz";
-"PRIVACY_CALLS_DESCRIPTION" = "Ativar as chamadas de voz e vídeo de e para outros utilizadores. ";
-"PRIVACY_CALLS_WARNING_TITLE" = "Chamadas de vídeo e voz (Beta)";
-"PRIVACY_CALLS_WARNING_DESCRIPTION" = "O seu adereço de IP estará visível para o seu companheiro de chamada e para o servidor Fundação Oxen enquanto usa as chamadas em versão BETA. Tem a certeza que pretende ativar as chamadas de voz e vídeo? ";
-"NOTIFICATIONS_TITLE" = "Notificações";
-"NOTIFICATIONS_SECTION_STRATEGY" = "Estratégia da notificação";
-"NOTIFICATIONS_STRATEGY_FAST_MODE_TITLE" = "Usar Fast Mode";
-"NOTIFICATIONS_STRATEGY_FAST_MODE_DESCRIPTION" = "Ao usar os servidores de notificação da Apple, será notificado de novas mensagens de forma consistente e imediata. ";
-"NOTIFICATIONS_STRATEGY_FAST_MODE_ACTION" = "Ir para as definições de notificações";
-"NOTIFICATIONS_SECTION_STYLE" = "Estilo de notificação";
-"NOTIFICATIONS_STYLE_SOUND_TITLE" = "Som";
-"NOTIFICATIONS_STYLE_SOUND_WHEN_OPEN_TITLE" = "Som de quando a aplicação é iniciada ";
-"NOTIFICATIONS_STYLE_CONTENT_TITLE" = "Conteúdo da notificação";
-"NOTIFICATIONS_STYLE_CONTENT_DESCRIPTION" = "Informação exibida nas notificações";
-"NOTIFICATIONS_STYLE_CONTENT_OPTION_NAME_AND_CONTENT" = "Nome e conteúdo";
-"NOTIFICATIONS_STYLE_CONTENT_OPTION_NAME_ONLY" = "Apenas o nome";
-"NOTIFICATIONS_STYLE_CONTENT_OPTION_NO_NAME_OR_CONTENT" = "Sem Nome ou Conteúdo";
-"CONVERSATION_SETTINGS_TITLE" = "Conversas";
-"CONVERSATION_SETTINGS_SECTION_MESSAGE_TRIMMING" = "Message Trimming";
-"CONVERSATION_SETTINGS_MESSAGE_TRIMMING_TITLE" = "Trim Communities";
-"CONVERSATION_SETTINGS_MESSAGE_TRIMMING_DESCRIPTION" = "Eliminar mensagens com mais de 6 meses, de comunidades que têm acima de 2.000 mensagens.";
+"conversationsMessageTrimmingTrimCommunitiesDescription" = "Eliminar mensagens com mais de 6 meses, de comunidades que têm acima de 2.000 mensagens.";
 "CONVERSATION_SETTINGS_SECTION_AUDIO_MESSAGES" = "Mensagens de voz";
 "CONVERSATION_SETTINGS_AUDIO_MESSAGES_AUTOPLAY_TITLE" = "Reproduzir automaticamente mensagens de áudio ";
 "CONVERSATION_SETTINGS_AUDIO_MESSAGES_AUTOPLAY_DESCRIPTION" = "Reproduzir automaticamente mensagens de áudio seguidas.";
-"CONVERSATION_SETTINGS_BLOCKED_CONTACTS_TITLE" = "Contactos Bloqueados";
-"CONVERSATION_SETTINGS_BLOCKED_CONTACTS_EMPTY_STATE" = "Não possui nenhum contacto bloqueado. ";
->>>>>>> 7c96dcd5
+"conversationsBlockedContacts" = "Contactos Bloqueados";
+"blockBlockedNone" = "Não possui nenhum contacto bloqueado. ";
 "CONVERSATION_SETTINGS_BLOCKED_CONTACTS_UNBLOCK" = "Unblock";
 "CONVERSATION_SETTINGS_BLOCKED_CONTACTS_UNBLOCK_CONFIRMATION_TITLE_SINGLE" = "Tem a certeza que pretende bloquear %@?";
 "CONVERSATION_SETTINGS_BLOCKED_CONTACTS_UNBLOCK_CONFIRMATION_TITLE_FALLBACK" = "Este contacto";
@@ -724,141 +495,73 @@
 "CONVERSATION_SETTINGS_BLOCKED_CONTACTS_UNBLOCK_CONFIRMATION_TITLE_MULTIPLE_2_SINGLE" = "e %@ ?";
 "CONVERSATION_SETTINGS_BLOCKED_CONTACTS_UNBLOCK_CONFIRMATION_TITLE_MULTIPLE_3" = "e %d outros?";
 "CONVERSATION_SETTINGS_BLOCKED_CONTACTS_UNBLOCK_CONFIRMATION_ACTON" = "Unblock";
-<<<<<<< HEAD
-"sessionAppearance" = "Appearance";
-"appearanceThemes" = "Themes";
-"appearancePrimaryColor" = "Primary colour";
-"appearancePreview1" = "How are you?";
-"appearancePreview2" = "I'm good thanks, you?";
-"appearancePreview3" = "I'm doing great, thanks.";
-"appearanceAutoDarkMode" = "Auto night-mode";
+"sessionAppearance" = "Aparência";
+"appearanceThemes" = "Temas";
+"appearancePrimaryColor" = "Cor Principal";
+"appearancePreview1" = "Como estás?";
+"appearancePreview2" = "Estou bem obrigado, e tu? ";
+"appearancePreview3" = "Estou bem, obrigado.";
+"appearanceAutoDarkMode" = "Modo noturno automático";
 "followSystemSettings" = "Match system settings";
-"sessionHelp" = "Help";
-"helpReportABug" = "Report a Bug";
-"helpReportABugExportLogsDescription" = "Export your logs, then upload the file though Session's Help Desk.";
-"helpReportABugExportLogs" = "Export Logs";
-"helpHelpUsTranslateSession" = "Translate Session";
-"helpWedLoveYourFeedback" = "We'd love your Feedback";
-"helpFAQ" = "FAQ";
-"helpSupport" = "Support";
+"sessionHelp" = "Ajuda";
+"helpReportABug" = "Denunciar erro";
+"helpReportABugExportLogsDescription" = "Exportar os seus inícios de sessão e carregar o ficheiro através do Centro de Ajuda do Session.";
+"helpReportABugExportLogs" = "Exportar inícios de sessão";
+"helpHelpUsTranslateSession" = "Traduzir Session";
+"helpWedLoveYourFeedback" = "Adorávamos saber a sua opinião";
+"helpFAQ" = "FAQ (Perguntas Mais Frequentes)";
+"helpSupport" = "Suporte";
 "clearDataAll" = "Limpar todos os dados";
-"clearDataAllDescription" = "This will permanently delete your messages and contacts. Would you like to clear this device only, or delete your data from the network as well?";
+"clearDataAllDescription" = "Apagará permanentemente as suas mensagens e contactos. Gostaria de eliminar isto apenas do seu telemóvel, ou também eliminar a sua base de dados inteira? ";
 "clearDeviceAndNetworkConfirm" = "Are you sure you want to delete your data from the network?   If you continue, you will not be able to restore your messages or contacts.";
-"clearDeviceOnly" = "Clear Device Only";
-"clearDeviceAndNetwork" = "Clear Device and Network";
+"clearDeviceOnly" = "Limpar apenas o dispositivo";
+"clearDeviceAndNetwork" = "Limpar dispositivo e base de dados";
 "clearDataErrorDescription1" = "Data not deleted by 1 Service Node. Service Node ID: %@.";
 "clearDataErrorDescription2" = "Data not deleted by %@ Service Nodes. Service Node IDs: %@.";
-"modal_clear_all_data_confirm" = "Clear";
+"modal_clear_all_data_confirm" = "Apagar";
 "sessionRecoveryPassword" = "Sua frase de recuperação";
 "recoveryPasswordDescription" = "You can use your recovery phrase to restore your account or link a device.";
 "modal_permission_explanation" = "Session needs %@ access to continue. You can enable access in the iOS settings.";
-"modal_permission_settings_title" = "Settings";
-"modal_permission_camera" = "camera";
-"permissionsMicrophoneAccessRequired" = "microphone";
-"modal_permission_library" = "library";
-"off" = "Off";
-"off" = "Off";
-"DISAPPEARING_MESSAGES_SUBTITLE_DISAPPEAR_AFTER" = "Disappear After: %@";
-"communityUrlCopy" = "Copy Group URL";
-"NEW_CONVERSATION_CONTACTS_SECTION_TITLE" = "Contacts";
-"groupCreateErrorNoMembers" = "Please pick at least 1 group member";
-"GROUP_CREATION_PLEASE_WAIT" = "Please wait while the group is created...";
-"GROUP_CREATION_ERROR_TITLE" = "Couldn't Create Group";
-"GROUP_CREATION_ERROR_MESSAGE" = "Please check your internet connection and try again.";
-"GROUP_UPDATE_ERROR_TITLE" = "Couldn't Update Group";
-"GROUP_UPDATE_ERROR_MESSAGE" = "Can't leave while adding or removing other members.";
-"remove" = "Remove";
-"GROUP_TITLE_MEMBERS" = "Members";
-"GROUP_TITLE_FALLBACK" = "Group";
-"DM_ERROR_DIRECT_BLINDED_ID" = "You can only send messages to Blinded IDs from within a Community";
-"DM_ERROR_INVALID" = "Please check the Session ID or ONS name and try again";
-"communityEnterUrlErrorInvalidDescription" = "Please check the URL you entered and try again.";
-"COMMUNITY_ERROR_GENERIC" = "Couldn't Join";
-"disappearingMessages" = "Disappearing Messages";
-"disappearingMessagesDeleteType" = "Delete Type";
-"disappearingMessagesDisappearAfterRead" = "Disappear After Read";
-"disappearingMessagesDisappearAfterReadDescription" = "Messages delete after they have been read.";
-"disappearingMessagesDisappearAfterSend" = "Disappear After Send";
-"disappearingMessagesDisappearAfterSendDescription" = "Messages delete after they have been sent.";
-"disappearingMessagesTimer" = "Timer";
-"set" = "Set";
-"disappearingMessagesDescription" = "This setting applies to everyone in this conversation.";
-"disappearingMessagesOnlyAdmins" = "This setting applies to everyone in this conversation.\nOnly group admins can change this setting.";
-"disappearingMessagesDisappear" = "Disappear After %@ - %@";
-"DISAPPERING_MESSAGES_INFO_ENABLE" = "%@ has set messages to disappear %@ after they have been %@";
-"disappearingMessagesChanged" = "%@ has changed messages to disappear %@ after they have been %@";
-"DISAPPERING_MESSAGES_INFO_DISABLE" = "%@ has turned off disappearing messages";
-
-/* context_menu_info */
-"info" = "Info";
-=======
-"APPEARANCE_TITLE" = "Aparência";
-"APPEARANCE_THEMES_TITLE" = "Temas";
-"APPEARANCE_PRIMARY_COLOR_TITLE" = "Cor Principal";
-"APPEARANCE_PRIMARY_COLOR_PREVIEW_INC_QUOTE" = "Como estás?";
-"APPEARANCE_PRIMARY_COLOR_PREVIEW_INC_MESSAGE" = "Estou bem obrigado, e tu? ";
-"APPEARANCE_PRIMARY_COLOR_PREVIEW_OUT_MESSAGE" = "Estou bem, obrigado.";
-"APPEARANCE_NIGHT_MODE_TITLE" = "Modo noturno automático";
-"APPEARANCE_NIGHT_MODE_TOGGLE" = "Match system settings";
-"HELP_TITLE" = "Ajuda";
-"HELP_REPORT_BUG_TITLE" = "Denunciar erro";
-"HELP_REPORT_BUG_DESCRIPTION" = "Exportar os seus inícios de sessão e carregar o ficheiro através do Centro de Ajuda do Session.";
-"HELP_REPORT_BUG_ACTION_TITLE" = "Exportar inícios de sessão";
-"HELP_TRANSLATE_TITLE" = "Traduzir Session";
-"HELP_FEEDBACK_TITLE" = "Adorávamos saber a sua opinião";
-"HELP_FAQ_TITLE" = "FAQ (Perguntas Mais Frequentes)";
-"HELP_SUPPORT_TITLE" = "Suporte";
-"modal_clear_all_data_title" = "Limpar todos os dados";
-"modal_clear_all_data_explanation" = "Apagará permanentemente as suas mensagens e contactos. Gostaria de eliminar isto apenas do seu telemóvel, ou também eliminar a sua base de dados inteira? ";
-"modal_clear_all_data_explanation_2" = "Are you sure you want to delete your data from the network?   If you continue, you will not be able to restore your messages or contacts.";
-"modal_clear_all_data_device_only_button_title" = "Limpar apenas o dispositivo";
-"modal_clear_all_data_entire_account_button_title" = "Limpar dispositivo e base de dados";
-"dialog_clear_all_data_deletion_failed_1" = "Data not deleted by 1 Service Node. Service Node ID: %@.";
-"dialog_clear_all_data_deletion_failed_2" = "Data not deleted by %@ Service Nodes. Service Node IDs: %@.";
-"modal_clear_all_data_confirm" = "Apagar";
-"modal_seed_title" = "Sua frase de recuperação";
-"modal_seed_explanation" = "You can use your recovery phrase to restore your account or link a device.";
-"modal_permission_explanation" = "Session needs %@ access to continue. You can enable access in the iOS settings.";
 "modal_permission_settings_title" = "Definições";
 "modal_permission_camera" = "Câmara";
-"modal_permission_microphone" = "Microfone";
+"permissionsMicrophoneAccessRequired" = "Microfone";
 "modal_permission_library" = "Biblioteca";
-"DISAPPEARING_MESSAGES_OFF" = "Desligado";
-"DISAPPEARING_MESSAGES_SUBTITLE_OFF" = "Desligado";
-"COPY_GROUP_URL" = "Copiar URL do grupo";
+"off" = "Desligado";
+"DISAPPEARING_MESSAGES_SUBTITLE_DISAPPEAR_AFTER" = "Disappear After: %@";
+"communityUrlCopy" = "Copiar URL do grupo";
 "NEW_CONVERSATION_CONTACTS_SECTION_TITLE" = "Contatos";
-"GROUP_ERROR_NO_MEMBER_SELECTION" = "Por favor, escolha pelo menos um membro do grupo";
+"groupCreateErrorNoMembers" = "Por favor, escolha pelo menos um membro do grupo";
 "GROUP_CREATION_PLEASE_WAIT" = "Por favor, aguarde enquanto o grupo é criado...";
 "GROUP_CREATION_ERROR_TITLE" = "Não foi possível criar grupo";
 "GROUP_CREATION_ERROR_MESSAGE" = "Por favor, verifique a sua ligação à internet e tente novamente.";
 "GROUP_UPDATE_ERROR_TITLE" = "Não foi possível atualizar o grupo";
 "GROUP_UPDATE_ERROR_MESSAGE" = "Não pode sair enquanto não adicionar ou remover outros membros do grupo.";
-"GROUP_ACTION_REMOVE" = "Eliminar ";
+"remove" = "Eliminar ";
 "GROUP_TITLE_MEMBERS" = "Membros";
 "GROUP_TITLE_FALLBACK" = "Grupo";
 "DM_ERROR_DIRECT_BLINDED_ID" = "You can only send messages to Blinded IDs from within a Community";
 "DM_ERROR_INVALID" = "Por favor, verifique o Session ID ou o nome OSN e tente novamente.";
-"COMMUNITY_ERROR_INVALID_URL" = "Por favor, verifique o URL colocado e tente novamente. ";
+"communityEnterUrlErrorInvalidDescription" = "Por favor, verifique o URL colocado e tente novamente. ";
 "COMMUNITY_ERROR_GENERIC" = "Falha ao entrar";
-"DISAPPERING_MESSAGES_TITLE" = "Desaparecimento de mensagens";
-"DISAPPERING_MESSAGES_TYPE_TITLE" = "Categorias de eliminação";
-"DISAPPERING_MESSAGES_TYPE_AFTER_READ_TITLE" = "Desaparecer após leitura";
-"DISAPPERING_MESSAGES_TYPE_AFTER_READ_DESCRIPTION" = "As mensagens serão apagadas após serem lidas.";
-"DISAPPERING_MESSAGES_TYPE_AFTER_SEND_TITLE" = "Desaparecer mensagem após o seu envio";
-"DISAPPERING_MESSAGES_TYPE_AFTER_SEND_DESCRIPTION" = "As mensagens serão apagadas após o seu envio.";
-"DISAPPERING_MESSAGES_TIMER_TITLE" = "Temporizador";
-"DISAPPERING_MESSAGES_SAVE_TITLE" = "Configurar ";
-"DISAPPERING_MESSAGES_GROUP_WARNING" = "Esta configuração aplica-se a todos os membros desta conversa.";
-"DISAPPERING_MESSAGES_GROUP_WARNING_ADMIN_ONLY" = "Esta configuração aplica-se a todos os membros da conversa. \n Apenas os administradores do grupo podem modificar esta configuração. ";
+"disappearingMessages" = "Desaparecimento de mensagens";
+"disappearingMessagesDeleteType" = "Categorias de eliminação";
+"disappearingMessagesDisappearAfterRead" = "Desaparecer após leitura";
+"disappearingMessagesDisappearAfterReadDescription" = "As mensagens serão apagadas após serem lidas.";
+"disappearingMessagesDisappearAfterSend" = "Desaparecer mensagem após o seu envio";
+"disappearingMessagesDisappearAfterSendDescription" = "As mensagens serão apagadas após o seu envio.";
+"disappearingMessagesTimer" = "Temporizador";
+"set" = "Configurar ";
+"disappearingMessagesDescription" = "Esta configuração aplica-se a todos os membros desta conversa.";
+"disappearingMessagesOnlyAdmins" = "Esta configuração aplica-se a todos os membros da conversa. \n Apenas os administradores do grupo podem modificar esta configuração. ";
+"disappearingMessagesDisappear" = "Disappear After %@ - %@";
 /* Informational message shown when a conversation participant enables disappearing messages. The first '%@' will be the participants name, the second '%@' will be the duration and the third '%@' will indicate whether the countdown should start after the messages are sent or after they are read. */
 "DISAPPERING_MESSAGES_INFO_ENABLE" = "%@ has set their messages to disappear %@ after they have been %@.";
-"DISAPPERING_MESSAGES_INFO_UPDATE" = "%@ has changed messages to disappear %@ after they have been %@";
+"disappearingMessagesChanged" = "%@ has changed messages to disappear %@ after they have been %@";
 /* Informational message shown when a conversation participant enables disappearing messages. The '%@' will be the participants name. */
 "DISAPPERING_MESSAGES_INFO_DISABLE" = "%@ has turned off disappearing messages. Messages they send will no longer disappear.";
 
 /* context_menu_info */
-"context_menu_info" = "Informações";
->>>>>>> 7c96dcd5
+"info" = "Informações";
 
 /* An error that is displayed when the application fails for create it's initial connection to the database */
 "DATABASE_STARTUP_FAILED" = "An error occurred when opening the database\n\nYou can export your application logs to share for troubleshooting or you can try to restore your device\n\nWarning: Restoring your device will result in loss of any data older than two weeks";
@@ -875,11 +578,7 @@
 "DATABASE_RESTORE_FAILED" = "An error occurred when opening the restored database\n\nYou can export your application logs to share for troubleshooting but to continue to use Session you may need to reinstall";
 
 /* Text displayed in place of a quoted message when the original message is not on the device */
-<<<<<<< HEAD
-"messageErrorOriginal" = "Original message not found.";
-=======
-"QUOTED_MESSAGE_NOT_FOUND" = "Não foi encontrada a mensagem original.";
->>>>>>> 7c96dcd5
+"messageErrorOriginal" = "Não foi encontrada a mensagem original.";
 
 /* EMOJI_REACTS_SHOW_LESS */
 "EMOJI_REACTS_SHOW_LESS" = "Mostrar menos";
@@ -906,33 +605,19 @@
 "MESSAGE_DELIVERY_STATUS_READ" = "Lida";
 
 /* State of a message if it failed to be sent */
-<<<<<<< HEAD
-"messageStatusFailedToSend" = "Failed to send";
-=======
-"MESSAGE_DELIVERY_STATUS_FAILED" = "Erro ao enviar";
->>>>>>> 7c96dcd5
+"messageStatusFailedToSend" = "Erro ao enviar";
 
 /* Title of the message information screen describing the date/time a message was sent */
 "MESSAGE_INFO_SENT" = "Enviada";
 
 /* Title of the message information screen describing the date/time a message was received on a specific device */
-<<<<<<< HEAD
-"received" = "Received";
+"received" = "Recebida";
 
 /* Title of the message information screen describing the sender of the message */
-"from" = "From";
+"from" = "De";
 
 /* Title of the message information screen describing the identifier of the attachment */
-"attachmentsFileId" = "File ID";
-=======
-"MESSAGE_INFO_RECEIVED" = "Recebida";
-
-/* Title of the message information screen describing the sender of the message */
-"MESSAGE_INFO_FROM" = "De";
-
-/* Title of the message information screen describing the identifier of the attachment */
-"ATTACHMENT_INFO_FILE_ID" = "ID do ficheiro";
->>>>>>> 7c96dcd5
+"attachmentsFileId" = "ID do ficheiro";
 
 /* Title of the message information screen describing the file type of the attachment */
 "ATTACHMENT_INFO_FILE_TYPE" = "Tipo de ficheiro";
@@ -944,23 +629,13 @@
 "attachmentsResolution" = "Resolution";
 
 /* Title on the message information screen describing the duration of a media attachment */
-<<<<<<< HEAD
-"attachmentsDuration" = "Duration";
+"attachmentsDuration" = "Duração";
 
 /* State of a message after it failed to sync to the current users other devices */
-"messageStatusFailedToSync" = "Failed to sync";
+"messageStatusFailedToSync" = "Falha ao sincronizar";
 
 /* State of a message while it's in the process of being synced to the users other devices */
-"messageStatusSyncing" = "Syncing";
-=======
-"ATTACHMENT_INFO_DURATION" = "Duração";
-
-/* State of a message after it failed to sync to the current users other devices */
-"MESSAGE_DELIVERY_STATUS_FAILED_SYNC" = "Falha ao sincronizar";
-
-/* State of a message while it's in the process of being synced to the users other devices */
-"MESSAGE_DELIVERY_STATUS_SYNCING" = "A sincronizar";
->>>>>>> 7c96dcd5
+"messageStatusSyncing" = "A sincronizar";
 
 /* Title of the modal that appears after a user taps on the state of a message which failed to send */
 "MESSAGE_DELIVERY_FAILED_TITLE" = "Erro ao enviar mensagem";
@@ -972,11 +647,7 @@
 "delete_message_for_me_and_my_devices" = "Eliminar de todos os meus dispositivos";
 
 /* Action in the long-press menu to trigger a message to be sent again after it has failed */
-<<<<<<< HEAD
-"resend" = "Resend";
-=======
-"context_menu_resend" = "Enviar novamente";
->>>>>>> 7c96dcd5
+"resend" = "Enviar novamente";
 
 /* Action in the long-press menu to trigger a message to be synced again after it has failed */
 "context_menu_resync" = "Resync";
@@ -988,17 +659,10 @@
 "GIPHY_PERMISSION_MESSAGE" = "O Session será conectado com o Giphy de modo a fornecer resultados de pesquisa. Os seus dados não serão protegidos de forma completa ao enviar GIFs. ";
 
 /* Action in the long-press menu to view more information about a specific message */
-<<<<<<< HEAD
-"messageInfo" = "Message Info";
+"messageInfo" = "Informações da mensagem";
 
 /* Action to mute a conversation in the swipe menu */
-"notificationsMute" = "Mute";
-=======
-"message_info_title" = "Informações da mensagem";
-
-/* Action to mute a conversation in the swipe menu */
-"mute_button_text" = "Silenciar";
->>>>>>> 7c96dcd5
+"notificationsMute" = "Silenciar";
 
 /* Action in the swipe menu to unmute a conversation */
 "unmute_button_text" = "Não silenciar";
@@ -1007,29 +671,16 @@
 "MARK_AS_READ" = "Marcar como lida";
 
 /* Action in the swipe menu to mark a conversation as unread */
-<<<<<<< HEAD
-"messageMarkUnread" = "Mark unread";
+"messageMarkUnread" = "Marcar como não lida";
 
 /* Title of the confirmation modal show when attempting to leave a group conversation */
-"groupLeave" = "Leave Group";
+"groupLeave" = "Sair do grupo";
 
 /* Title of the confirmation modal show when attempting to leave a community conversation */
-"communityLeave" = "Leave Community";
+"communityLeave" = "Sair da comunidade";
 
 /* Message in the confirmation modal when leaving a community conversation */
-"communityLeaveDescription" = "Are you sure you want to leave %@?";
-=======
-"MARK_AS_UNREAD" = "Marcar como não lida";
-
-/* Title of the confirmation modal show when attempting to leave a group conversation */
-"leave_group_confirmation_alert_title" = "Sair do grupo";
-
-/* Title of the confirmation modal show when attempting to leave a community conversation */
-"leave_community_confirmation_alert_title" = "Sair da comunidade";
-
-/* Message in the confirmation modal when leaving a community conversation */
-"leave_community_confirmation_alert_message" = "Tem a certeza que pretende sair %@?";
->>>>>>> 7c96dcd5
+"communityLeaveDescription" = "Tem a certeza que pretende sair %@?";
 
 /* Conversation subtitle while the user in the process of leaving */
 "group_you_leaving" = "A sair...";
@@ -1041,55 +692,31 @@
 "group_unable_to_leave" = "Não foi possível sair do grupo, por favor, tente novamente";
 
 /* Title in the confirmation modal to delete a group */
-<<<<<<< HEAD
-"groupDelete" = "Delete Group";
+"groupDelete" = "Eliminar grupo";
 
 /* Message in the confirmation modal to delete a group */
-"groupDeleteDescription" = "Are you sure you want to delete %@?";
+"groupDeleteDescription" = "Tem a certeza que pretende eliminar %@?";
 
 /* Title in the confirmation modal when the user tries to delete a one-to-one conversation */
-"conversationsDelete" = "Delete Conversation";
+"conversationsDelete" = "Eliminar conversa";
 
 /* Message in the confirmation modal when the user tries to delete a one-to-one conversation */
-"conversationsDeleteDescription" = "Are you sure you want to delete your conversation with %@?";
-=======
-"delete_group_confirmation_alert_title" = "Eliminar grupo";
-
-/* Message in the confirmation modal to delete a group */
-"delete_group_confirmation_alert_message" = "Tem a certeza que pretende eliminar %@?";
-
-/* Title in the confirmation modal when the user tries to delete a one-to-one conversation */
-"delete_conversation_confirmation_alert_title" = "Eliminar conversa";
-
-/* Message in the confirmation modal when the user tries to delete a one-to-one conversation */
-"delete_conversation_confirmation_alert_message" = "Tem a certeza que pretende eliminar a sua conversa com %@?";
->>>>>>> 7c96dcd5
+"conversationsDeleteDescription" = "Tem a certeza que pretende eliminar a sua conversa com %@?";
 
 /* Title in the confirmation modal when the user tries to hide the 'Note to Self' conversation */
 "noteToSelfHide" = "Hide Note to Self";
 
 /* Message in the confirmation modal when the user tries to hide the 'Note to Self' conversation */
-<<<<<<< HEAD
-"noteToSelfHideDescription" = "Are you sure you want to hide %@?";
+"noteToSelfHideDescription" = "Tem a certeza que pretende ocultar %@? ";
 
 /* Title in the modal for updating the users profile display picture */
-"profileSetDisplayPicturel" = "Set Display Picture";
-=======
-"hide_note_to_self_confirmation_alert_message" = "Tem a certeza que pretende ocultar %@? ";
-
-/* Title in the modal for updating the users profile display picture */
-"update_profile_modal_title" = "Definir imagem a exibir";
->>>>>>> 7c96dcd5
+"profileSetDisplayPicturel" = "Definir imagem a exibir";
 
 /* Save action in the modal for updating the users profile display picture */
 "update_profile_modal_save" = "Guardar";
 
 /* Remove action in the modal for updating the users profile display picture */
-<<<<<<< HEAD
-"remove" = "Remove";
-=======
-"update_profile_modal_remove" = "Eliminar ";
->>>>>>> 7c96dcd5
+"remove" = "Eliminar ";
 
 /* Title for the error when failing to remove the users profile display picture */
 "update_profile_modal_remove_error_title" = "Não foi possível remover a imagem do avatar";
@@ -1110,27 +737,16 @@
 "CONTACT_NICKNAME_PLACEHOLDER" = "Introduza um nome";
 
 /* The separator within a conversation indicating that following messages are unread */
-<<<<<<< HEAD
-"messageUnread" = "Unread Messages";
-=======
-"UNREAD_MESSAGES" = "Mensagens não lidas";
->>>>>>> 7c96dcd5
+"messageUnread" = "Mensagens não lidas";
 
 /* Empty state for a conversation */
 "CONVERSATION_EMPTY_STATE" = "Não possui mensagens de %@. Envie uma mensagem para iniciar a conversa! ";
 
 /* Empty state for a read-only conversation */
-<<<<<<< HEAD
-"conversationsEmpty" = "There are no messages in %@.";
+"conversationsEmpty" = "Não existem mensagens em %@. ";
 
 /* Empty state for the 'Note to Self' conversation */
-"noteToSelfEmpty" = "You have no messages in %@.";
-=======
-"CONVERSATION_EMPTY_STATE_READ_ONLY" = "Não existem mensagens em %@. ";
-
-/* Empty state for the 'Note to Self' conversation */
-"CONVERSATION_EMPTY_STATE_NOTE_TO_SELF" = "Não possui mensagens em %@. ";
->>>>>>> 7c96dcd5
+"noteToSelfEmpty" = "Não possui mensagens em %@. ";
 
 /* Message to indicate a user has Community Message Requests disabled */
 "COMMUNITY_MESSAGE_REQUEST_DISABLED_EMPTY_STATE" = "%@ has message requests from Community conversations turned off, so you cannot send them a message.";
@@ -1154,21 +770,13 @@
 "DISAPPERING_MESSAGES_SUBTITLE_GROUPS" = "As mensagens desaparecerão após o seu envio.";
 
 /* A record that appears within the message history to indicate that the current user turned on disappearing messages */
-<<<<<<< HEAD
 "disappearingMessagesSetYou" = "You have set messages to disappear %@ after they have been %@";
-=======
-"YOU_DISAPPEARING_MESSAGES_INFO_ENABLE" = "You set your messages to disappear %@ after they have been %@.";
->>>>>>> 7c96dcd5
 
 /* A record that appears within the message history to indicate that the current user update the disappearing messages setting */
 "YOU_DISAPPEARING_MESSAGES_INFO_UPDATE" = "You have changed messages to disappear %@ after they have been %@";
 
 /* A record that appears within the message history to indicate that the current user has disabled disappearing messages */
-<<<<<<< HEAD
-"disappearingMessagesTurnedOffYou" = "You have turned off disappearing messages";
-=======
-"YOU_DISAPPEARING_MESSAGES_INFO_DISABLE" = "You turned off disappearing messages. Messages you send will no longer disappear.";
->>>>>>> 7c96dcd5
+"disappearingMessagesTurnedOffYou" = "You turned off disappearing messages. Messages you send will no longer disappear.";
 
 /* The title for the legacy type of disappearing messages on the disappearing messages configuration screen */
 "DISAPPEARING_MESSAGES_TYPE_LEGACY_TITLE" = "Legado";
@@ -1208,17 +816,10 @@
 "DISAPPEARING_MESSAGES_SUBTITLE_DISAPPEAR_AFTER_SEND" = "Disappear After Send: %@";
 
 /* An informational message displayed when the name of a group is changed, the '%@' will be the updated name. */
-<<<<<<< HEAD
-"groupNameNew" = "Group name is now %@.";
+"groupNameNew" = "O nome do grupo é agora '%@'";
 
 /* An informational message displayed when the name of a group is changed. */
-"groupNameUpdated" = "Group name updated.";
-=======
-"GROUP_MESSAGE_INFO_NAME_UPDATED_TO" = "O nome do grupo é agora '%@'";
-
-/* An informational message displayed when the name of a group is changed. */
-"GROUP_MESSAGE_INFO_NAME_UPDATED" = "Nome de grupo atualizado. ";
->>>>>>> 7c96dcd5
+"groupNameUpdated" = "Nome de grupo atualizado. ";
 
 /* An informational message displayed when the display picture of a group is changed. */
 "groupDisplayPictureUpdated" = "Group display picture updated.";
@@ -1245,17 +846,10 @@
 "GROUP_MESSAGE_INFO_MEMBER_LEFT" = "%@ saiu do grupo.";
 
 /* An informational message displayed when a member of the group was promoted to admin, the '%@' will be the members name. */
-<<<<<<< HEAD
-"adminPromotedToAdmin" = "%@ was promoted to Admin.";
+"adminPromotedToAdmin" = "%@ foi promovido a administrador.";
 
 /* An informational message displayed when two members of the group were promoted to admin, the '%@' will be the members names. */
-"adminTwoPromotedToAdmin" = "%@ and %@ were promoted to Admin.";
-=======
-"GROUP_MESSAGE_INFO_MEMBER_PROMOTED" = "%@ foi promovido a administrador.";
-
-/* An informational message displayed when two members of the group were promoted to admin, the '%@' will be the members names. */
-"GROUP_MESSAGE_INFO_TWO_MEMBERS_PROMOTED" = "%@ e %@ foram promovidos a administradores. ";
->>>>>>> 7c96dcd5
+"adminTwoPromotedToAdmin" = "%@ e %@ foram promovidos a administradores. ";
 
 /* An informational message displayed when multiple members of the group were promoted to admin, the first '%@' will be the first members name and the second '%@' will be the number of additional members promoted. */
 "adminMorePromotedToAdmin" = "%@ and %@ others were promoted to Admin.";
@@ -1270,11 +864,7 @@
 "MESSAGE_REQUESTS_GROUP_BLOCK_CONFIRMATION_ACTON" = "Are you sure you want to block %@? Blocked users cannot send you message requests, group invites or call you.";
 
 /* An informational message displayed when the user has been invited to join a group, the first '%@' will be the name of the user that sent the invitation and the second '%@' will be the name of the group. */
-<<<<<<< HEAD
-"messageRequestGroupInvite" = "%@ invited you to join %@.";
-=======
-"GROUP_MESSAGE_INFO_INVITED" = "%@ convidou-o a juntar-se a %@.";
->>>>>>> 7c96dcd5
+"messageRequestGroupInvite" = "%@ convidou-o a juntar-se a %@.";
 
 /* Message within a conversation indicating the device was unable to delete a group conversation */
 "group_unable_to_delete" = "Não foi possível eliminar o grupo, por favor, tente novamente. ";
@@ -1286,29 +876,16 @@
 "ERROR_UNABLE_TO_FIND_DATA" = "There is an issue retrieving the required data. Please try again later.";
 
 /* A title for the list of group members. */
-<<<<<<< HEAD
-"groupMembers" = "Group Members";
+"groupMembers" = "Membros do grupo";
 
 /* The status for a group member while their invite is being sent. */
-"groupInviteSending" = "Sending invite";
+"groupInviteSending" = "Enviar convite";
 
 /* The status for a group member while their invite is pending. */
-"groupInviteSent" = "Invite sent";
+"groupInviteSent" = "Convite enviado";
 
 /* The status for a group member if their invitation failed to send. */
-"groupInviteFailed" = "Invite failed";
-=======
-"GROUP_MEMBERS" = "Membros do grupo";
-
-/* The status for a group member while their invite is being sent. */
-"GROUP_MEMBER_STATUS_SENDING" = "Enviar convite";
-
-/* The status for a group member while their invite is pending. */
-"GROUP_MEMBER_STATUS_SENT" = "Convite enviado";
-
-/* The status for a group member if their invitation failed to send. */
-"GROUP_MEMBER_STATUS_FAILED" = "O convite falhou";
->>>>>>> 7c96dcd5
+"groupInviteFailed" = "O convite falhou";
 
 /* The status for a group admin while their invite is being sent. */
 "adminSendingPromotion" = "Sending admin promotion";
@@ -1344,65 +921,37 @@
 "EDIT_GROUP_DESCRIPTION_ERROR_LONG" = "Please pick a shorter group description.";
 
 /* Error message when the user attempts to remove an admin from a group. */
-<<<<<<< HEAD
-"adminCannotBeRemoved" = "Admins cannot be removed";
+"adminCannotBeRemoved" = "Administradores não podem ser removidos.";
 
 /* A title for the button to send invites for members to join groups. */
-"membersInviteTitle" = "Invite";
+"membersInviteTitle" = "Convidar";
 
 /* A title for the button to send invites to contacts to join groups. */
-"membersInvite" = "Invite Contacts";
-=======
-"EDIT_GROUP_MEMBERS_ERROR_REMOVE_ADMIN" = "Administradores não podem ser removidos.";
-
-/* A title for the button to send invites for members to join groups. */
-"GROUP_ACTION_INVITE" = "Convidar";
-
-/* A title for the button to send invites to contacts to join groups. */
-"GROUP_ACTION_INVITE_CONTACTS" = "Convidar contactos";
->>>>>>> 7c96dcd5
+"membersInvite" = "Convidar contactos";
 
 /* Text which appears when all of the users contacts are already part of the group they want to invite contacts to. */
 "GROUP_ACTION_INVITE_EMPTY_STATE" = "Não possui mais contactos. ";
 
 /* A toast which indicates that a single invitation to join the group is being sent. */
-<<<<<<< HEAD
-"groupInviteSending" = "Sending invite";
-=======
-"GROUP_ACTION_INVITE_SENDING" = "Enviar convite";
->>>>>>> 7c96dcd5
+"groupInviteSending" = "Enviar convite";
 
 /* A toast which indicates that multiple invitations to join the group are being sent. */
 "GROUP_ACTION_INVITE_SENDING_MULTIPLE" = "Enviar convites";
 
 /* A toast which indicates that a single invitation to join a group failed to send, the first '%@' will be the name of the member that couldn't be invited and the second '%@' will be the name of the group. */
-<<<<<<< HEAD
-"groupInviteFailedUser" = "Failed to invite %@ to %@";
+"groupInviteFailedUser" = "Falha ao convidar %@ para %@";
 
 /* A toast which indicates that two invitation to join a group failed to send, the first '%@' will be the name of the first member that couldn't be invited, the second '%@' will be the name of the second member that couldn't be invited, and the third '%@' will be the name of the group. */
-"groupInviteFailedTwo" = "Failed to invite %@ and %@ to %@";
-=======
-"GROUP_ACTION_INVITE_FAILED_ONE" = "Falha ao convidar %@ para %@";
-
-/* A toast which indicates that two invitation to join a group failed to send, the first '%@' will be the name of the first member that couldn't be invited, the second '%@' will be the name of the second member that couldn't be invited, and the third '%@' will be the name of the group. */
-"GROUP_ACTION_INVITE_FAILED_TWO" = "Falha ao convidar %@ e %@ para %@";
->>>>>>> 7c96dcd5
+"groupInviteFailedTwo" = "Falha ao convidar %@ e %@ para %@";
 
 /* A toast which indicates multiple invitations to join a group failed to send, the first '%@' will be the name of the first member that couldn't be invited, the second '%@' will be the number of other members that couldn't be invited, and the third '%@' will be the name of the group. */
 "groupInviteFailedMore" = "Failed to invite %@ and %@ others to %@";
 
 /* A title for the screen to select which group members should receive promotions to admin. */
-<<<<<<< HEAD
-"adminPromote" = "Promote Admins";
+"adminPromote" = "Promover administradores";
 
 /* A title for the button to send promotions to members of a group. */
-"promote" = "Promote";
-=======
-"GROUP_ACTION_PROMOTE_ADMINS" = "Promover administradores";
-
-/* A title for the button to send promotions to members of a group. */
-"GROUP_ACTION_PROMOTE" = "Promover";
->>>>>>> 7c96dcd5
+"promote" = "Promover";
 
 /* Text which appears when all of the members of a group are already admins. */
 "GROUP_ACTION_PROMOTE_EMPTY_STATE" = "There are no more members in this group.";
@@ -1468,10 +1017,7 @@
 "GROUP_MESSAGE_INFO_MULTIPLE_MEMBERS_ADDED_YOU_WITH_HISTORY" = "%@ and %@ others were invited to join the group. Chat history was shared.";
 
 /* Message for the error modal shown when a voice message fails to start recording. */
-<<<<<<< HEAD
 "audioUnableToRecord" = "An error occurred when trying to start recording for the voice message.";
-=======
-"VOICE_MESSAGE_FAILED_TO_START_MESSAGE" = "An error occurred when trying to start recording for the voice message.";
 
 /* Shortcut to copy the disappearing messages setting from another conversation participant. */
 "FOLLOW_SETTING_TITLE" = "Follow Setting";
@@ -1489,5 +1035,4 @@
 "DISAPPEARING_MESSAGES_AUTO_DELETES_COUNT_DOWN" = "Auto-deletes in %@";
 
 /* A message indicating how the disappearing messages setting applies in a one-to-one conversation for legacy mode */
-"DISAPPERING_MESSAGES_SUBTITLE_LEGACY" = "This setting applies to everyone in this conversation.";
->>>>>>> 7c96dcd5
+"DISAPPERING_MESSAGES_SUBTITLE_LEGACY" = "This setting applies to everyone in this conversation.";