/* No comment provided by engineer. */
"attachment" = "Príloha";
/* Format string for file extension label in call interstitial view */
"attachmentsFileType" = "Typ súboru: %@";
/* Format string for file size label in call interstitial view. Embeds: {{file size as 'N mb' or 'N kb'}}. */
"attachmentsFileSize" = "Veľkosť: %@";
/* One-line label indicating the user can add no more text to the media message field. */
"messageErrorLimit" = "Dosiahnutý limit správy";
/* Label for 'send' button in the 'attachment approval' dialog. */
"send" = "Poslať";
/* Generic filename for an attachment with no known name */
"attachment" = "Príloha";
/* The title of the 'attachment error' alert. */
"attachmentsErrorSending" = "Chyba pri posielaní prílohy";
/* Attachment error message for image attachments which could not be converted to JPEG */
"ATTACHMENT_ERROR_COULD_NOT_CONVERT_TO_JPEG" = "Obrázok nie je možné konvertovať.";
/* Attachment error message for video attachments which could not be converted to MP4 */
"ATTACHMENT_ERROR_COULD_NOT_CONVERT_TO_MP4" = "Video nie je možné spracovať.";
/* Attachment error message for image attachments which cannot be parsed */
"ATTACHMENT_ERROR_COULD_NOT_PARSE_IMAGE" = "Obrázok nie je možné spracovať.";
/* Attachment error message for image attachments in which metadata could not be removed */
"attachmentsImageErrorMetadata" = "Nie je možné odstrániť metadáta z obrázku.";
/* Attachment error message for image attachments which could not be resized */
"ATTACHMENT_ERROR_COULD_NOT_RESIZE_IMAGE" = "Nie je možné zmeniť rozmer obrázku.";
/* Attachment error message for attachments whose data exceed file size limits */
"attachmentsErrorSize" = "Príloha je príliš veľká.";
/* Attachment error message for attachments with invalid data */
"attachmentsErrorNotSupported" = "Príloha obsahuje neplatné prvky.";
/* Attachment error message for attachments with an invalid file format */
"attachmentsErrorNotSupported" = "Príloha má neplatný typ súboru.";
/* Attachment error message for attachments without any data */
"ATTACHMENT_ERROR_MISSING_DATA" = "Príloha je prázdna.";
/* Alert title when picking a document fails for an unknown reason */
"ATTACHMENT_PICKER_DOCUMENTS_FAILED_ALERT_TITLE" = "Nepodarilo sa vybrať dokument.";
/* Alert body when picking a document fails because user picked a directory/bundle */
"attachmentsErrorSize" = "Please create a compressed archive of this file or directory and try sending that instead.";
/* Alert title when picking a document fails because user picked a directory/bundle */
"attachmentsErrorNotSupported" = "Nepodporovaný súbor";
/* Short text label for a voice message attachment, used for thread preview and on the lock screen */
"messageVoice" = "Hlasová správa";
/* Button label for the 'block' button */
"block" = "Blokovať";
/* A format for the 'block user' action sheet title. Embeds {{the blocked user's name or phone number}}. */
"block" = "Zablokovať %@?";
/* A format for the 'unblock user' action sheet title. Embeds {{the unblocked user's name or phone number}}. */
"blockUnblock" = "Odblokovať %@?";
/* Button label for the 'unblock' button */
"blockUnblock" = "Odblokovať";
/* An explanation of the consequences of blocking another user. */
"blockDescription" = "Zablokovaný používatelia vám nebudú môcť zavolať ani posielať správy.";
/* Label for generic done button. */
"done" = "Hotovo";
/* Button text to enable batch selection mode */
"select" = "Vybrať";
/* keyboard toolbar label when starting to search with no current results */
"searchSearching" = "Hľadá sa...";
/* keyboard toolbar label when no messages match the search string */
"searchMatchesNoneSpecific" = "Žiadne zhody";
/* keyboard toolbar label when exactly 1 message matches the search string */
"CONVERSATION_SEARCH_ONE_RESULT" = "1 zhoda";
/* keyboard toolbar label when more than 1 message matches the search string. Embeds {{number/position of the 'currently viewed' result}} and the {{total number of results}} */
"searchMatches" = "nájdených %d z %d";
/* table cell label in conversation settings */
"CONVERSATION_SETTINGS_BLOCK_THIS_USER" = "Blokovať tohto používateľa";
/* label for 'mute thread' cell in conversation settings */
"notificationsMute" = "Stíšiť";
/* Table cell label in conversation settings which returns the user to the conversation with 'search mode' activated */
"searchConversation" = "Hľadať v konverzácii";
/* Title for the 'crop/scale image' dialog. */
"attachmentsMoveAndScale" = "Presun a zmena veľkosti";
/* Subtitle shown while the app is updating its database. */
"waitFewMinutes" = "Môže to trvať zopár minút.";
/* Title shown while the app is updating its database. */
"databaseOptimizing" = "Optimalizácia databázy";
/* The present; the current time. */
"DATE_NOW" = "Teraz";
/* table cell label in conversation settings */
"DISAPPEARING_MESSAGES" = "Miznúce správy";
/* table cell label in conversation settings */
"groupEdit" = "Upraviť skupinu";
/* Label indicating media gallery is empty */
"attachmentsMediaEmpty" = "V tejto konverzácii nemáte žiadne médiá.";
/* Label indicating loading is in progress */
"attachmentsLoadingNewer" = "Načítavajú sa novšie médiá…";
/* Label indicating loading is in progress */
"attachmentsLoadingOlder" = "Načítavajú sa staršie médiá…";
/* Error displayed when there is a failure fetching a GIF from the remote service. */
"errorUnknown" = "Nepodarilo sa stiahnuť požadovaný GIF. Uistite sa prosím, že ste online.";
/* Generic error displayed when picking a GIF */
"errorUnknown" = "Vyskytla sa neznáma chyba.";
/* Shown when selected GIF couldn't be fetched */
"errorUnknown" = "Nepodarilo sa vybrať GIF";
/* Alert message shown when user tries to search for GIFs without entering any search terms. */
"searchEnter" = "Zadajte prosím čo hľadáte.";
/* Indicates that an error occurred while searching. */
"searchMatchesNone" = "Chyba. Stlačte tlačidlo a skúste to znova.";
/* Indicates that the user's search had no results. */
"searchMatchesNone" = "Žiadne výsledky.";
/* No comment provided by engineer. */
"GROUP_CREATED" = "Skupina vytvorená";
/* No comment provided by engineer. */
"groupMemberNew" = "%@ sa pripojil/a k skupine. ";
/* No comment provided by engineer. */
"groupMemberLeft" = "%@ opustil/a skupinu. ";
/* No comment provided by engineer. */
"groupRemoved" = "%@ bol/a odstránený/á zo skupiny. ";
/* No comment provided by engineer. */
"groupRemovedMore" = "%@ boli odstránení zo skupiny. ";
/* No comment provided by engineer. */
"GROUP_TITLE_CHANGED" = "Názov je teraz '%@'. ";
/* No comment provided by engineer. */
"groupUpdated" = "Skupina bola aktualizovaná.";
/* No comment provided by engineer. */
"groupMemberYouLeft" = "Opustili ste skupinu.";
/* No comment provided by engineer. */
"groupRemovedYou" = " Boli ste odstránení zo skupiny. ";
/* Momentarily shown to the user when attempting to select more images than is allowed. Embeds {{max number of items}} that can be shared. */
"attachmentsErrorNumber" = "Nemôžete zdieľať viac ako %@ položiek.";
/* alert title */
"IMAGE_PICKER_FAILED_TO_PROCESS_ATTACHMENTS" = "Nepodarilo sa vybrať prílohu.";
/* Message for the alert indicating that an audio file is invalid. */
"audioUnableToPlay" = "Chybný audio súbor.";
/* Confirmation button within contextual alert */
"leave" = "Opustiť";
/* table cell label in conversation settings */
"LEAVE_GROUP_ACTION" = "Opustiť skupinu";
/* nav bar button item */
"conversationsSettingsAllMedia" = "Všetky média";
/* Confirmation button text to delete selected media from the gallery, embeds {{number of messages}} */
"deleteMessages" = "Zmazať %d správ";
/* Confirmation button text to delete selected media message from the gallery */
"deleteMessage" = "Odstrániť správu";
/* embeds {{sender name}} and {{sent datetime}}, e.g. 'Sarah on 10/30/18, 3:29' */
"attachmentsMedia" = "%@ %@";
/* Format for the 'more items' indicator for media galleries. Embeds {{the number of additional items}}. */
"MEDIA_GALLERY_MORE_ITEMS_FORMAT" = "+%@";
/* Short sender label for media sent by you */
"onionRoutingPathYou" = "Vy";
/* Section header in media gallery collection view */
"attachmentsThisMonth" = "Tento mesiac";
/* status message for failed messages */
"MESSAGE_STATUS_FAILED" = "Odosielanie zlyhalo.";
/* status message for read messages */
"read" = "Prečítané";
/* message status while message is sending. */
"sending" = "Odosiela sa…";
/* status message for sent messages */
"disappearingMessagesSent" = "Odoslané";
/* status message while attachment is uploading */
"uploading" = "Nahráva sa…";
/* notification title. Embeds {{author name}} and {{group name}} */
"notificationsIosGroup" = "%@ do %@";
/* Label for 1:1 conversation with yourself. */
"noteToSelf" = "Poznámka pre seba";
/* Lock screen notification text presented after user powers on their device without unlocking. Embeds {{device model}} (either 'iPad' or 'iPhone') */
"notificationsIosRestart" = "Je možné, že ste dostali správy kým sa váš %@ reštartoval.";
/* No comment provided by engineer. */
"BUTTON_OK" = "OK";
/* Info Message when {{other user}} disables or doesn't support disappearing messages */
"disappearingMessagesTurnedOff" = "%@ zakázal miznutie správ.";
/* Info Message when {{other user}} updates message expiration to {{time amount}}, see the *_TIME_AMOUNT strings for context. */
"disappearingMessagesSet" = "%@ nastavil čas zmiznutia správy na %@";
/* alert title, generic error preventing user from capturing a photo */
"cameraErrorUnavailable" = "Nepodarilo sa zachytiť obrázok.";
/* alert title */
"cameraErrorUnavailable" = "Nepodarilo sa zachytiť obrázok.";
/* alert title */
"cameraErrorUnavailable" = "Nepodarilo sa nakonfigurovať fotoaparát.";
/* label for system photo collections which have no name. */
"attachmentsAlbumUnnamed" = "Nepomenovaný album";
/* Notification action button title */
"messageMarkRead" = "Označiť ako prečítané";
/* Notification action button title */
"reply" = "Odpovedať";
/* Description of how and why Session iOS uses Touch ID/Face ID/Phone Passcode to unlock 'screen lock'. */
"authenticateToOpen" = "Pre otvorenie %1$s potvrďte svoju totožnosť.";
/* Title for alert indicating that screen lock could not be unlocked. */
"authenticateFailed
authenticateFailed
authenticateFailed
authenticateFailed" = "Overenie zlyhalo";
/* Format string for the default 'Note' sound. Embeds the system {{sound name}}. */
"SETTINGS_AUDIO_DEFAULT_TONE_LABEL_FORMAT" = "%@ (predvolené)";
/* Label for settings view that allows user to change the notification sound. */
"SETTINGS_ITEM_NOTIFICATION_SOUND" = "Zvuk správy";
/* {{number of days}} embedded in strings, e.g. 'Alice updated disappearing messages expiration to {{5 days}}'. See other *_TIME_AMOUNT strings */
"TIME_AMOUNT_DAYS" = "%@ dní";
/* Label text below navbar button, embeds {{number of days}}. Must be very short, like 1 or 2 characters, The space is intentionally omitted between the text and the embedded duration so that we get, e.g. '5d' not '5 d'. See other *_TIME_AMOUNT strings */
"TIME_AMOUNT_DAYS_SHORT_FORMAT" = "%@d";
/* {{number of hours}} embedded in strings, e.g. 'Alice updated disappearing messages expiration to {{5 hours}}'. See other *_TIME_AMOUNT strings */
"TIME_AMOUNT_HOURS" = "%@ hodín";
/* Label text below navbar button, embeds {{number of hours}}. Must be very short, like 1 or 2 characters, The space is intentionally omitted between the text and the embedded duration so that we get, e.g. '5h' not '5 h'. See other *_TIME_AMOUNT strings */
"TIME_AMOUNT_HOURS_SHORT_FORMAT" = "%@h";
/* {{number of minutes}} embedded in strings, e.g. 'Alice updated disappearing messages expiration to {{5 minutes}}'. See other *_TIME_AMOUNT strings */
"TIME_AMOUNT_MINUTES" = "%@ minút";
/* Label text below navbar button, embeds {{number of minutes}}. Must be very short, like 1 or 2 characters, The space is intentionally omitted between the text and the embedded duration so that we get, e.g. '5m' not '5 m'. See other *_TIME_AMOUNT strings */
"TIME_AMOUNT_MINUTES_SHORT_FORMAT" = "%@m";
/* {{number of seconds}} embedded in strings, e.g. 'Alice updated disappearing messages expiration to {{5 seconds}}'. See other *_TIME_AMOUNT strings */
"TIME_AMOUNT_SECONDS" = "%@ sekúnd";
/* Label text below navbar button, embeds {{number of seconds}}. Must be very short, like 1 or 2 characters, The space is intentionally omitted between the text and the embedded duration so that we get, e.g. '5s' not '5 s'. See other *_TIME_AMOUNT strings */
"TIME_AMOUNT_SECONDS_SHORT_FORMAT" = "%@s";
/* {{1 day}} embedded in strings, e.g. 'Alice updated disappearing messages expiration to {{1 day}}'. See other *_TIME_AMOUNT strings */
"TIME_AMOUNT_SINGLE_DAY" = "%@ deň";
/* {{1 hour}} embedded in strings, e.g. 'Alice updated disappearing messages expiration to {{1 hour}}'. See other *_TIME_AMOUNT strings */
"TIME_AMOUNT_SINGLE_HOUR" = "%@ hodina";
/* {{1 minute}} embedded in strings, e.g. 'Alice updated disappearing messages expiration to {{1 minute}}'. See other *_TIME_AMOUNT strings */
"TIME_AMOUNT_SINGLE_MINUTE" = "%@ minúta";
/* {{1 week}} embedded in strings, e.g. 'Alice updated disappearing messages expiration to {{1 week}}'. See other *_TIME_AMOUNT strings */
"TIME_AMOUNT_SINGLE_WEEK" = "%@ týždeň";
/* {{number of weeks}}, embedded in strings, e.g. 'Alice updated disappearing messages expiration to {{5 weeks}}'. See other *_TIME_AMOUNT strings */
"TIME_AMOUNT_WEEKS" = "%@ týždňov";
/* Label text below navbar button, embeds {{number of weeks}}. Must be very short, like 1 or 2 characters, The space is intentionally omitted between the text and the embedded duration so that we get, e.g. '5w' not '5 w'. See other *_TIME_AMOUNT strings */
"TIME_AMOUNT_WEEKS_SHORT_FORMAT" = "%@t";
/* Label for the cancel button in an alert or action sheet. */
"cancel" = "Zrušiť";
/* No comment provided by engineer. */
"delete" = "Zmazať";
/* Message for the alert indicating the 'voice message' needs to be held to be held down to record. */
"messageVoiceErrorShort" = "Ťuknutím a podržaním nahráte hlasovú správu.";
/* Info Message when you disable disappearing messages */
"disappearingMessagesTurnedOffYou" = "Vypli ste miznúce správy.";
/* Info message embedding a {{time amount}}, see the *_TIME_AMOUNT strings for context. */
"disappearingMessagesSetYou" = "Nastavili ste časovač miznúcich správ na %@";
// MARK: - Session
"continue" = "Pokračovať";
"copy" = "Kopírovať";
"communityEnterUrlErrorInvalid" = "Neplatná URL adresa";
"next" = "Ďalej";
"share" = "Zdieľať";
"invalid_session_id" = "Neplatné Session ID";
"cancel" = "Zrušiť";
"accountIdYours" = "Vaše Session ID";
"onboardingBubblePrivacyInYourPocket" = "Váš Session sa začína tu...";
"onboardingAccountCreate" = "Vytvoriť Session ID";
"onboardingAccountExists" = "Pokračovať v Session";
"onboardingAccountExists" = "Pripojiť zariadenie";
"view_fake_chat_bubble_1" = "Čo je Session?";
"view_fake_chat_bubble_2" = "Je to decentralizovaná, šifrovaná apka na posielanie správ";
"view_fake_chat_bubble_3" = "Takže nezbiera moje osobné informácie alebo metadáta mojich konverzácií? Ako to funguje?";
"view_fake_chat_bubble_4" = "Použitím kombinácie pokročilých technológií anonymného smerovania a end-to-end šifrovania.";
"view_fake_chat_bubble_5" = "Priatelia nedovoľujú priateľom používať kompromitované messengery. Nemáte za čo.";
"vc_register_title" = "Povedzte ahoj svojmu Session ID";
"vc_register_explanation" = "Vaše Session ID je jedinečná adresa, ktorú môžu ľudia použiť aby sa s vami skontaktovali v Session. Pretože Session ID nemá žiadne spojenie s vašou skutočnou identitou, je Session ID úplne anonymné a súkromé.";
"onboardingAccountExists" = "Obnoviť účet";
"recoveryPasswordExplanation" = "Zadajte frázu na obnovenie, ktorá vám bola poskytnutá pri registrácii, aby ste obnovili svoje konto.";
"recoveryPasswordEnter" = "Zadajte vašu obnovovaciu frázu";
"onboardingAccountExists" = "Pripojiť zariadenie";
"qrScan" = "Skenovať QR kód";
"displayNamePick" = "Vyberte svoje zobrazované meno";
"displayNameDescription" = "Toto bude vaše meno pri používaní Session. Môže to byť vaše skutočné meno, prezývka alebo čokoľvek čo chcete.";
"displayNameEnter" = "Zadajte zobrazované meno";
"displayNameErrorDescription" = "Zvoľte prosím zobrazované meno";
"displayNameErrorDescriptionShorter" = "Zvoľte prosím kratšie zobrazované meno";
"recommended" = "Odporúčané";
"conversationsNone" = "Zatiaľ nemáte žiadne kontakty";
"vc_home_empty_state_button_title" = "Začať stretnutie";
"sessionRecoveryPassword" = "Vaša fráza pre obnovenie";
"vc_seed_title_2" = "Toto je vaša fráza pre obnovenie";
"vc_seed_explanation" = "Vaša fráza na obnovenie je hlavným kľúčom k vášmu Session ID - môžete ju použiť na obnovenie svojho Session ID ak stratíte prístup k zariadeniu. Uložte frázu na obnovenie na bezpečnom mieste a nikomu ju nedávajte.";
"vc_seed_reveal_button_title" = "Podržaním odhaľte";
"view_seed_reminder_subtitle_1" = "Zabezpečte svoje konto uložením frázy na obnovenie";
"view_seed_reminder_subtitle_2" = "Ťuknutím a podržaním upravených slov odhaľte frázu na obnovenie a potom ju bezpečne uložte, aby ste zabezpečili svoje Session ID.";
"view_seed_reminder_subtitle_3" = "Uistite sa, že frázu na obnovenie máte uloženú na bezpečnom mieste";
"onionRoutingPath" = "Cesta";
"onionRoutingPathDescription" = "Session skrýva vašu IP smerovaním vašich správ cez viacero servisných uzlov v decentralizovanej Session siete. Toto sú krajiny cez ktoré je momentálne smerované vaše spojenie:";
"onionRoutingPathYou" = "Vy";
"onionRoutingPathEntryNode" = "Vstupný uzol";
"onionRoutingPathServiceNode" = "Servisný uzol";
"onionRoutingPathDestination" = "Cieľ";
"learnMore" = "Viac informácií";
"messageNew" = "Nová správa";
"accountIdEnter" = "Zadajte Session ID";
"qrScan" = "Skenovať QR kód";
"vc_enter_public_key_explanation" = "Začnite novú konverzáciu zadaním niekoho Session ID alebo zdieľajte s nimi svoje Session ID.";
"cameraGrantAccessQr" = "Session potrebuje prístup ku kamere na skenovanie QR kódov";
"groupCreate" = "Vytvoriť skupinu";
"groupNameEnter" = "Zadajte názov skupiny";
"conversationsNone" = "Zatiaľ nemáte žiadne kontakty";
"groupNameEnterPlease" = "Zadajte prosím názov skupiny";
"groupNameEnterShorter" = "Zadajte prosím kratší názov skupiny";
"groupAddMemberMaximum" = "Uzatvorená skupina nemôže mať viac ako 100 členov";
"communityJoin" = "Pripojiť sa ku komunite";
"communityUrl" = "URL adresa komunity";
"qrScan" = "Skenovať QR kód";
"communityEnterUrl" = "Zadajte URL adresu komunity";
"sessionSettings" = "Nastavenia";
"vc_group_settings_title" = "Nastavenia skupiny";
"displayNameErrorDescription" = "Zvoľte prosím zobrazované meno";
"displayNameErrorDescriptionShorter" = "Zvoľte prosím kratšie zobrazované meno";
"sessionPrivacy" = "Súkromie";
"sessionNotifications" = "Hlásenia";
"sessionRecoveryPassword" = "Fráza pre obnovenie";
"sessionClearData" = "Odstrániť dáta";
"qrCode" = "QR kód";
"view" = "Zobraziť môj QR kód";
"qrScan" = "Skenovať QR kód";
"vc_qr_code_view_scan_qr_code_explanation" = "Oskenujte niečí QR kód a začnite konverzáciu s danou osobou";
"qrYoursDescription" = "Toto je váš QR kód. Ostatní používatelia ho môžu oskenovať a začať tak stretnutie s vami.";
// MARK: - Not Yet Translated
"fast_mode_explanation" = "Budete upozornený/á na nové správy spoľahlivo a okamžite použitím serverov Apple.";
"notificationsFastMode" = "Rýchly režim";
"notificationsSlowModeDescription" = "Session občas na pozadí skontroluje nové správy.";
"notificationsSlowMode" = "Pomalý režim";
"notificationsMessage" = "Upozornenia na správy";
"sessionRecoveryPassword" = "Fráza pre obnovenie";
"vc_link_device_scan_qr_code_explanation" = "Prejdite do Nastavenia → Fráza pre Obnovenie na inom Vašom zariadení pre zobrazenie QR kódu.";
"sessionRecoveryPassword" = "Fráza pre obnovenie";
"vc_enter_recovery_phrase_explanation" = "Pre prepojenie Vášho zariadenia, zadajte Frázu pre Obnovenie, ktorá Vám bola poskytnutá pri registrácii.";
"accountIdEnterYourFriends" = "Vložte Session ID alebo ONS meno";
"groupOnlyAdmin" = "Pretože tvorcom skupiny ste vy, skupina bude vymazaná pre každého. Táto akcia sa nedá vrátiť.";
"communityJoinOfficial" = "Alebo sa pripojte k jednej z týchto...";
"sessionInviteAFriend" = "Pozvať priateľa";
"copied" = "Skopírované";
"accountIDCopy" = "Kopírovať Session ID";
"message" = "Správa";
"vc_conversation_voice_message_cancel_message" = "Potiahnite pre zrušenie";
"attachmentsAutoDownloadModalTitle" = "Dôverovať %@?";
"attachmentsAutoDownloadModalDescription" = "Ste si istý/á, že chcete stiahnuť médium poslané %@?";
"download" = "Stiahnuť";
"urlOpen" = "Otvoriť URL?";
"urlOpenDescription" = "Ste si istý, že chcete otvoriť %@?";
"open" = "Otvoriť";
"urlCopy" = "Skopírovať Odkaz";
"blockUnblock" = "Odblokovať %@?";
"blockUnblockDescription" = "Ste si istý/á, že chcete odblokovať %@?";
"blockUnblock" = "Odblokovať";
"linkPreviewsEnable" = "Povoliť náhľad odkazov?";
"linkPreviewsFirstDescription" = "Zapnutie ukážok linkov ukáže ukážky pre URL, ktoré vy pošlete a príjmete. Toto môže byť užitočné, ale Session bude potrebovať navštíviť dané webstránky pre vygenerovanie ukážok. Kedykoľvek môžete vypnúť ukážky linkov v nastaveniach Session.";
"enable" = "Povoliť";
"shareToSession" = "Zdieľať do Session";
"sending" = "Odosiela sa...";
"linkPreviewsErrorUnsecure" = "Ukážka nebola načítaná pre nezabezpečený odkaz";
"linkPreviewsErrorLoad" = "Nepodarilo sa načítať ukážku";
"vc_share_link_previews_disabled_title" = "Ukážky odkazov sú vypnuté";
"vc_share_link_previews_disabled_explanation" = "Zapnutie ukážok linkov ukáže ukážky pre URL, ktoré vy pošlete a príjmete. Toto môže byť užitočné, ale Session bude potrebovať navštíviť dané webstránky pre vygenerovanie ukážok.\n\nKedykoľvek môžete vypnúť ukážky linkov v nastaveniach Session.";
"communityInvitation" = "Otvoriť skupinovú pozvánku";
"vc_conversation_settings_invite_button_title" = "Pridať členov";
"warning" = "Varovanie";
"recoveryPasswordWarningSendDescription" = "Toto je Vaša Fáza pre Obnovenie. Ak ju niekomu poskytnete, dotýčný má plný prístup do Vášho účtu.";
"send" = "Odoslať";
"vc_conversation_settings_notify_for_mentions_only_title" = "Upozorniť Len ak Spomenutý";
"vc_conversation_settings_notify_for_mentions_only_explanation" = "Ak povolené, budete upozornený iba na správy, kde Vás niekto spomenul.";
"notificationsMentionsOnly" = "Upozorniť Iba ak Spomenutý";
"deleteMessageDeleted" = "Táto správa už bola odstránená";
"clearMessagesForMe" = "Vymazať len u mňa";
"clearMessagesForEveryone" = "Vymazať u všetkých";
"clearMessagesForEveryone" = "Vymazať pre mňa a %@";
"reply" = "Odpovedať";
"save" = "Uložiť";
"banUser" = "Zakázať používateľa";
"context_menu_ban_and_delete_all" = "Zakázať a vymazať všetko";
"context_menu_ban_user_error_alert_message" = "Nie je možné zakázať používateľa";
"accessibility_expanding_attachments_button" = "Pridať Prílohy";
"gif" = "Gif";
"accessibility_document_button" = "Dokument";
"accessibility_main_button_collapse" = "Zbaliť možnosti príloh";
"recoveryPasswordErrorTitle" = "Neplatná fráza na obnovenie";
"dismiss" = "Zrušiť";
/* Button text which opens the settings app */
<<<<<<< HEAD
"sessionSettings" = "Nastavenia";
"callsYouCalled" = "Volali ste %@";
"callsCalledYou" = "%@ vám volal/a";
"callsMissedCallFrom" = "Zmeškaný hovor od %@";
"messageNewYouveGotA" = "Máte novú správu";
"messageNewYouveGotMany" = "Máte %@ nových správ.";
"pin" = "Pripnúť";
"pinUnpin" = "Zrušiť pripnutie";
"callsMissed" = "Zmeškaný hovor";
"callsYouMissedCallPermissions" = "Zmeškaný hovor od %@, pretože ste potrebujete mať zapnuté povolenie pre 'Hlasové a video hovory' v Nastaveniach Súkromia.";
"attachmentsMediaSaved" = "Médiá uložené používateľom %@.";
"screenshotTaken" = "%@ urobil/a snímku obrazovky.";
"sessionConversations" = "Kontakty a skupiny";
"messages" = "Správy";
"sessionMessageRequests" = "Žiadosti o správu";
"messageRequestsNonePending" = "Žiadne prebiehajúce žiadosti o správu";
"clearAll" = "Vymazať Všetko";
"messageRequestsClearAllExplanation" = "Naozaj chcete vymazať všetky žiadosti o správu?";
"clear" = "Vymazať";
"messageRequestsDelete" = "Naozaj chcete vymazať túto žiadosť o správu?";
=======
"OPEN_SETTINGS_BUTTON" = "Nastavenia";
"call_outgoing" = "Volali ste %@";
"call_incoming" = "%@ vám volal/a";
"call_missed" = "Zmeškaný hovor od %@";
"APN_Message" = "Máte novú správu";
"APN_Collapsed_Messages" = "Máte %@ nových správ.";
"PIN_BUTTON_TEXT" = "Pripnúť";
"UNPIN_BUTTON_TEXT" = "Zrušiť pripnutie";
"modal_call_missed_tips_title" = "Zmeškaný hovor";
"modal_call_missed_tips_explanation" = "Zmeškaný hovor od %@, pretože ste potrebujete mať zapnuté povolenie pre 'Hlasové a video hovory' v Nastaveniach Súkromia.";
"media_saved" = "Médiá uložené používateľom %@.";
"screenshot_taken" = "%@ urobil/a snímku obrazovky.";
"SEARCH_SECTION_CONTACTS" = "Kontakty a skupiny";
"SEARCH_SECTION_MESSAGES" = "Správy";
"MESSAGE_REQUESTS_TITLE" = "Žiadosti o správu";
"MESSAGE_REQUESTS_EMPTY_TEXT" = "Žiadne prebiehajúce žiadosti o správu";
"MESSAGE_REQUESTS_CLEAR_ALL" = "Vymazať Všetko";
"MESSAGE_REQUESTS_CLEAR_ALL_CONFIRMATION_TITLE" = "Are you sure you want to clear all message requests and group invites?";
"MESSAGE_REQUESTS_CLEAR_ALL_CONFIRMATION_ACTON" = "Vymazať";
"MESSAGE_REQUESTS_DELETE_CONFIRMATION_ACTON" = "Naozaj chcete vymazať túto žiadosť o správu?";
>>>>>>> 7c96dcd5
"MESSAGE_REQUESTS_BLOCK_CONFIRMATION_ACTON" = "Ste si istí, že chcete tento kontakt zablokovať?";
"messageRequestsAcceptDescription" = "Odoslaním správy tomuto používateľovi automaticky prijmete jeho žiadosť o správu a odhalíte svoje Session ID.";
"messageRequestsAccepted" = "Vaša žiadosť o správu bola prijatá.";
"messageRequestsNew" = "Máte novú žiadosť o správu";
"hide" = "Skryť";
"accept" = "Prijať";
"TXT_BLOCK_USER_TITLE" = "Zablokovať používateľa";
"error" = "Chyba";
"callsPermissionsRequired" = "Vyžaduje sa oprávnenie na uskutočňovanie hovorov";
"callsPermissionsRequiredDescription" = "Môžete zapnúť \"Hlasové a videohovory\" v nastaveniach súkromia.";
"communityError" = "Hops, vyskytla sa chyba";
"communityErrorDescription" = "Prosím, skúste to znovu neskôr";
"LOADING_CONVERSATIONS" = "Načítavanie konverzácií...";
"DATABASE_MIGRATION_FAILED" = "Pri optimalizácii databázy došlo k chybe\n\nMôžete exportovať záznamy aplikácie, aby ste ich mohli zdieľať pri riešení problémov alebo môžete obnoviť zariadenie\n\nUpozornenie: Obnovenie zariadenia bude mať za následok stratu všetkých údajov starších ako dva týždne";
"recoveryPasswordErrorMessageGeneric" = "Niečo sa pokazilo. Skontrolujte prosím svoju frázu na obnovenie a skúste to znova.";
"recoveryPasswordErrorMessageShort" = "Zdá sa, že ste nezadali dostatočný počet slov. Skontrolujte prosím svoju frázu na obnovenie a skúste to znova.";
"recoveryPasswordErrorMessageShort" = "Zdá sa, že vám chýba posledné slovo vašej frázy na obnovu. Skontrolujte, čo ste zadali, a skúste to znova.";
"recoveryPasswordErrorMessageIncorrect" = "Zdá sa, že vo vašej fráze pre obnovenie je neplatné slovo. Skontrolujte, čo ste zadali, a skúste to znova.";
"recoveryPasswordErrorMessageGeneric" = "Vašu frázu na obnovenie nebolo možné overiť. Skontrolujte, čo ste zadali, a skúste to znova.";
/* Indicates that an unknown error occurred while using Touch ID/Face ID/Phone Passcode. */
"authenticateNotAccessed" = "K overeniu nebolo možné získať prístup.";
/* Indicates that Touch ID/Face ID/Phone Passcode authentication failed. */
"authenticateFailed
authenticateFailed
authenticateFailed
authenticateFailed" = "Overenie zlyhalo.";
/* Indicates that Touch ID/Face ID/Phone Passcode is 'locked out' on this device due to authentication failures. */
"authenticateFailedTooManyAttempts" = "Príliš veľa neúspešných pokusov o overenie. Skúste to prosím neskôr.";
/* Indicates that Touch ID/Face ID/Phone Passcode are not available on this device. */
"lockAppEnablePasscode" = "Ak chcete používať zámok obrazovky, musíte v nastaveniach iOS povoliť prístupový kód.";
/* Indicates that Touch ID/Face ID/Phone Passcode is not configured on this device. */
"lockAppEnablePasscode" = "Ak chcete používať zámok obrazovky, musíte v nastaveniach iOS povoliť prístupový kód.";
/* Indicates that Touch ID/Face ID/Phone Passcode passcode is not set. */
"lockAppEnablePasscode" = "Ak chcete používať zámok obrazovky, musíte v nastaveniach iOS povoliť prístupový kód.";
/* Label for the button to send a message */
"send" = "Odoslať";
/* Generic text for button that retries whatever the last action was. */
"retry" = "Znova";
/* notification body */
"messageErrorDelivery" = "Vašu správu sa nepodarilo odoslať.";
"INVALID_SESSION_ID_MESSAGE" = "Skontrolujte prosím Session ID a skúste to znova.";
"recoveryPasswordErrorMessageGeneric" = "Skontrolujte prosím frázu na obnovenie a skúste to znova.";
"media" = "Médiá";
"DOCUMENT_TAB_TITLE" = "Dokumenty";
"attachmentsFilesEmpty" = "V tejto konverzácii nemáte žiadny dokument.";
"DOCUMENT_TILES_LOADING_MORE_RECENT_LABEL" = "Načítanie novšieho dokumentu…";
"DOCUMENT_TILES_LOADING_OLDER_LABEL" = "Načítanie staršieho dokumentu…";
/* The name for the emoji category 'Activities' */
"EMOJI_CATEGORY_ACTIVITIES_NAME" = "Aktivity";
/* The name for the emoji category 'Animals & Nature' */
"EMOJI_CATEGORY_ANIMALS_NAME" = "Zvieratá a príroda";
/* The name for the emoji category 'Flags' */
"EMOJI_CATEGORY_FLAGS_NAME" = "Vlajky";
/* The name for the emoji category 'Food & Drink' */
"EMOJI_CATEGORY_FOOD_NAME" = "Jedlá a nápoje";
/* The name for the emoji category 'Objects' */
"EMOJI_CATEGORY_OBJECTS_NAME" = "Objekty";
/* The name for the emoji category 'Recents' */
"EMOJI_CATEGORY_RECENTS_NAME" = "Naposledy použité";
/* The name for the emoji category 'Smileys & People' */
"EMOJI_CATEGORY_SMILEYSANDPEOPLE_NAME" = "Smajlíky a ľudia";
/* The name for the emoji category 'Symbols' */
"EMOJI_CATEGORY_SYMBOLS_NAME" = "Symboly";
/* The name for the emoji category 'Travel & Places' */
"EMOJI_CATEGORY_TRAVEL_NAME" = "Cestovanie a miesta";
"EMOJI_REACTS_NOTIFICATION" = "%@ reaguje na správu s %@.";
"EMOJI_REACTS_MORE_REACTORS_ONE" = "A 1 ďalší reagoval %@ na túto správu.";
"EMOJI_REACTS_MORE_REACTORS_MUTIPLE" = "A %@ ďalší reagovali %@ na túto správu.";
"EMOJI_REACTS_RATE_LIMIT_TOAST" = "Spomaľte! Poslali ste príliš veľa emoji reakcií. Skúste to čoskoro znova.";
/* New conversation screen*/
"conversationsNew" = "Nová konverzácia";
"create" = "Vytvoriť";
"join" = "Pripojiť sa";
"PRIVACY_TITLE" = "Súkromie";
"screenSecurity" = "Zabezpečenie obrazovky";
"lockApp" = "Zamknúť Session";
"lockAppDescriptionIos" = "Na odomknutie aplikácie Session je potrebné Touch ID, Face ID alebo prístupový kód.";
"readReceipts" = "Potvrdenia o prečítaní";
"readReceipts" = "Potvrdenia o prečítaní";
"readReceiptsDescription" = "Odosielať potvrdenia o prečítaní v individuálnych konverzáciách.";
"typingIndicators" = "Indikátory písania";
"typingIndicators" = "Indikátory písania";
"typingIndicatorsDescription" = "Zobraziť a zdieľať indikátory písania v individuálnych konverzáciách.";
"linkPreviews" = "Náhľady odkazov";
"linkPreviewsSend" = "Posielať náhľady odkazov";
"linkPreviewsDescription" = "Generovať náhľady odkazov pre podporované adresy URL.";
"callsSettings" = "Hovory (Beta)";
"callsVoiceAndVideo" = "Hlasové a video hovory";
"callsVoiceAndVideoToggleDescription" = "Umožňuje hlasové a video hovory s inými používateľmi a od nich.";
"callsVoiceAndVideoBeta" = "Hlasové a video hovory (Beta)";
"callsVoiceAndVideoModalDescription" = "Vaša IP adresa je počas používania beta hovorov viditeľná pre vášho partnera a pre server Oxen Foundation. Ste si istí, že chcete povoliť hlasové a videohovory?";
"NOTIFICATIONS_TITLE" = "Upozornenia";
"notificationsStrategy" = "Stratégia upozornení";
"useFastMode" = "Použiť rýchly režim";
"NOTIFICATIONS_STRATEGY_FAST_MODE_DESCRIPTION" = "Na nové správy budete spoľahlivo a okamžite upozornení pomocou notifikačných serverov spoločnosti Apple.";
"notificationsGoToDevice" = "Prejsť na nastavenia oznámení zariadenia";
"notificationsStyle" = "Štýl upozornenia";
"notificationsSound" = "Zvuk";
"notificationsSoundDescription" = "Zvuk pri otvorení aplikácie";
"notificationsContent" = "Obsah upozornenia";
"notificationsContentDescription" = "Informácie zobrazené v upozorneniach.";
"notificationsContentShowNameAndContent" = "Meno a obsah";
"notificationsContentShowNameOnly" = "Iba meno";
"notificationsContentShowNoNameOrContent" = "Ani meno ani obsah";
"CONVERSATION_SETTINGS_TITLE" = "Konverzácie";
"conversationsMessageTrimming" = "Prečistenie správ";
"conversationsMessageTrimmingTrimCommunities" = "Prečistiť komunity";
"conversationsMessageTrimmingTrimCommunitiesDescription" = "Odstrániť správy staršie ako 6 mesiacov zo komunít, ktoré majú viac ako 2 000 správ.";
"CONVERSATION_SETTINGS_SECTION_AUDIO_MESSAGES" = "Hlasové správy";
"CONVERSATION_SETTINGS_AUDIO_MESSAGES_AUTOPLAY_TITLE" = "Automaticky prehrať zvukové správy";
"CONVERSATION_SETTINGS_AUDIO_MESSAGES_AUTOPLAY_DESCRIPTION" = "Automaticky prehrať po sebe idúce zvukové správy.";
"conversationsBlockedContacts" = "Zablokované kontakty";
"blockBlockedNone" = "Nemáte žiadne zablokované kontakty.";
"CONVERSATION_SETTINGS_BLOCKED_CONTACTS_UNBLOCK" = "Odblokovať";
"CONVERSATION_SETTINGS_BLOCKED_CONTACTS_UNBLOCK_CONFIRMATION_TITLE_SINGLE" = "Ste si istý/á, že chcete odblokovať %@?";
"CONVERSATION_SETTINGS_BLOCKED_CONTACTS_UNBLOCK_CONFIRMATION_TITLE_FALLBACK" = "tento kontakt";
"CONVERSATION_SETTINGS_BLOCKED_CONTACTS_UNBLOCK_CONFIRMATION_TITLE_MULTIPLE_1" = "Ste si istý/á, že chcete odblokovať %@";
"CONVERSATION_SETTINGS_BLOCKED_CONTACTS_UNBLOCK_CONFIRMATION_TITLE_MULTIPLE_2_SINGLE" = "a %@?";
"CONVERSATION_SETTINGS_BLOCKED_CONTACTS_UNBLOCK_CONFIRMATION_TITLE_MULTIPLE_3" = "a %d ďalších?";
"CONVERSATION_SETTINGS_BLOCKED_CONTACTS_UNBLOCK_CONFIRMATION_ACTON" = "Odblokovať";
"sessionAppearance" = "Vzhľad";
"appearanceThemes" = "Motívy";
"appearancePrimaryColor" = "Hlavná farba";
"appearancePreview1" = "Ako sa máš?";
"appearancePreview2" = "Som v pohode, vďaka, a ty?";
"appearancePreview3" = "Mám sa skvele, vďaka.";
"appearanceAutoDarkMode" = "Automatický nočný režim";
"followSystemSettings" = "Rovnaké ako nastavenia systému";
"sessionHelp" = "Pomoc";
"helpReportABug" = "Nahlásiť chybu";
"helpReportABugExportLogsDescription" = "Exportujte vaše záznamy a potom súbor odošlite prostredníctvom služby Session Pomocník.";
"helpReportABugExportLogs" = "Exportovať záznamy";
"helpHelpUsTranslateSession" = "Preložiť Session";
"helpWedLoveYourFeedback" = "Radi by sme získali vašu spätnú väzbu";
"helpFAQ" = "Časté otázky";
"helpSupport" = "Podpora";
"clearDataAll" = "Vyčistiť všetky údaje";
"clearDataAllDescription" = "Tým sa natrvalo vymažú vaše správy a kontakty. Chcete vyčistiť iba toto zariadenie, alebo vymazať aj údaje zo siete?";
"clearDeviceAndNetworkConfirm" = "Ste si istí, že chcete odstrániť svoje údaje zo siete? Ak budete pokračovať, nebudete môcť obnoviť svoje správy alebo kontakty.";
"clearDeviceOnly" = "Vyčistiť iba zariadenie";
"clearDeviceAndNetwork" = "Vyčistiť zariadenie aj sieť";
"clearDataErrorDescription1" = "Údaje neboli vymazané 1 servisným uzlom. ID servisného uzla: %@.";
"clearDataErrorDescription2" = "Údaje neboli odstránené %@ uzlami služby. ID uzlov služieb: %@.";
"modal_clear_all_data_confirm" = "Vyčistiť";
"sessionRecoveryPassword" = "Vaša fráza pre obnovenie";
"recoveryPasswordDescription" = "Na obnovenie konta alebo prepojenie zariadenia môžete použiť frázu na obnovenie.";
"modal_permission_explanation" = "Aplikácia Session potrebuje prístup %@, aby mohla pokračovať. Prístup môžete povoliť v nastaveniach systému iOS.";
"modal_permission_settings_title" = "Nastavenia";
"modal_permission_camera" = "kamera";
"permissionsMicrophoneAccessRequired" = "mikrofón";
"modal_permission_library" = "knižnica";
<<<<<<< HEAD
"off" = "Vypnuté";
"off" = "Vypnuté";
"DISAPPEARING_MESSAGES_SUBTITLE_DISAPPEAR_AFTER" = "Zmiznutie po: %@";
"communityUrlCopy" = "Kopírovať URL skupiny";
=======
"DISAPPEARING_MESSAGES_OFF" = "Vypnuté";
"DISAPPEARING_MESSAGES_SUBTITLE_OFF" = "Vypnuté";
"COPY_GROUP_URL" = "Kopírovať URL skupiny";
>>>>>>> 7c96dcd5
"NEW_CONVERSATION_CONTACTS_SECTION_TITLE" = "Kontakty";
"groupCreateErrorNoMembers" = "Prosím vyberte aspoň 1 člena skupiny";
"GROUP_CREATION_PLEASE_WAIT" = "Počkajte prosím, kým sa vytvorí skupina...";
"GROUP_CREATION_ERROR_TITLE" = "Vytvorenie skupiny zlyhalo";
"GROUP_CREATION_ERROR_MESSAGE" = "Skontrolujte svoje internetové pripojenie a skúste to znova.";
"GROUP_UPDATE_ERROR_TITLE" = "Nepodarilo sa aktualizovať skupinu";
"GROUP_UPDATE_ERROR_MESSAGE" = "Nemôžete odísť počas pridávania alebo odstraňovania iných členov.";
"remove" = "Odstrániť";
"GROUP_TITLE_MEMBERS" = "Členovia";
"GROUP_TITLE_FALLBACK" = "Skupina";
"DM_ERROR_DIRECT_BLINDED_ID" = "Správy môžete posielať na zaslepené ID iba v rámci komunity";
"DM_ERROR_INVALID" = "Skontrolujte prosím Session ID alebo názov ONS a skúste to znova";
"communityEnterUrlErrorInvalidDescription" = "Skontrolujte zadanú adresu URL a skúste to znova.";
"COMMUNITY_ERROR_GENERIC" = "Nie je možné sa pripojiť";
<<<<<<< HEAD
"disappearingMessages" = "Miznúce správy";
"disappearingMessagesDeleteType" = "Typ vymazania";
"disappearingMessagesDisappearAfterRead" = "Zmiznutie po prečítaní";
"disappearingMessagesDisappearAfterReadDescription" = "Správy sa po prečítaní vymažú.";
"disappearingMessagesDisappearAfterSend" = "Zmiznutie po odoslaní";
"disappearingMessagesDisappearAfterSendDescription" = "Správy sa po odoslaní vymažú.";
"disappearingMessagesTimer" = "Časovač";
"set" = "Nastaviť";
"disappearingMessagesDescription" = "Toto nastavenie sa týka všetkých účastníkov v tejto konverzácii.";
"disappearingMessagesOnlyAdmins" = "Toto nastavenie sa týka všetkých účastníkov v tejto konverzácii. Toto nastavenie môžu zmeniť iba správcovia skupiny.";
"disappearingMessagesDisappear" = "Zmiznutie po %@ - %@";
"DISAPPERING_MESSAGES_INFO_ENABLE" = "%@ nastavil/a správy tak, aby zmizli %@ po ich %@";
"disappearingMessagesChanged" = "%@ zmenil/a správy tak, aby zmizli %@ po tom, čo boli %@";
=======
"DISAPPERING_MESSAGES_TITLE" = "Miznúce správy";
"DISAPPERING_MESSAGES_TYPE_TITLE" = "Typ vymazania";
"DISAPPERING_MESSAGES_TYPE_AFTER_READ_TITLE" = "Zmiznutie po prečítaní";
"DISAPPERING_MESSAGES_TYPE_AFTER_READ_DESCRIPTION" = "Správy sa po prečítaní vymažú.";
"DISAPPERING_MESSAGES_TYPE_AFTER_SEND_TITLE" = "Zmiznutie po odoslaní";
"DISAPPERING_MESSAGES_TYPE_AFTER_SEND_DESCRIPTION" = "Správy sa po odoslaní vymažú.";
"DISAPPERING_MESSAGES_TIMER_TITLE" = "Časovač";
"DISAPPERING_MESSAGES_SAVE_TITLE" = "Nastaviť";
"DISAPPERING_MESSAGES_GROUP_WARNING" = "Toto nastavenie sa týka všetkých účastníkov v tejto konverzácii.";
"DISAPPERING_MESSAGES_GROUP_WARNING_ADMIN_ONLY" = "Toto nastavenie sa týka všetkých účastníkov v tejto konverzácii. Toto nastavenie môžu zmeniť iba správcovia skupiny.";
/* Informational message shown when a conversation participant enables disappearing messages. The first '%@' will be the participants name, the second '%@' will be the duration and the third '%@' will indicate whether the countdown should start after the messages are sent or after they are read. */
"DISAPPERING_MESSAGES_INFO_ENABLE" = "%@ nastavil/a správy tak, aby zmizli %@ po ich %@";
"DISAPPERING_MESSAGES_INFO_UPDATE" = "%@ zmenil/a správy tak, aby zmizli %@ po tom, čo boli %@";
/* Informational message shown when a conversation participant enables disappearing messages. The '%@' will be the participants name. */
>>>>>>> 7c96dcd5
"DISAPPERING_MESSAGES_INFO_DISABLE" = "%@ vypol/a miznúce správy";

/* context_menu_info */
"info" = "Info";

/* An error that is displayed when the application fails for create it's initial connection to the database */
"DATABASE_STARTUP_FAILED" = "Pri otváraní databázy došlo k chybe\n\nMôžete exportovať záznamy aplikácie na zdieľanie na účely riešenia problémov alebo sa môžete pokúsiť obnoviť zariadenie\n\nUpozornenie: Obnovenie zariadenia bude mať za následok stratu všetkých údajov starších ako dva týždne";

/* A warning displayed to the user when the application takes too long to launch */
"APP_STARTUP_TIMEOUT" = "Spustenie aplikácie trvá dlho\n\nMôžete pokračovať v čakaní na spustenie aplikácie, exportovať záznamy aplikácie na zdieľanie na účely riešenia problémov alebo môžete skúsiť otvoriť aplikáciu znova";

/* The title of a button on a modal shown when the application fails to start, pressing the button closes the application */
"APP_STARTUP_EXIT" = "Ukončiť";

/* An error which occurs if the user tries to restore the database after an initial failure and it fails to restore */
"DATABASE_RESTORE_FAILED" = "Pri otváraní obnovenej databázy došlo k chybe\n\nMôžete exportovať záznamy aplikácie na zdieľanie na účely riešenia problémov, ale ak chcete pokračovať v používaní relácie Session, možno ju budete musieť znova preinštalovať";

/* Text displayed in place of a quoted message when the original message is not on the device */
"messageErrorOriginal" = "Pôvodná správa sa nenašla.";

/* EMOJI_REACTS_SHOW_LESS */
"EMOJI_REACTS_SHOW_LESS" = "Zobraziť menej";

/* PRIVACY_SECTION_MESSAGE_REQUESTS */
"PRIVACY_SECTION_MESSAGE_REQUESTS" = "Žiadosti o správu";

/* PRIVACY_SCREEN_MESSAGE_REQUESTS_COMMUNITY_TITLE */
"PRIVACY_SCREEN_MESSAGE_REQUESTS_COMMUNITY_TITLE" = "Komunitné žiadosti o správu";

/* PRIVACY_SCREEN_MESSAGE_REQUESTS_COMMUNITY_DESCRIPTION */
"PRIVACY_SCREEN_MESSAGE_REQUESTS_COMMUNITY_DESCRIPTION" = "Povoliť žiadosti o správy z konverzácií v rámci komunity.";

/* Information displayed above the input when sending a message to a new user for the first time explaining limitations around the types of messages which can be sent before being approved */
"messageRequestPendingDescription" = "Budete môcť posielať hlasové správy a prílohy, keď príjemca schváli túto žiadosť o správu";

/* State of a message while it's still in the process of being sent */
"MESSAGE_DELIVERY_STATUS_SENDING" = "Odosiela sa";

/* State of a message once it has been sent */
"MESSAGE_DELIVERY_STATUS_SENT" = "Odoslané";

/* State of a message after the recipient has read the message */
"MESSAGE_DELIVERY_STATUS_READ" = "Prečítané";

/* State of a message if it failed to be sent */
"messageStatusFailedToSend" = "Odosielanie zlyhalo";

/* Title of the message information screen describing the date/time a message was sent */
"MESSAGE_INFO_SENT" = "Odoslané";

/* Title of the message information screen describing the date/time a message was received on a specific device */
"received" = "Prijaté";

/* Title of the message information screen describing the sender of the message */
"from" = "Od";

/* Title of the message information screen describing the identifier of the attachment */
"attachmentsFileId" = "ID súboru";

/* Title of the message information screen describing the file type of the attachment */
"ATTACHMENT_INFO_FILE_TYPE" = "Typ súboru";

/* Title of the message information screen describing the size of the attachment */
"ATTACHMENT_INFO_FILE_SIZE" = "Veľkosť súboru";

/* Title on the message information screen describing the resolution of a media attachment */
"attachmentsResolution" = "Rozlíšenie";

/* Title on the message information screen describing the duration of a media attachment */
"attachmentsDuration" = "Trvanie";

/* State of a message after it failed to sync to the current users other devices */
"messageStatusFailedToSync" = "Synchronizácia zlyhala";

/* State of a message while it's in the process of being synced to the users other devices */
"messageStatusSyncing" = "Synchronizácia";

/* Title of the modal that appears after a user taps on the state of a message which failed to send */
"MESSAGE_DELIVERY_FAILED_TITLE" = "Nepodarilo sa odoslať správu";

/* Title of the modal that appears after a user taps on the state of a message which failed to sync to the users other devices */
"MESSAGE_DELIVERY_FAILED_SYNC_TITLE" = "Nepodarilo sa synchronizovať správu s vašimi ďalšími zariadeniami";

/* Action for the modal shown when asking the user whether they want to delete from all of their devices */
"delete_message_for_me_and_my_devices" = "Odstrániť zo všetkých mojich zariadení";

/* Action in the long-press menu to trigger a message to be sent again after it has failed */
"resend" = "Znovu odoslať";

/* Action in the long-press menu to trigger a message to be synced again after it has failed */
"context_menu_resync" = "Znova synchronizovať";

/* Title of a modal show the first time a user tries to search for GIFs */
"GIPHY_PERMISSION_TITLE" = "Vyhľadávať GIFy?";

/* Message of a modal show the first time a user tries to search for GIFs */
"GIPHY_PERMISSION_MESSAGE" = "Session sa pripojí k službe Giphy a poskytne výsledky vyhľadávania. Pri odosielaní GIFov nebudete mať úplnú ochranu metadát.";

/* Action in the long-press menu to view more information about a specific message */
"messageInfo" = "Informácie o správe";

/* Action to mute a conversation in the swipe menu */
"notificationsMute" = "Stlmiť";

/* Action in the swipe menu to unmute a conversation */
"unmute_button_text" = "Zrušiť stlmenie";

/* Action in the swipe menu to mark a conversation as read */
"MARK_AS_READ" = "Označiť ako prečítané";

/* Action in the swipe menu to mark a conversation as unread */
"messageMarkUnread" = "Označiť ako neprečítané";

/* Title of the confirmation modal show when attempting to leave a group conversation */
"groupLeave" = "Opustiť skupinu";

/* Title of the confirmation modal show when attempting to leave a community conversation */
"communityLeave" = "Opustiť komunitu";

/* Message in the confirmation modal when leaving a community conversation */
"communityLeaveDescription" = "Ste si istý, že chcete opustiť %@?";

/* Conversation subtitle while the user in the process of leaving */
"group_you_leaving" = "Opúšťanie...";

/* Conversation subtitle if the user in the failed to leave */
"group_leave_error" = "Nepodarilo sa opustiť skupinu!";

/* Message within a conversation indicating the device was unable to leave a group conversation */
"group_unable_to_leave" = "Nie je možné opustiť skupinu, skúste to prosím znova";

/* Title in the confirmation modal to delete a group */
"groupDelete" = "Vymazať skupinu";

/* Message in the confirmation modal to delete a group */
"groupDeleteDescription" = "Určite chcete vymazať %@?";

/* Title in the confirmation modal when the user tries to delete a one-to-one conversation */
"conversationsDelete" = "Vymazať konverzáciu";

/* Message in the confirmation modal when the user tries to delete a one-to-one conversation */
"conversationsDeleteDescription" = "Určite chcete vymazať svoju konverzáciu s %@?";

/* Title in the confirmation modal when the user tries to hide the 'Note to Self' conversation */
"noteToSelfHide" = "Skryť poznámku pre seba";

/* Message in the confirmation modal when the user tries to hide the 'Note to Self' conversation */
"noteToSelfHideDescription" = "Určite chcete skryť %@?";

/* Title in the modal for updating the users profile display picture */
"profileSetDisplayPicturel" = "Nastaviť profilový obrázok";

/* Save action in the modal for updating the users profile display picture */
"update_profile_modal_save" = "Uložiť";

/* Remove action in the modal for updating the users profile display picture */
"remove" = "Odstrániť";

/* Title for the error when failing to remove the users profile display picture */
"update_profile_modal_remove_error_title" = "Nie je možné odstrániť profilový obrázok";

/* Title for the error when the user selects a profile display picture that is too large */
"update_profile_modal_max_size_error_title" = "Prekročená maximálna veľkosť súboru";

/* Message for the error when the user selects a profile display picture that is too large */
"update_profile_modal_max_size_error_message" = "Vyberte prosím menšiu fotografiu a skúste to znova";

/* Title for the error when the user fails to update their profile display picture */
"update_profile_modal_error_title" = "Nepodarilo sa aktualizovať profil";

/* Message for the error when the user fails to update their profile display picture */
"update_profile_modal_error_message" = "Skontrolujte svoje internetové pripojenie a skúste to znova";

/* Placeholder when entering a nickname for a contact */
"CONTACT_NICKNAME_PLACEHOLDER" = "Zadajte meno";

/* The separator within a conversation indicating that following messages are unread */
"messageUnread" = "Neprečítané správy";

/* Empty state for a conversation */
"CONVERSATION_EMPTY_STATE" = "Nemáte žiadne správy od %@. Pošlite správu a začnite konverzáciu!";

/* Empty state for a read-only conversation */
"conversationsEmpty" = "V %@ nie sú žiadne správy.";

/* Empty state for the 'Note to Self' conversation */
"noteToSelfEmpty" = "V %@ nemáte žiadne správy.";

/* Message to indicate a user has Community Message Requests disabled */
"COMMUNITY_MESSAGE_REQUEST_DISABLED_EMPTY_STATE" = "%@ má vypnuté požiadavky na správy z konverzácií komunity, takže mu nemôžete poslať správu.";

/* Warning to indicate one of the users devices is running an old version of Session */
"USER_CONFIG_OUTDATED_WARNING" = "Niektoré vaše zariadenia používajú zastarané verzie. Synchronizácia môže byť nespoľahlivá, kým nebudú aktualizované.";

/* Ann error displayed if the device is unable to retrieve the users recovery password */
"LOAD_RECOVERY_PASSWORD_ERROR" = "Pri pokuse o načítanie hesla na obnovenie došlo k chybe.\n\nProsím, exportujte svoje protokoly a potom súbor odošlite prostredníctvom asistenčnej služby Session, aby vám pomohli vyriešiť tento problém.";

/* An error displayed when trying to send a message if the device is unable to save it to the database */
"FAILED_TO_STORE_OUTGOING_MESSAGE" = "Pri pokuse o uloženie odchádzajúcej správy došlo k chybe, možno budete musieť reštartovať aplikáciu, aby ste mohli odosielať správy.";

/* An error indicating that the device was unable to access the database for some reason */
"database_inaccessible_error" = "Nastal problém s otvorením databázy. Reštartujte aplikáciu a skúste to znova.";

/* A message indicating how the disappearing messages setting applies in a one-to-one conversation */
"DISAPPERING_MESSAGES_SUBTITLE_CONTACTS" = "Toto nastavenie sa týka všetkých účastníkov v tejto konverzácii.";

/* A message indicating how the disappearing messages setting applies in a group conversation */
"DISAPPERING_MESSAGES_SUBTITLE_GROUPS" = "Správy sa po odoslaní vymažú.";

/* A record that appears within the message history to indicate that the current user turned on disappearing messages */
"disappearingMessagesSetYou" = "Správy ste nastavili tak, aby zmizli %@ po tom, čo boli %@";

/* A record that appears within the message history to indicate that the current user update the disappearing messages setting */
"YOU_DISAPPEARING_MESSAGES_INFO_UPDATE" = "Zmenili ste správy tak, aby zmizli %@ po ich %@";

/* A record that appears within the message history to indicate that the current user has disabled disappearing messages */
"disappearingMessagesTurnedOffYou" = "Vypli ste miznúce správy";

/* The title for the legacy type of disappearing messages on the disappearing messages configuration screen */
"DISAPPEARING_MESSAGES_TYPE_LEGACY_TITLE" = "Zastarané";

/* The description for the legacy type of disappearing messages on the disappearing messages configuration screen */
"DISAPPEARING_MESSAGES_TYPE_LEGACY_DESCRIPTION" = "Pôvodná verzia miznúcich správ.";

/* A warning shown at the top of a conversation to indicate a participant is using an old version of Session which may not support the updated disappearing messages functionality */
"DISAPPEARING_MESSAGES_OUTDATED_CLIENT_BANNER" = "%@ používa zastaraného klienta. Miznúce správy nemusia fungovať podľa očakávania.";

/* An error which can occur when a user tries to update from a version that Session no longer supports updating from */
"DATABASE_UNSUPPORTED_MIGRATION" = "Pokúšate sa aktualizovať z verzie, ktorá už nepodporuje aktualizáciu\n\nAby ste mohli Session naďalej používať, musíte obnoviť zariadenie\n\nUpozornenie: Obnovenie zariadenia bude mať za následok stratu všetkých údajov starších ako dva týždne";

/* DISAPPEARING_MESSAGE_STATE_READ
The point that a message will disappear in a disappearing message update message for disappear after read */
"DISAPPEARING_MESSAGE_STATE_READ" = "prečítané";

/* The point that a message will disappear in a disappearing message update message for disappear after send */
"DISAPPEARING_MESSAGE_STATE_SENT" = "odoslané";

/* The current state for the legacy disappearing messages setting, the '%@' will be replaced by a short-form duration */
"DISAPPERING_MESSAGES_SUMMARY_LEGACY" = "Zmiznutie po - %@";

/* The current state for the disappear after read setting, the '%@' will be replaced by a short-form duration */
"DISAPPERING_MESSAGES_SUMMARY_READ" = "Zmiznutie po prečítaní - %@";

/* The current state for the disappear after send setting, the '%@' will be replaced by a short-form duration */
"DISAPPERING_MESSAGES_SUMMARY_SEND" = "Zmiznutie po odoslaní - %@";

/* The subtitle describing the current legacy disappearing messages setting, the '%@' will be replaced by a duration */
"DISAPPEARING_MESSAGES_SUBTITLE_DISAPPEAR_AFTER_LEGACY" = "Zmiznutie po: %@";

/* The subtitle describing the current disappear after read setting, the '%@' will be replaced by a duration */
"DISAPPEARING_MESSAGES_SUBTITLE_DISAPPEAR_AFTER_READ" = "Zmiznutie po prečítaní: %@";

/* The subtitle describing the current disappear after send setting, the '%@' will be replaced by a duration */
"DISAPPEARING_MESSAGES_SUBTITLE_DISAPPEAR_AFTER_SEND" = "Zmiznutie po odoslaní: %@";

/* An informational message displayed when the name of a group is changed, the '%@' will be the updated name. */
"groupNameNew" = "Názov skupiny je teraz %@.";

/* An informational message displayed when the name of a group is changed. */
"groupNameUpdated" = "Názov skupiny bol aktualizovaný.";

/* An informational message displayed when the display picture of a group is changed. */
"groupDisplayPictureUpdated" = "Obrázok skupiny bol aktualizovaný.";

/* An informational message displayed when a single member joined the group, the '%@' will be the members name. */
"GROUP_MESSAGE_INFO_MEMBER_ADDED" = "%@ was invited to join the group.";

/* An informational message displayed when two members joined the group, the '%@' will be the names of both members. */
"GROUP_MESSAGE_INFO_TWO_MEMBERS_ADDED" = "%@ and %@ were invited to join the group.";

/* An informational message displayed when multiple members joined the group, the first '%@' will be the first members name and the second '%@' will be the number of additional members added. */
"GROUP_MESSAGE_INFO_MULTIPLE_MEMBERS_ADDED" = "%@ and %@ others were invited to join the group.";

/* An informational message displayed when a single member was removed from the group, the '%@' will be the members. */
"GROUP_MESSAGE_INFO_MEMBER_REMOVED" = "%@ bol/a odstránený/á zo skupiny.";

/* An informational message displayed when two members were removed from the group, the '%@' will be the members names. */
"groupRemovedTwo" = "%@ a %@ boli odstránení zo skupiny.";

/* An informational message displayed when multiple members were removed from the group, the first '%@' will be the first members name and the second '%@' will be the number of additional members removed. */
"GROUP_MESSAGE_INFO_MULTIPLE_MEMBERS_REMOVED" = "%@ a %@ ďalší boli odstránení zo skupiny.";

/* An informational message displayed when a member leaves the group. */
"GROUP_MESSAGE_INFO_MEMBER_LEFT" = "%@ opustil/a skupinu.";

/* An informational message displayed when a member of the group was promoted to admin, the '%@' will be the members name. */
"adminPromotedToAdmin" = "%@ bol/a povýšený/á na správcu.";

/* An informational message displayed when two members of the group were promoted to admin, the '%@' will be the members names. */
"adminTwoPromotedToAdmin" = "%@ a %@ boli povýšení na správcov.";

/* An informational message displayed when multiple members of the group were promoted to admin, the first '%@' will be the first members name and the second '%@' will be the number of additional members promoted. */
"adminMorePromotedToAdmin" = "%@ a %@ ďalší boli povýšení na správcov.";

/* An informational message displayed the current user was removed from a group, the '%@' will be the name of the group. */
"GROUP_MESSAGE_INFO_REMOVED" = "Boli ste odstránení zo skupiny %@.";

/* Description of a warning prompt when deleting an invitation to join a group conversation. */
"groupInviteDelete" = "Are you sure you want to delete this group invite?";

/* Description of a confirmation prompt when blocking an invitation to join a group conversation. The '%@' will be replaced with the name of the user that sent the invitation. */
"MESSAGE_REQUESTS_GROUP_BLOCK_CONFIRMATION_ACTON" = "Are you sure you want to block %@? Blocked users cannot send you message requests, group invites or call you.";

/* An informational message displayed when the user has been invited to join a group, the first '%@' will be the name of the user that sent the invitation and the second '%@' will be the name of the group. */
"messageRequestGroupInvite" = "%@ invited you to join %@.";

/* Message within a conversation indicating the device was unable to delete a group conversation */
"group_unable_to_delete" = "Unable to delete the Group, please try again.";

/* Information displayed above the input when opening an invitation to join a group. */
"messageRequestGroupInviteDescription" = "Sending a message to this group will automatically accept the group invite.";

/* An error indicating we were unable to retrieve the required data for some reason. */
"ERROR_UNABLE_TO_FIND_DATA" = "There is an issue retrieving the required data. Please try again later.";

/* A title for the list of group members. */
"groupMembers" = "Group Members";

/* The status for a group member while their invite is being sent. */
"groupInviteSending" = "Sending invite";

/* The status for a group member while their invite is pending. */
"groupInviteSent" = "Invite sent";

/* The status for a group member if their invitation failed to send. */
"groupInviteFailed" = "Invite failed";

/* The status for a group admin while their invite is being sent. */
"adminSendingPromotion" = "Sending admin promotion";

/* The status for a group admin while their invite is pending. */
"adminPromotionSent" = "Admin promotion sent";

/* The status for a group admin if their invitation failed to send. */
"adminPromotionFailed" = "Admin promotion failed";

/* A title for the modal to edit the group display picture. */
"EDIT_GROUP_DISPLAY_PICTURE" = "Set Group Display Picture";

/* Error message when trying to update the display picture. */
"EDIT_DISPLAY_PICTURE_ERROR" = "Couldn't update display picture.";

/* Error message when trying to remove the display picture. */
"EDIT_DISPLAY_PICTURE_ERROR_REMOVE" = "Unable to remove display picture.";

/* Placeholder text for editing the name of a group. */
"EDIT_GROUP_NAME_PLACEHOLDER" = "Enter group name";

/* Error message when the edited name of a group is empty. */
"EDIT_GROUP_NAME_ERROR_MISSING" = "Please pick a group name.";

/* Error message when the edited name of a group is too long. */
"EDIT_GROUP_NAME_ERROR_LONG" = "Please pick a shorter group name.";

/* Placeholder text for editing the description of a group. */
"EDIT_GROUP_DESCRIPTION_PLACEHOLDER" = "Enter group description";

/* Error message when the edited description of a group is too long. */
"EDIT_GROUP_DESCRIPTION_ERROR_LONG" = "Please pick a shorter group description.";

/* Error message when the user attempts to remove an admin from a group. */
"adminCannotBeRemoved" = "Admins cannot be removed";

/* A title for the button to send invites for members to join groups. */
"membersInviteTitle" = "Invite";

/* A title for the button to send invites to contacts to join groups. */
"membersInvite" = "Invite Contacts";

/* Text which appears when all of the users contacts are already part of the group they want to invite contacts to. */
"GROUP_ACTION_INVITE_EMPTY_STATE" = "You don't have any more contacts.";

/* A toast which indicates that a single invitation to join the group is being sent. */
"groupInviteSending" = "Sending invite";

/* A toast which indicates that multiple invitations to join the group are being sent. */
"GROUP_ACTION_INVITE_SENDING_MULTIPLE" = "Sending invites";

/* A toast which indicates that a single invitation to join a group failed to send, the first '%@' will be the name of the member that couldn't be invited and the second '%@' will be the name of the group. */
"groupInviteFailedUser" = "Failed to invite %@ to %@";

/* A toast which indicates that two invitation to join a group failed to send, the first '%@' will be the name of the first member that couldn't be invited, the second '%@' will be the name of the second member that couldn't be invited, and the third '%@' will be the name of the group. */
"groupInviteFailedTwo" = "Failed to invite %@ and %@ to %@";

/* A toast which indicates multiple invitations to join a group failed to send, the first '%@' will be the name of the first member that couldn't be invited, the second '%@' will be the number of other members that couldn't be invited, and the third '%@' will be the name of the group. */
"groupInviteFailedMore" = "Failed to invite %@ and %@ others to %@";

/* A title for the screen to select which group members should receive promotions to admin. */
"adminPromote" = "Promote Admins";

/* A title for the button to send promotions to members of a group. */
"promote" = "Promote";

/* Text which appears when all of the members of a group are already admins. */
"GROUP_ACTION_PROMOTE_EMPTY_STATE" = "There are no more members in this group.";

/* A toast which indicates that a single promotion to admin within a group is being sent. */
"GROUP_ACTION_PROMOTE_SENDING" = "Sending promotion";

/* A toast which indicates that multiple promotions to admin within a group are being sent. */
"GROUP_ACTION_PROMOTE_SENDING_MULTIPLE" = "Sending promotions";

/* A toast which indicates that a single promotion to admin within a group failed to send, the first '%@' will be the name of the member that couldn't be promoted and the second '%@' will be the name of the group. */
"GROUP_ACTION_PROMOTE_FAILED_ONE" = "Failed to promote %@ in %@";

/* A toast which indicates that two promotions to admin within a group failed to send, the first '%@' will be the name of the first member that couldn't be promoted, the second '%@' will be the name of the second member that couldn't be promoted, and the third '%@' will be the name of the group. */
"GROUP_ACTION_PROMOTE_FAILED_TWO" = "Failed to promote %@ and %@ in %@";

/* A toast which indicates multiple promotions to admin within a group failed to send, the first '%@' will be the name of the first member that couldn't be promoted, the second '%@' will be the number of other members that couldn't be promoted, and the third '%@' will be the name of the group. */
"GROUP_ACTION_PROMOTE_FAILED_MULTIPLE" = "Failed to promote %@ and %@ others in %@";

/* A warning shown at the top of a conversation to indicate that the conversation is a legacy group conversation which will stop functioning correctly on a certain date, the '%@' will be replaced with the date it will stop working. */
"LEGACY_GROUPS_DEPRECATED_BANNER" = "Groups have been upgraded, create a new group to upgrade. Old group functionality will be degraded from %@.";

/* Title for the prompt which appears when editing the group name and description. */
"EDIT_GROUP_INFO_TITLE" = "Update Group Information";

/* Message for the prompt which appears when editing the group name and description. */
"EDIT_GROUP_INFO_MESSAGE" = "Group name and description is visible to all group members.";

/* Title for the prompt which appears when editing a legacy group name. */
"EDIT_LEGACY_GROUP_INFO_TITLE" = "Update Group Name";

/* Message for the prompt which appears when editing a legacy group name. */
"EDIT_LEGACY_GROUP_INFO_MESSAGE" = "Group name is visible to all group members.";

/* An informational message displayed when the user has been invited to join a group, the '%@' will be the name of the group. */
"GROUP_MESSAGE_INFO_INVITED_FALLBACK" = "You were invited to join %@.";

/* An informational message displayed when the current user joined the group, the '%@' will be replaced with 'You'. */
"GROUP_MESSAGE_INFO_MEMBER_ADDED_YOU" = "%@ were invited to join the group.";

/* An informational message displayed when a single member joined the group with access to chat history, the '%@' will be the members name. */
"GROUP_MESSAGE_INFO_MEMBER_ADDED_WITH_HISTORY" = "%@ was invited to join the group. Chat history was shared.";

/* An informational message displayed when the current user joined the group, the '%@' will be replaced with 'You'. */
"GROUP_MESSAGE_INFO_MEMBER_ADDED_YOU_WITH_HISTORY" = "%@ were invited to join the group. Chat history was shared.";

/* An informational message displayed when two members joined the group with access to chat history, the '%@' will be the names of both members. */
"GROUP_MESSAGE_INFO_TWO_MEMBERS_ADDED_WITH_HISTORY" = "%@ and %@ were invited to join the group. Chat history was shared.";

/* An informational message displayed when the current user and one other user joined the group, the first '%@' will be 'You' and the second will be the name of the other member. */
"GROUP_MESSAGE_INFO_TWO_MEMBERS_ADDED_YOU" = "%@ and %@ were invited to join the group.";

/* An informational message displayed when the current user and one other user joined the group with access to chat history, the first '%@' will be 'You' and the second will be the name of the other member. */
"GROUP_MESSAGE_INFO_TWO_MEMBERS_ADDED_YOU_WITH_HISTORY" = "%@ and %@ were invited to join the group. Chat history was shared.";

/* An informational message displayed when multiple members joined the group with access to chat history, the first '%@' will be the first members name and the second '%@' will be the number of additional members added. */
"GROUP_MESSAGE_INFO_MULTIPLE_MEMBERS_ADDED_WITH_HISTORY" = "%@ and %@ were invited to join the group. Chat history was shared.";

/* An informational message displayed when the current user and multiple other users joined the group, the first '%@' will be the first members name and the second '%@' will be the number of additional members added. */
"GROUP_MESSAGE_INFO_MULTIPLE_MEMBERS_ADDED_YOU" = "%@ and %@ others were invited to join the group.";

/* An informational message displayed when the current user and multiple other users joined the group with access to chat history, the first '%@' will be the first members name and the second '%@' will be the number of additional members added. */
"GROUP_MESSAGE_INFO_MULTIPLE_MEMBERS_ADDED_YOU_WITH_HISTORY" = "%@ and %@ others were invited to join the group. Chat history was shared.";

/* Message for the error modal shown when a voice message fails to start recording. */
<<<<<<< HEAD
"audioUnableToRecord" = "An error occurred when trying to start recording for the voice message.";
=======
"VOICE_MESSAGE_FAILED_TO_START_MESSAGE" = "An error occurred when trying to start recording for the voice message.";

/* Shortcut to copy the disappearing messages setting from another conversation participant. */
"FOLLOW_SETTING_TITLE" = "Follow Setting";

/* Explanation when following the disappearing messages setting from another conversation participant will turn disappearing messages on. The first '%@' will be the duration messages will remain and the second '%@' will be whether the countdown starts after the messages are sent or after they are read. */
"FOLLOW_SETTING_EXPLAINATION_TURNING_ON" = "Set your messages to disappear %@ after they have been %@?";

/* Explanation when following the disappearing messages setting from another conversation participant will turn disappearing messages off. */
"FOLLOW_SETTING_EXPLAINATION_TURNING_OFF" = "Messages you send will no longer disappear. Are you sure you want to turn off disappearing messages?";

/* Title for button on a modal which confirms a change. */
"CONFIRM_BUTTON_TITLE" = "Confirm";

/* The subtitle of delete action in long press menu screen indicating the time that a message will disappear */
"DISAPPEARING_MESSAGES_AUTO_DELETES_COUNT_DOWN" = "Auto-deletes in %@";

/* A message indicating how the disappearing messages setting applies in a one-to-one conversation for legacy mode */
"DISAPPERING_MESSAGES_SUBTITLE_LEGACY" = "This setting applies to everyone in this conversation.";
>>>>>>> 7c96dcd5
<|MERGE_RESOLUTION|>--- conflicted
+++ resolved
@@ -357,7 +357,6 @@
 "recoveryPasswordErrorTitle" = "Neplatná fráza na obnovenie";
 "dismiss" = "Zrušiť";
 /* Button text which opens the settings app */
-<<<<<<< HEAD
 "sessionSettings" = "Nastavenia";
 "callsYouCalled" = "Volali ste %@";
 "callsCalledYou" = "%@ vám volal/a";
@@ -378,28 +377,6 @@
 "messageRequestsClearAllExplanation" = "Naozaj chcete vymazať všetky žiadosti o správu?";
 "clear" = "Vymazať";
 "messageRequestsDelete" = "Naozaj chcete vymazať túto žiadosť o správu?";
-=======
-"OPEN_SETTINGS_BUTTON" = "Nastavenia";
-"call_outgoing" = "Volali ste %@";
-"call_incoming" = "%@ vám volal/a";
-"call_missed" = "Zmeškaný hovor od %@";
-"APN_Message" = "Máte novú správu";
-"APN_Collapsed_Messages" = "Máte %@ nových správ.";
-"PIN_BUTTON_TEXT" = "Pripnúť";
-"UNPIN_BUTTON_TEXT" = "Zrušiť pripnutie";
-"modal_call_missed_tips_title" = "Zmeškaný hovor";
-"modal_call_missed_tips_explanation" = "Zmeškaný hovor od %@, pretože ste potrebujete mať zapnuté povolenie pre 'Hlasové a video hovory' v Nastaveniach Súkromia.";
-"media_saved" = "Médiá uložené používateľom %@.";
-"screenshot_taken" = "%@ urobil/a snímku obrazovky.";
-"SEARCH_SECTION_CONTACTS" = "Kontakty a skupiny";
-"SEARCH_SECTION_MESSAGES" = "Správy";
-"MESSAGE_REQUESTS_TITLE" = "Žiadosti o správu";
-"MESSAGE_REQUESTS_EMPTY_TEXT" = "Žiadne prebiehajúce žiadosti o správu";
-"MESSAGE_REQUESTS_CLEAR_ALL" = "Vymazať Všetko";
-"MESSAGE_REQUESTS_CLEAR_ALL_CONFIRMATION_TITLE" = "Are you sure you want to clear all message requests and group invites?";
-"MESSAGE_REQUESTS_CLEAR_ALL_CONFIRMATION_ACTON" = "Vymazať";
-"MESSAGE_REQUESTS_DELETE_CONFIRMATION_ACTON" = "Naozaj chcete vymazať túto žiadosť o správu?";
->>>>>>> 7c96dcd5
 "MESSAGE_REQUESTS_BLOCK_CONFIRMATION_ACTON" = "Ste si istí, že chcete tento kontakt zablokovať?";
 "messageRequestsAcceptDescription" = "Odoslaním správy tomuto používateľovi automaticky prijmete jeho žiadosť o správu a odhalíte svoje Session ID.";
 "messageRequestsAccepted" = "Vaša žiadosť o správu bola prijatá.";
@@ -551,16 +528,9 @@
 "modal_permission_camera" = "kamera";
 "permissionsMicrophoneAccessRequired" = "mikrofón";
 "modal_permission_library" = "knižnica";
-<<<<<<< HEAD
-"off" = "Vypnuté";
 "off" = "Vypnuté";
 "DISAPPEARING_MESSAGES_SUBTITLE_DISAPPEAR_AFTER" = "Zmiznutie po: %@";
 "communityUrlCopy" = "Kopírovať URL skupiny";
-=======
-"DISAPPEARING_MESSAGES_OFF" = "Vypnuté";
-"DISAPPEARING_MESSAGES_SUBTITLE_OFF" = "Vypnuté";
-"COPY_GROUP_URL" = "Kopírovať URL skupiny";
->>>>>>> 7c96dcd5
 "NEW_CONVERSATION_CONTACTS_SECTION_TITLE" = "Kontakty";
 "groupCreateErrorNoMembers" = "Prosím vyberte aspoň 1 člena skupiny";
 "GROUP_CREATION_PLEASE_WAIT" = "Počkajte prosím, kým sa vytvorí skupina...";
@@ -575,7 +545,6 @@
 "DM_ERROR_INVALID" = "Skontrolujte prosím Session ID alebo názov ONS a skúste to znova";
 "communityEnterUrlErrorInvalidDescription" = "Skontrolujte zadanú adresu URL a skúste to znova.";
 "COMMUNITY_ERROR_GENERIC" = "Nie je možné sa pripojiť";
-<<<<<<< HEAD
 "disappearingMessages" = "Miznúce správy";
 "disappearingMessagesDeleteType" = "Typ vymazania";
 "disappearingMessagesDisappearAfterRead" = "Zmiznutie po prečítaní";
@@ -589,22 +558,6 @@
 "disappearingMessagesDisappear" = "Zmiznutie po %@ - %@";
 "DISAPPERING_MESSAGES_INFO_ENABLE" = "%@ nastavil/a správy tak, aby zmizli %@ po ich %@";
 "disappearingMessagesChanged" = "%@ zmenil/a správy tak, aby zmizli %@ po tom, čo boli %@";
-=======
-"DISAPPERING_MESSAGES_TITLE" = "Miznúce správy";
-"DISAPPERING_MESSAGES_TYPE_TITLE" = "Typ vymazania";
-"DISAPPERING_MESSAGES_TYPE_AFTER_READ_TITLE" = "Zmiznutie po prečítaní";
-"DISAPPERING_MESSAGES_TYPE_AFTER_READ_DESCRIPTION" = "Správy sa po prečítaní vymažú.";
-"DISAPPERING_MESSAGES_TYPE_AFTER_SEND_TITLE" = "Zmiznutie po odoslaní";
-"DISAPPERING_MESSAGES_TYPE_AFTER_SEND_DESCRIPTION" = "Správy sa po odoslaní vymažú.";
-"DISAPPERING_MESSAGES_TIMER_TITLE" = "Časovač";
-"DISAPPERING_MESSAGES_SAVE_TITLE" = "Nastaviť";
-"DISAPPERING_MESSAGES_GROUP_WARNING" = "Toto nastavenie sa týka všetkých účastníkov v tejto konverzácii.";
-"DISAPPERING_MESSAGES_GROUP_WARNING_ADMIN_ONLY" = "Toto nastavenie sa týka všetkých účastníkov v tejto konverzácii. Toto nastavenie môžu zmeniť iba správcovia skupiny.";
-/* Informational message shown when a conversation participant enables disappearing messages. The first '%@' will be the participants name, the second '%@' will be the duration and the third '%@' will indicate whether the countdown should start after the messages are sent or after they are read. */
-"DISAPPERING_MESSAGES_INFO_ENABLE" = "%@ nastavil/a správy tak, aby zmizli %@ po ich %@";
-"DISAPPERING_MESSAGES_INFO_UPDATE" = "%@ zmenil/a správy tak, aby zmizli %@ po tom, čo boli %@";
-/* Informational message shown when a conversation participant enables disappearing messages. The '%@' will be the participants name. */
->>>>>>> 7c96dcd5
 "DISAPPERING_MESSAGES_INFO_DISABLE" = "%@ vypol/a miznúce správy";
 
 /* context_menu_info */
@@ -1062,10 +1015,7 @@
 "GROUP_MESSAGE_INFO_MULTIPLE_MEMBERS_ADDED_YOU_WITH_HISTORY" = "%@ and %@ others were invited to join the group. Chat history was shared.";
 
 /* Message for the error modal shown when a voice message fails to start recording. */
-<<<<<<< HEAD
 "audioUnableToRecord" = "An error occurred when trying to start recording for the voice message.";
-=======
-"VOICE_MESSAGE_FAILED_TO_START_MESSAGE" = "An error occurred when trying to start recording for the voice message.";
 
 /* Shortcut to copy the disappearing messages setting from another conversation participant. */
 "FOLLOW_SETTING_TITLE" = "Follow Setting";
@@ -1083,5 +1033,4 @@
 "DISAPPEARING_MESSAGES_AUTO_DELETES_COUNT_DOWN" = "Auto-deletes in %@";
 
 /* A message indicating how the disappearing messages setting applies in a one-to-one conversation for legacy mode */
-"DISAPPERING_MESSAGES_SUBTITLE_LEGACY" = "This setting applies to everyone in this conversation.";
->>>>>>> 7c96dcd5
+"DISAPPERING_MESSAGES_SUBTITLE_LEGACY" = "This setting applies to everyone in this conversation.";