--- conflicted
+++ resolved
@@ -593,14 +593,9 @@
 "DISAPPERING_MESSAGES_INFO_ENABLE" = "%@ has set messages to disappear %@ after they have been %@";
 "DISAPPERING_MESSAGES_INFO_UPDATE" = "%@ has changed messages to disappear %@ after they have been %@";
 "DISAPPERING_MESSAGES_INFO_DISABLE" = "%@ has turned off disappearing messages";
-<<<<<<< HEAD
 "MESSAGE_STATE_READ" = "read";
 "MESSAGE_STATE_SENT" = "sent";
 "YOU_DISAPPERING_MESSAGES_INFO_ENABLE" = "You have set messages to disappear %@ after they have been %@";
 "YOU_DISAPPERING_MESSAGES_INFO_UPDATE" = "You have changed messages to disappear %@ after they have been %@";
 "YOU_DISAPPERING_MESSAGES_INFO_DISABLE" = "You have turned off disappearing messages";
-=======
-"MESSAGE_STATE_READ" = "Read";
-"MESSAGE_STATE_SENT" = "Sent";
-"MESSAGE_REQUEST_PENDING_APPROVAL_INFO" = "You will be able to send voice messages and attachments once the recipient has approved this message request";
->>>>>>> 1c6592aa
+"MESSAGE_REQUEST_PENDING_APPROVAL_INFO" = "You will be able to send voice messages and attachments once the recipient has approved this message request";