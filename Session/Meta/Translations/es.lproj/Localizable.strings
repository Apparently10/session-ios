/* No comment provided by engineer. */
"ATTACHMENT" = "Adjunto";
/* Title for 'caption' mode of the attachment approval view. */
"ATTACHMENT_APPROVAL_CAPTION_TITLE" = "Descripción";
/* Format string for file extension label in call interstitial view */
"ATTACHMENT_APPROVAL_FILE_EXTENSION_FORMAT" = "Tipo de archivo: %@";
/* Format string for file size label in call interstitial view. Embeds: {{file size as 'N mb' or 'N kb'}}. */
"ATTACHMENT_APPROVAL_FILE_SIZE_FORMAT" = "Tamaño: %@";
/* One-line label indicating the user can add no more text to the media message field. */
"ATTACHMENT_APPROVAL_MESSAGE_LENGTH_LIMIT_REACHED" = "Límite de texto.";
/* Label for 'send' button in the 'attachment approval' dialog. */
"ATTACHMENT_APPROVAL_SEND_BUTTON" = "Enviar";
/* Generic filename for an attachment with no known name */
"ATTACHMENT_DEFAULT_FILENAME" = "Adjunto";
/* The title of the 'attachment error' alert. */
"ATTACHMENT_ERROR_ALERT_TITLE" = "Fallo al enviar archivo adjunto";
/* Attachment error message for image attachments which could not be converted to JPEG */
"ATTACHMENT_ERROR_COULD_NOT_CONVERT_TO_JPEG" = "Bild kann nicht konvertiert werden.";
/* Attachment error message for video attachments which could not be converted to MP4 */
"ATTACHMENT_ERROR_COULD_NOT_CONVERT_TO_MP4" = "Video kann nicht verarbeitet werden.";
/* Attachment error message for image attachments which cannot be parsed */
"ATTACHMENT_ERROR_COULD_NOT_PARSE_IMAGE" = "Bild kann nicht geparst werden.";
/* Attachment error message for image attachments in which metadata could not be removed */
"ATTACHMENT_ERROR_COULD_NOT_REMOVE_METADATA" = "Metadaten können nicht aus dem Bild entfernt werden.";
/* Attachment error message for image attachments which could not be resized */
"ATTACHMENT_ERROR_COULD_NOT_RESIZE_IMAGE" = "Bildgröße kann nicht geändert werden.";
/* Attachment error message for attachments whose data exceed file size limits */
"ATTACHMENT_ERROR_FILE_SIZE_TOO_LARGE" = "Anhang ist zu groß.";
/* Attachment error message for attachments with invalid data */
"ATTACHMENT_ERROR_INVALID_DATA" = "Anhang besitzt ungültigen Inhalt.";
/* Attachment error message for attachments with an invalid file format */
"ATTACHMENT_ERROR_INVALID_FILE_FORMAT" = "Anhang besitzt ein ungültiges Dateiformat.";
/* Attachment error message for attachments without any data */
"ATTACHMENT_ERROR_MISSING_DATA" = "Anhang ist leer.";
/* Alert title when picking a document fails for an unknown reason */
"ATTACHMENT_PICKER_DOCUMENTS_FAILED_ALERT_TITLE" = "Fallo al seleccionar documento.";
/* Alert body when picking a document fails because user picked a directory/bundle */
"ATTACHMENT_PICKER_DOCUMENTS_PICKED_DIRECTORY_FAILED_ALERT_BODY" = "Crea un archivo comprimido de este fichero o carpeta y prueba a enviar la versión comprimida.";
/* Alert title when picking a document fails because user picked a directory/bundle */
"ATTACHMENT_PICKER_DOCUMENTS_PICKED_DIRECTORY_FAILED_ALERT_TITLE" = "Archivo no admitido";
/* Short text label for a voice message attachment, used for thread preview and on the lock screen */
"ATTACHMENT_TYPE_VOICE_MESSAGE" = "Nota de voz";
/* Button label for the 'block' button */
"BLOCK_LIST_BLOCK_BUTTON" = "Bloquear";
/* A format for the 'block user' action sheet title. Embeds {{the blocked user's name or phone number}}. */
"BLOCK_LIST_BLOCK_USER_TITLE_FORMAT" = "¿Bloquear %@?";
/* A format for the 'unblock conversation' action sheet title. Embeds the {{conversation title}}. */
"BLOCK_LIST_UNBLOCK_TITLE_FORMAT" = "¿Desbloquear %@?";
/* Button label for the 'unblock' button */
"BLOCK_LIST_UNBLOCK_BUTTON" = "Desbloquear";
/* The message format of the 'conversation blocked' alert. Embeds the {{conversation title}}. */
"BLOCK_LIST_VIEW_BLOCKED_ALERT_MESSAGE_FORMAT" = "%@ ha sido bloqueado.";
/* The title of the 'user blocked' alert. */
"BLOCK_LIST_VIEW_BLOCKED_ALERT_TITLE" = "Usuario Bloqueado";
/* Alert title after unblocking a group or 1:1 chat. Embeds the {{conversation title}}. */
"BLOCK_LIST_VIEW_UNBLOCKED_ALERT_TITLE_FORMAT" = "%@ ha sido desbloqueado.";
/* An explanation of the consequences of blocking another user. */
"BLOCK_USER_BEHAVIOR_EXPLANATION" = "Los contactos bloqueados no podrán llamarte ni enviarte mensajes.";
/* Label for generic done button. */
"BUTTON_DONE" = "Hecho";
/* Button text to enable batch selection mode */
"BUTTON_SELECT" = "Seleccionar";
/* Alert body */
"CONFIRM_LEAVE_GROUP_DESCRIPTION" = "No podrás enviar o recibir más mensajes en este grupo.";
/* Alert title */
"CONFIRM_LEAVE_GROUP_TITLE" = "¿De verdad quieres abandonar el grupo?";
/* Message for the 'conversation delete confirmation' alert. */
"CONVERSATION_DELETE_CONFIRMATION_ALERT_MESSAGE" = "Este paso no se puede deshacer.";
/* Title for the 'conversation delete confirmation' alert. */
"CONVERSATION_DELETE_CONFIRMATION_ALERT_TITLE" = "¿Eliminar conversación?";
/* keyboard toolbar label when starting to search with no current results */
"CONVERSATION_SEARCH_SEARCHING" = "Searching...";
/* keyboard toolbar label when no messages match the search string */
"CONVERSATION_SEARCH_NO_RESULTS" = "Sin resultados";
/* keyboard toolbar label when exactly 1 message matches the search string */
"CONVERSATION_SEARCH_ONE_RESULT" = "1 resultado";
/* keyboard toolbar label when more than 1 message matches the search string. Embeds {{number/position of the 'currently viewed' result}} and the {{total number of results}} */
"CONVERSATION_SEARCH_RESULTS_FORMAT" = "%d de %d resultados";
/* table cell label in conversation settings */
"CONVERSATION_SETTINGS_BLOCK_THIS_USER" = "Bloquear contacto";
/* label for 'mute thread' cell in conversation settings */
"CONVERSATION_SETTINGS_MUTE_LABEL" = "Silenciar";
/* Table cell label in conversation settings which returns the user to the conversation with 'search mode' activated */
"CONVERSATION_SETTINGS_SEARCH" = "Buscar en el chat";
/* Title for the 'crop/scale image' dialog. */
"CROP_SCALE_IMAGE_VIEW_TITLE" = "Editar foto";
/* Subtitle shown while the app is updating its database. */
"DATABASE_VIEW_OVERLAY_SUBTITLE" = "Esto puede tomar unos minutos.";
/* Title shown while the app is updating its database. */
"DATABASE_VIEW_OVERLAY_TITLE" = "Optimizando base de datos";
/* The present; the current time. */
"DATE_NOW" = "Ahora";
/* table cell label in conversation settings */
"DISAPPEARING_MESSAGES" = "Desaparición de mensajes";
/* table cell label in conversation settings */
"EDIT_GROUP_ACTION" = "Editar grupo";
/* Label indicating media gallery is empty */
"GALLERY_TILES_EMPTY_GALLERY" = "No hay ningún adjunto en este chat.";
/* Label indicating loading is in progress */
"GALLERY_TILES_LOADING_MORE_RECENT_LABEL" = "Cargando adjuntos recientes ...";
/* Label indicating loading is in progress */
"GALLERY_TILES_LOADING_OLDER_LABEL" = "Cargando adjuntos previos ...";
/* Error displayed when there is a failure fetching a GIF from the remote service. */
"GIF_PICKER_ERROR_FETCH_FAILURE" = "Fallo al descargar el GIF seleccionado. Verifica que el iPhone tiene conexión a internet.";
/* Generic error displayed when picking a GIF */
"GIF_PICKER_ERROR_GENERIC" = "Ocurrió un fallo desconocido.";
/* Shown when selected GIF couldn't be fetched */
"GIF_PICKER_FAILURE_ALERT_TITLE" = "Fallo al seleccionar GIF";
/* Alert message shown when user tries to search for GIFs without entering any search terms. */
"GIF_PICKER_VIEW_MISSING_QUERY" = "Introducir búsqueda.";
/* Indicates that an error occurred while searching. */
"GIF_VIEW_SEARCH_ERROR" = "Fallo. Toca para reintentar.";
/* Indicates that the user's search had no results. */
"GIF_VIEW_SEARCH_NO_RESULTS" = "Sin resultados.";
/* No comment provided by engineer. */
"GROUP_CREATED" = "Grupo creado.";
/* No comment provided by engineer. */
"GROUP_MEMBER_JOINED" = "%@ se ha unido al grupo.";
/* No comment provided by engineer. */
"GROUP_MEMBER_LEFT" = "%@ ha abandonado el grupo.";
/* No comment provided by engineer. */
"GROUP_MEMBER_REMOVED" = " Fue eliminado del grupo. ";
/* No comment provided by engineer. */
"GROUP_MEMBERS_REMOVED" = "%@ fue eliminado del grupo. ";
/* No comment provided by engineer. */
"GROUP_TITLE_CHANGED" = "El grupo se llama ahora «%@».";
/* No comment provided by engineer. */
"GROUP_UPDATED" = "Grupo actualizado.";
/* No comment provided by engineer. */
"GROUP_YOU_LEFT" = "Has abandonado el grupo.";
/* No comment provided by engineer. */
"YOU_WERE_REMOVED" = " Has sido eliminado del grupo. ";
/* Momentarily shown to the user when attempting to select more images than is allowed. Embeds {{max number of items}} that can be shared. */
"IMAGE_PICKER_CAN_SELECT_NO_MORE_TOAST_FORMAT" = "No se pueden compartir más de %@ objetos.";
/* alert title */
"IMAGE_PICKER_FAILED_TO_PROCESS_ATTACHMENTS" = "Fallo al seleccionar adjunto.";
/* Message for the alert indicating that an audio file is invalid. */
"INVALID_AUDIO_FILE_ALERT_ERROR_MESSAGE" = "Archivo de audio inválido.";
/* Confirmation button within contextual alert */
"LEAVE_BUTTON_TITLE" = "Abandonar";
/* table cell label in conversation settings */
"LEAVE_GROUP_ACTION" = "Abandonar grupo";
/* nav bar button item */
"MEDIA_DETAIL_VIEW_ALL_MEDIA_BUTTON" = "Adjuntos";
/* media picker option to choose from library */
"MEDIA_FROM_LIBRARY_BUTTON" = "Fototeca";
/* Confirmation button text to delete selected media from the gallery, embeds {{number of messages}} */
"MEDIA_GALLERY_DELETE_MULTIPLE_MESSAGES_FORMAT" = "Eliminar %d mensajes";
/* Confirmation button text to delete selected media message from the gallery */
"MEDIA_GALLERY_DELETE_SINGLE_MESSAGE" = "Eliminar mensajes";
/* embeds {{sender name}} and {{sent datetime}}, e.g. 'Sarah on 10/30/18, 3:29' */
"MEDIA_GALLERY_LANDSCAPE_TITLE_FORMAT" = "%@ el %@";
/* Format for the 'more items' indicator for media galleries. Embeds {{the number of additional items}}. */
"MEDIA_GALLERY_MORE_ITEMS_FORMAT" = "+ %@";
/* Short sender label for media sent by you */
"MEDIA_GALLERY_SENDER_NAME_YOU" = "Tú";
/* Section header in media gallery collection view */
"MEDIA_GALLERY_THIS_MONTH_HEADER" = "Este mes";
/* message status for message delivered to their recipient. */
"MESSAGE_STATUS_FAILED" = "Fallo al enviar.";
/* status message for read messages */
"MESSAGE_STATUS_READ" = "Leído";
/* message status while message is sending. */
"MESSAGE_STATUS_SENDING" = "Enviando ...";
/* status message for sent messages */
"MESSAGE_STATUS_SENT" = "Enviado";
/* status message while attachment is uploading */
"MESSAGE_STATUS_UPLOADING" = "Cargando ...";
/* notification title. Embeds {{author name}} and {{group name}} */
"NEW_GROUP_MESSAGE_NOTIFICATION_TITLE" = "%@ en %@";
/* Label for 1:1 conversation with yourself. */
"NOTE_TO_SELF" = "Notas personales";
/* Lock screen notification text presented after user powers on their device without unlocking. Embeds {{device model}} (either 'iPad' or 'iPhone') */
"NOTIFICATION_BODY_PHONE_LOCKED_FORMAT" = "Has recibido mensajes mientras tu %@ estaba reiniciándose.";
/* No comment provided by engineer. */
"BUTTON_OK" = "OK";
/* Info Message when {{other user}} disables or doesn't support disappearing messages */
"OTHER_DISABLED_DISAPPEARING_MESSAGES_CONFIGURATION" = "%@ ha desactivado la desaparición de mensajes.";
/* Info Message when {{other user}} updates message expiration to {{time amount}}, see the *_TIME_AMOUNT strings for context. */
"OTHER_UPDATED_DISAPPEARING_MESSAGES_CONFIGURATION" = "%@ ha fijado la desaparición de mensajes en %@.";
/* alert title, generic error preventing user from capturing a photo */
"PHOTO_CAPTURE_GENERIC_ERROR" = "Fallo al tomar foto.";
/* alert title */
"PHOTO_CAPTURE_UNABLE_TO_CAPTURE_IMAGE" = "Fallo al tomar foto.";
/* alert title */
"PHOTO_CAPTURE_UNABLE_TO_INITIALIZE_CAMERA" = "Fallo al activar la cámara.";
/* label for system photo collections which have no name. */
"PHOTO_PICKER_UNNAMED_COLLECTION" = "Álbum sin nombre";
/* Notification action button title */
"PUSH_MANAGER_MARKREAD" = "Marcar como leído";
/* Notification action button title */
"PUSH_MANAGER_REPLY" = "Responder";
/* Description of how and why Session iOS uses Touch ID/Face ID/Phone Passcode to unlock 'screen lock'. */
"SCREEN_LOCK_REASON_UNLOCK_SCREEN_LOCK" = "Autenticar para abrir Session.";
/* Title for alert indicating that screen lock could not be unlocked. */
"SCREEN_LOCK_UNLOCK_FAILED" = "Fallo al identificarse";
/* alert title when user attempts to leave the send media flow when they have an in-progress album */
"SEND_MEDIA_ABANDON_TITLE" = "¿Descartar cambios?";
/* alert action, confirming the user wants to exit the media flow and abandon any photos they've taken */
"SEND_MEDIA_CONFIRM_ABANDON_ALBUM" = "Descartar";
/* Format string for the default 'Note' sound. Embeds the system {{sound name}}. */
"SETTINGS_AUDIO_DEFAULT_TONE_LABEL_FORMAT" = "%@ (por defecto)";
/* Label for settings view that allows user to change the notification sound. */
"SETTINGS_ITEM_NOTIFICATION_SOUND" = "Notificaciones sonoras";
/* Label for the 'no sound' option that allows users to disable sounds for notifications, etc. */
"SOUNDS_NONE" = "Ninguno";
/* {{number of days}} embedded in strings, e.g. 'Alice updated disappearing messages expiration to {{5 days}}'. See other *_TIME_AMOUNT strings */
"TIME_AMOUNT_DAYS" = "%@ días";
/* Label text below navbar button, embeds {{number of days}}. Must be very short, like 1 or 2 characters, The space is intentionally omitted between the text and the embedded duration so that we get, e.g. '5d' not '5 d'. See other *_TIME_AMOUNT strings */
"TIME_AMOUNT_DAYS_SHORT_FORMAT" = "%@ d";
/* {{number of hours}} embedded in strings, e.g. 'Alice updated disappearing messages expiration to {{5 hours}}'. See other *_TIME_AMOUNT strings */
"TIME_AMOUNT_HOURS" = "%@ horas";
/* Label text below navbar button, embeds {{number of hours}}. Must be very short, like 1 or 2 characters, The space is intentionally omitted between the text and the embedded duration so that we get, e.g. '5h' not '5 h'. See other *_TIME_AMOUNT strings */
"TIME_AMOUNT_HOURS_SHORT_FORMAT" = "%@ h";
/* {{number of minutes}} embedded in strings, e.g. 'Alice updated disappearing messages expiration to {{5 minutes}}'. See other *_TIME_AMOUNT strings */
"TIME_AMOUNT_MINUTES" = "%@ minutos";
/* Label text below navbar button, embeds {{number of minutes}}. Must be very short, like 1 or 2 characters, The space is intentionally omitted between the text and the embedded duration so that we get, e.g. '5m' not '5 m'. See other *_TIME_AMOUNT strings */
"TIME_AMOUNT_MINUTES_SHORT_FORMAT" = "%@ m";
/* {{number of seconds}} embedded in strings, e.g. 'Alice updated disappearing messages expiration to {{5 seconds}}'. See other *_TIME_AMOUNT strings */
"TIME_AMOUNT_SECONDS" = "%@ segundos";
/* Label text below navbar button, embeds {{number of seconds}}. Must be very short, like 1 or 2 characters, The space is intentionally omitted between the text and the embedded duration so that we get, e.g. '5s' not '5 s'. See other *_TIME_AMOUNT strings */
"TIME_AMOUNT_SECONDS_SHORT_FORMAT" = "%@ s";
/* {{1 day}} embedded in strings, e.g. 'Alice updated disappearing messages expiration to {{1 day}}'. See other *_TIME_AMOUNT strings */
"TIME_AMOUNT_SINGLE_DAY" = "%@ día";
/* {{1 hour}} embedded in strings, e.g. 'Alice updated disappearing messages expiration to {{1 hour}}'. See other *_TIME_AMOUNT strings */
"TIME_AMOUNT_SINGLE_HOUR" = "%@ hora";
/* {{1 minute}} embedded in strings, e.g. 'Alice updated disappearing messages expiration to {{1 minute}}'. See other *_TIME_AMOUNT strings */
"TIME_AMOUNT_SINGLE_MINUTE" = "%@ minuto";
/* {{1 week}} embedded in strings, e.g. 'Alice updated disappearing messages expiration to {{1 week}}'. See other *_TIME_AMOUNT strings */
"TIME_AMOUNT_SINGLE_WEEK" = "%@ semana";
/* {{number of weeks}}, embedded in strings, e.g. 'Alice updated disappearing messages expiration to {{5 weeks}}'. See other *_TIME_AMOUNT strings */
"TIME_AMOUNT_WEEKS" = "%@ semanas";
/* Label text below navbar button, embeds {{number of weeks}}. Must be very short, like 1 or 2 characters, The space is intentionally omitted between the text and the embedded duration so that we get, e.g. '5w' not '5 w'. See other *_TIME_AMOUNT strings */
"TIME_AMOUNT_WEEKS_SHORT_FORMAT" = "%@ sem";
/* Label for the cancel button in an alert or action sheet. */
"TXT_CANCEL_TITLE" = "Cancelar";
/* No comment provided by engineer. */
"TXT_DELETE_TITLE" = "Eliminar";
/* Filename for voice messages. */
"VOICE_MESSAGE_FILE_NAME" = "Nota de voz";
/* Message for the alert indicating the 'voice message' needs to be held to be held down to record. */
"VOICE_MESSAGE_TOO_SHORT_ALERT_MESSAGE" = "Toca y mantén pulsado el icono del micrófono para grabar una nota de voz corta. Toca, arrastra hacia arriba y suelta para grabar notas de voz más largas.";
/* Title for the alert indicating the 'voice message' needs to be held to be held down to record. */
"VOICE_MESSAGE_TOO_SHORT_ALERT_TITLE" = "Nota de voz";
/* Info Message when you disable disappearing messages */
"YOU_DISABLED_DISAPPEARING_MESSAGES_CONFIGURATION" = "Has desactivado la desaparición de mensajes.";
/* Info message embedding a {{time amount}}, see the *_TIME_AMOUNT strings for context. */
"YOU_UPDATED_DISAPPEARING_MESSAGES_CONFIGURATION" = "Has fijado la desaparición de mensajes en %@.";
// MARK: - Session
"continue_2" = "Continuar";
"copy" = "Copiar";
"invalid_url" = "URL no válida";
"next" = "Siguiente";
"share" = "Compartir";
"invalid_session_id" = "ID de Session no válida";
"cancel" = "Cancelar";
"your_session_id" = "Tu ID de Session";
"vc_landing_title_2" = "Tu Session comienza aquí...";
"vc_landing_register_button_title" = "Crear ID de Session";
"vc_landing_restore_button_title" = "Continúa tu Session";
"vc_landing_link_button_title" = "Vincular a una cuenta existente";
"view_fake_chat_bubble_1" = "¿Qué es Session?";
"view_fake_chat_bubble_2" = "Es una aplicación de mensajería descentralizada y cifrada";
"view_fake_chat_bubble_3" = "¿Entonces no recopila mi información personal ni los metadatos de mi conversación? ¿Cómo funciona?";
"view_fake_chat_bubble_4" = "Utiliza una combinación de enrutamiento anónimo avanzado y tecnologías de cifrado de extremo a extremo.";
"view_fake_chat_bubble_5" = "Los amigos no dejan que sus amigos usen messengers riesgosos. De nada.";
"vc_register_title" = "Saluda a tu ID de Session";
"vc_register_explanation" = "Tu ID de Session es la dirección única que las personas pueden usar para contactarte en Session. Por diseño, tu ID de Session es totalmente anónima y privada, sin vínculo con tu identidad real.";
"vc_restore_title" = "Restaura tu cuenta";
"vc_restore_explanation" = "Ingresa la frase de recuperación que se te dio cuando te registraste para restaurar tu cuenta.";
"vc_restore_seed_text_field_hint" = "Ingresa tu frase de recuperación";
"vc_link_device_title" = "Vincular dispositivo";
"vc_link_device_scan_qr_code_tab_title" = "Escanear código QR";
"vc_display_name_title_2" = "Elige tu nombre";
"vc_display_name_explanation" = "Este será tu nombre al usar Session. Puede ser tu nombre real, un alias, o lo que prefieras.";
"vc_display_name_text_field_hint" = "Ingresa un nombre para mostrar";
"vc_display_name_display_name_missing_error" = "Por favor, elige un nombre para mostrar";
"vc_display_name_display_name_too_long_error" = "Por favor, elige un nombre para mostrar más corto";
"vc_pn_mode_recommended_option_tag" = "Recomendado";
"vc_pn_mode_no_option_picked_modal_title" = "Por favor, elige una opción";
"vc_home_empty_state_message" = "Aún no tienes contactos";
"vc_home_empty_state_button_title" = "Empieza una Session";
"vc_seed_title" = "Tu frase de recuperación";
"vc_seed_title_2" = "Guarda tu frase de recuperación";
"vc_seed_explanation" = "Tu frase de recuperación es la llave maestra de tu ID de Session, puedes usarla para recuperar tu ID de Session en caso de pérdida de acceso a tu dispositivo. Guarda tu frase de recuperación en un lugar seguro y no se la digas a nadie.";
"vc_seed_reveal_button_title" = "Mantén pulsado para revelar";
"view_seed_reminder_subtitle_1" = "Protege tu cuenta guardando tu frase de recuperación";
"view_seed_reminder_subtitle_2" = "Toca y mantén presionadas las palabras redactadas para revelar tu frase de recuperación, después guárdala de manera segura para proteger tu ID de Session.";
"view_seed_reminder_subtitle_3" = "Asegúrate de guardar tu frase de recuperación en un lugar seguro";
"vc_path_title" = "Ruta";
"vc_path_explanation" = "Session oculta tu dirección IP haciendo rebotar tus mensajes a través de los Nodos de servicio de la red descentralizada de Session. Estos son los países por los que tu conexión está siendo rebotada actualmente.";
"vc_path_device_row_title" = "Tú";
"vc_path_guard_node_row_title" = "Nodo de entrada";
"vc_path_service_node_row_title" = "Nodo de Servicio";
"vc_path_destination_row_title" = "Destino";
"vc_path_learn_more_button_title" = "Saber Más";
"vc_create_private_chat_title" = "Nueva Session";
"vc_create_private_chat_enter_session_id_tab_title" = "Session ID";
"vc_create_private_chat_scan_qr_code_tab_title" = "Escanear código QR";
"vc_enter_public_key_explanation" = "Start a new conversation by entering someone's Session ID or share your Session ID with them.";
"vc_scan_qr_code_camera_access_explanation" = "Session necesita acceso a la cámara para escanear códigos QR";
"vc_scan_qr_code_grant_camera_access_button_title" = "Permitir acceso a cámara";
"vc_create_closed_group_title" = "Nuevo grupo cerrado";
"vc_create_closed_group_text_field_hint" = "Ingresa un nombre de grupo";
"vc_create_closed_group_empty_state_message" = "Aún no tienes contactos";
"vc_create_closed_group_empty_state_button_title" = "Empezar una Session";
"vc_create_closed_group_group_name_missing_error" = "Por favor, ingresa un nombre de grupo";
"vc_create_closed_group_group_name_too_long_error" = "Por favor, ingresa un nombre de grupo más corto";
"vc_create_closed_group_too_many_group_members_error" = "Un grupo cerrado no puede tener más de 100 miembros";
"vc_join_public_chat_title" = "Únete al grupo abierto";
"vc_join_public_chat_enter_group_url_tab_title" = "URL de grupo abierto";
"vc_join_public_chat_scan_qr_code_tab_title" = "Escanear código QR";
"vc_enter_chat_url_text_field_hint" = "Ingresa una URL de grupo abierto";
"vc_settings_title" = "Ajustes";
"vc_group_settings_title" = "Group Settings";
"vc_settings_display_name_missing_error" = "Por favor, elige un nombre para mostrar";
"vc_settings_display_name_too_long_error" = "Por favor, elige un nombre para mostrar más corto";
"vc_settings_privacy_button_title" = "Privacidad";
"vc_settings_notifications_button_title" = "Notificaciones";
"vc_settings_recovery_phrase_button_title" = "Frase de recuperación";
"vc_settings_clear_all_data_button_title" = "Borrar datos";
"vc_qr_code_title" = "Código QR";
"vc_qr_code_view_my_qr_code_tab_title" = "Ver mi código QR";
"vc_qr_code_view_scan_qr_code_tab_title" = "Escanear código QR";
"vc_qr_code_view_scan_qr_code_explanation" = "Escanea el código QR de una persona para comenzar una conversación con ella";
"vc_view_my_qr_code_explanation" = "Este es tu código QR. Otros usuarios pueden escanearlo para empezar una Session contigo.";
// MARK: - Not Yet Translated
"fast_mode_explanation" = "Se le notificará de los nuevos mensajes de forma fiable e inmediata usando los servidores de notificaciones de Apple.";
"fast_mode" = "Modo Rápido";
"slow_mode_explanation" = "Session comprobará ocasionalmente si hay nuevos mensajes en segundo plano.";
"slow_mode" = "Modo lento";
"vc_pn_mode_title" = "Notificaciones de mensaje";
"vc_link_device_recovery_phrase_tab_title" = "Frase de recuperación";
"vc_link_device_scan_qr_code_explanation" = "Navega a Ajustes → Frase de recuperación en tu otro dispositivo para mostrar tu código QR.";
"vc_enter_recovery_phrase_title" = "Frase de recuperación";
"vc_enter_recovery_phrase_explanation" = "Para vincular tú dispositivo, introduce la frase de recuperación que se le dio cuando se registró.";
"vc_enter_public_key_text_field_hint" = "Introduzca el ID de Session o el nombre ONS";
"admin_group_leave_warning" = "Debido a que eres el creador de este grupo, se eliminará para todos. Esto no se puede deshacer.";
"vc_join_open_group_suggestions_title" = "O únase a uno de estos...";
"vc_settings_invite_a_friend_button_title" = "Invita a un amigo";
"copied" = "Copiado";
"vc_conversation_settings_copy_session_id_button_title" = "Copiar ID de Session";
"vc_conversation_input_prompt" = "Mensaje";
"vc_conversation_voice_message_cancel_message" = "Desliza para cancelar";
"modal_download_attachment_title" = "¿Confiar en %@?";
"modal_download_attachment_explanation" = "¿Estás seguro de que quieres descargar este archivo?";
"modal_download_button_title" = "Descargar";
"modal_open_url_title" = "¿Abrir URL?";
"modal_open_url_explanation" = "¿Estás seguro de que quieres abrir %@?";
"modal_open_url_button_title" = "Abrir";
"modal_copy_url_button_title" = "Copiar Enlace";
"modal_blocked_title" = "¿Desbloquear a %@?";
"modal_blocked_explanation" = "¿Estás seguro de que quieres desbloquear a %@?";
"modal_blocked_button_title" = "Desbloquear";
"modal_link_previews_title" = "¿Habilitar Previsualizaciones de Enlace?";
"modal_link_previews_explanation" = "Activar vista previa de enlaces mostrará las vistas previas para las URL que envíe y reciba. Esto puede ser útil, pero Session tendrá que ponerse en contacto con los sitios web enlazados para generar vistas previas. Siempre puedes desactivar las vistas previas de enlaces en la configuración de Session.";
"modal_link_previews_button_title" = "Activar";
"vc_share_title" = "Compartir en Session";
"vc_share_loading_message" = "Preparando archivos adjuntos...";
"vc_share_sending_message" = "Enviando...";
"vc_share_link_previews_unsecure" = "Preview not loaded for unsecure link";
"vc_share_link_previews_error" = "Unable to load preview";
"vc_share_link_previews_disabled_title" = "Link Previews Disabled";
"vc_share_link_previews_disabled_explanation" = "Enabling link previews will show previews for URLs you share. This can be useful, but Session will need to contact linked websites to generate previews.\n\nYou can enable link previews in Session's settings.";
"view_open_group_invitation_description" = "Abrir invitación de grupo";
"vc_conversation_settings_invite_button_title" = "Añadir Miembros";
"modal_send_seed_title" = "Aviso";
"modal_send_seed_explanation" = "Esta es tu frase de recuperación. Si se la envias a alguien, tendrá acceso completo a tu cuenta.";
"modal_send_seed_send_button_title" = "Enviar";
"vc_conversation_settings_notify_for_mentions_only_title" = "Notificar Solo Menciones";
"vc_conversation_settings_notify_for_mentions_only_explanation" = "Cuando está activado, sólo se te notificará de mensajes que te mencionen.";
"view_conversation_title_notify_for_mentions_only" = "Notificando Solo Menciones";
"message_deleted" = "El mensaje se ha eliminado";
"delete_message_for_me" = "Eliminar solo para mí";
"delete_message_for_everyone" = "Eliminar para todos";
"delete_message_for_me_and_recipient" = "Eliminar para mí y para %@";
"context_menu_reply" = "Responder";
"context_menu_save" = "Guardar";
"context_menu_ban_user" = "Banear Usuario";
"context_menu_ban_and_delete_all" = "Banear y Eliminar Todo";
"context_menu_ban_user_error_alert_message" = "Unable to ban user";
"accessibility_expanding_attachments_button" = "Añadir adjuntos 	Añadir archivo adjunto";
"accessibility_gif_button" = "GIF";
"accessibility_document_button" = "Documento";
"accessibility_library_button" = "Fototeca";
"accessibility_camera_button" = "Cámara";
"accessibility_main_button_collapse" = "Collapse attachment options";
"invalid_recovery_phrase" = "Frase de Recuperación Incorrecta";
"DISMISS_BUTTON_TEXT" = "Descartar";
/* Button text which opens the settings app */
"OPEN_SETTINGS_BUTTON" = "Ajustes";
"call_outgoing" = "Has llamado a %@";
"call_incoming" = "%@ called you";
"call_missed" = "Llamada Perdida de %@";
"APN_Message" = "Tienes un mensaje nuevo";
"APN_Collapsed_Messages" = "Tienes un mensaje nuevo.";
"PIN_BUTTON_TEXT" = "Fijar";
"UNPIN_BUTTON_TEXT" = "Dejar de fijar";
"modal_call_missed_tips_title" = "Llamada perdida";
"modal_call_missed_tips_explanation" = "Llamada perdida de '%@' porque necesitas habilitar el permiso de 'Llamadas de voz y video' en la configuración de privacidad.";
"media_saved" = "Media saved by %@.";
"screenshot_taken" = "%@ tomó una captura de pantalla.";
"SEARCH_SECTION_CONTACTS" = "Contacts & Groups";
"SEARCH_SECTION_MESSAGES" = "Mensajes";
"MESSAGE_REQUESTS_TITLE" = "Message Requests";
"MESSAGE_REQUESTS_EMPTY_TEXT" = "No pending message requests";
"MESSAGE_REQUESTS_CLEAR_ALL" = "Clear All";
"MESSAGE_REQUESTS_CLEAR_ALL_CONFIRMATION_TITLE" = "Are you sure you want to clear all message requests?";
"MESSAGE_REQUESTS_CLEAR_ALL_CONFIRMATION_ACTON" = "Clear";
"MESSAGE_REQUESTS_DELETE_CONFIRMATION_ACTON" = "Are you sure you want to delete this message request?";
"MESSAGE_REQUESTS_BLOCK_CONFIRMATION_ACTON" = "Are you sure you want to block this contact?";
"MESSAGE_REQUESTS_INFO" = "Sending a message to this user will automatically accept their message request and reveal your Session ID.";
"MESSAGE_REQUESTS_ACCEPTED" = "Your message request has been accepted.";
"MESSAGE_REQUESTS_NOTIFICATION" = "You have a new message request";
"TXT_HIDE_TITLE" = "Hide";
"TXT_DELETE_ACCEPT" = "Accept";
"TXT_DECLINE_TITLE" = "Decline";
"TXT_BLOCK_USER_TITLE" = "Block User";
"ALERT_ERROR_TITLE" = "Fallo";
"modal_call_permission_request_title" = "Call Permissions Required";
"modal_call_permission_request_explanation" = "You can enable the 'Voice and video calls' permission in the Privacy Settings.";
"DEFAULT_OPEN_GROUP_LOAD_ERROR_TITLE" = "Oops, an error occurred";
"DEFAULT_OPEN_GROUP_LOAD_ERROR_SUBTITLE" = "Please try again later";
"LOADING_CONVERSATIONS" = "Loading Conversations...";
"DATABASE_MIGRATION_FAILED" = "An error occurred when optimising the database\n\nYou can export your application logs to be able to share for troubleshooting or you can restore your device\n\nWarning: Restoring your device will result in loss of any data older than two weeks";
"RECOVERY_PHASE_ERROR_GENERIC" = "Something went wrong. Please check your recovery phrase and try again.";
"RECOVERY_PHASE_ERROR_LENGTH" = "Looks like you didn't enter enough words. Please check your recovery phrase and try again.";
"RECOVERY_PHASE_ERROR_LAST_WORD" = "You seem to be missing the last word of your recovery phrase. Please check what you entered and try again.";
"RECOVERY_PHASE_ERROR_INVALID_WORD" = "There appears to be an invalid word in your recovery phrase. Please check what you entered and try again.";
"RECOVERY_PHASE_ERROR_FAILED" = "Your recovery phrase couldn't be verified. Please check what you entered and try again.";
/* Indicates that an unknown error occurred while using Touch ID/Face ID/Phone Passcode. */
"SCREEN_LOCK_ENABLE_UNKNOWN_ERROR" = "Authentication could not be accessed.";
/* Indicates that Touch ID/Face ID/Phone Passcode authentication failed. */
"SCREEN_LOCK_ERROR_LOCAL_AUTHENTICATION_FAILED" = "Fallo en la identificación.";
/* Indicates that Touch ID/Face ID/Phone Passcode is 'locked out' on this device due to authentication failures. */
"SCREEN_LOCK_ERROR_LOCAL_AUTHENTICATION_LOCKOUT" = "Demasiados intentos fallidos. Prueda de nuevo más tarde.";
/* Indicates that Touch ID/Face ID/Phone Passcode are not available on this device. */
"SCREEN_LOCK_ERROR_LOCAL_AUTHENTICATION_NOT_AVAILABLE" = "Necesitas configurar un código en «Ajustes» de iOS para poder usar el bloqueo de acceso.";
/* Indicates that Touch ID/Face ID/Phone Passcode is not configured on this device. */
"SCREEN_LOCK_ERROR_LOCAL_AUTHENTICATION_NOT_ENROLLED" = "Necesitas configurar un código en «Ajustes» de iOS para poder usar el bloqueo de acceso.";
/* Indicates that Touch ID/Face ID/Phone Passcode passcode is not set. */
"SCREEN_LOCK_ERROR_LOCAL_AUTHENTICATION_PASSCODE_NOT_SET" = "Necesitas configurar un código en «Ajustes» de iOS para poder usar el bloqueo de acceso.";
/* Label for the button to send a message */
"SEND_BUTTON_TITLE" = "Send";
/* Generic text for button that retries whatever the last action was. */
"RETRY_BUTTON_TEXT" = "Retry";
/* notification action */
"SHOW_THREAD_BUTTON_TITLE" = "Show Chat";
/* notification body */
"SEND_FAILED_NOTIFICATION_BODY" = "Your message failed to send.";
"INVALID_SESSION_ID_MESSAGE" = "Please check the Session ID and try again.";
"INVALID_RECOVERY_PHRASE_MESSAGE" = "Please check the Recovery Phrase and try again.";
"QUOTED_MESSAGE_NOT_FOUND" = "Original message not found.";
"MEDIA_TAB_TITLE" = "Media";
"DOCUMENT_TAB_TITLE" = "Documents";
"DOCUMENT_TILES_EMPTY_DOCUMENT" = "You don't have any document in this conversation.";
"DOCUMENT_TILES_LOADING_MORE_RECENT_LABEL" = "Loading Newer Document…";
"DOCUMENT_TILES_LOADING_OLDER_LABEL" = "Loading Older Document…";
/* The name for the emoji category 'Activities' */
"EMOJI_CATEGORY_ACTIVITIES_NAME" = "Activities";
/* The name for the emoji category 'Animals & Nature' */
"EMOJI_CATEGORY_ANIMALS_NAME" = "Animals & Nature";
/* The name for the emoji category 'Flags' */
"EMOJI_CATEGORY_FLAGS_NAME" = "Flags";
/* The name for the emoji category 'Food & Drink' */
"EMOJI_CATEGORY_FOOD_NAME" = "Food & Drink";
/* The name for the emoji category 'Objects' */
"EMOJI_CATEGORY_OBJECTS_NAME" = "Objects";
/* The name for the emoji category 'Recents' */
"EMOJI_CATEGORY_RECENTS_NAME" = "Recently Used";
/* The name for the emoji category 'Smileys & People' */
"EMOJI_CATEGORY_SMILEYSANDPEOPLE_NAME" = "Smileys & People";
/* The name for the emoji category 'Symbols' */
"EMOJI_CATEGORY_SYMBOLS_NAME" = "Symbols";
/* The name for the emoji category 'Travel & Places' */
"EMOJI_CATEGORY_TRAVEL_NAME" = "Travel & Places";
"EMOJI_REACTS_NOTIFICATION" = "%@ reacts to a message with %@.";
"EMOJI_REACTS_MORE_REACTORS_ONE" = "And 1 other has reacted %@ to this message.";
"EMOJI_REACTS_MORE_REACTORS_MUTIPLE" = "And %@ others have reacted %@ to this message.";
"EMOJI_REACTS_SHOW_LESS" = "Show less";
"EMOJI_REACTS_RATE_LIMIT_TOAST" = "Slow down! You've sent too many emoji reacts. Try again soon.";
/* New conversation screen*/
"vc_new_conversation_title" = "New Conversation";
"CREATE_GROUP_BUTTON_TITLE" = "Create";
"JOIN_COMMUNITY_BUTTON_TITLE" = "Join";
"PRIVACY_TITLE" = "Privacidad";
"PRIVACY_SECTION_SCREEN_SECURITY" = "Protección de pantalla";
"PRIVACY_SCREEN_SECURITY_LOCK_SESSION_TITLE" = "Lock Session";
"PRIVACY_SCREEN_SECURITY_LOCK_SESSION_DESCRIPTION" = "Require Touch ID, Face ID or your passcode to unlock Session.";
"PRIVACY_SECTION_READ_RECEIPTS" = "Notificaciones de lectura";
"PRIVACY_READ_RECEIPTS_TITLE" = "Notificaciones de lectura";
"PRIVACY_READ_RECEIPTS_DESCRIPTION" = "Send read receipts in one-to-one chats.";
"PRIVACY_SECTION_TYPING_INDICATORS" = "Indicador de tecleo";
"PRIVACY_TYPING_INDICATORS_TITLE" = "Indicador de tecleo";
"PRIVACY_TYPING_INDICATORS_DESCRIPTION" = "See and share typing indicators in one-to-one conversations.";
"PRIVACY_SECTION_LINK_PREVIEWS" = "Link Previews";
"PRIVACY_LINK_PREVIEWS_TITLE" = "Enviar previsualizaciones";
"PRIVACY_LINK_PREVIEWS_DESCRIPTION" = "Generate link previews for supported URLs.";
"PRIVACY_SECTION_CALLS" = "Calls (Beta)";
"PRIVACY_CALLS_TITLE" = "Llamadas de voz y video";
"PRIVACY_CALLS_DESCRIPTION" = "Enables voice and video calls to and from other users.";
"PRIVACY_CALLS_WARNING_TITLE" = "Voice and Video Calls (Beta)";
"PRIVACY_CALLS_WARNING_DESCRIPTION" = "Your IP address is visible to your call partner and an Oxen Foundation server while using beta calls. Are you sure you want to enable Voice and Video Calls?";
"NOTIFICATIONS_TITLE" = "Notificaciones";
"NOTIFICATIONS_SECTION_STRATEGY" = "Estrategia de notificación";
"NOTIFICATIONS_STRATEGY_FAST_MODE_TITLE" = "Usar modo rápido";
"NOTIFICATIONS_STRATEGY_FAST_MODE_DESCRIPTION" = "You'll be notified of new message reliably and immediately using Apple's notification servers.";
"NOTIFICATIONS_STRATEGY_FAST_MODE_ACTION" = "Go to device notification settings";
"NOTIFICATIONS_SECTION_STYLE" = "Notification Style";
"NOTIFICATIONS_STYLE_SOUND_TITLE" = "Sound";
"NOTIFICATIONS_STYLE_SOUND_WHEN_OPEN_TITLE" = "Sound When App is Open";
"NOTIFICATIONS_STYLE_CONTENT_TITLE" = "Contenido de notificaciones";
"NOTIFICATIONS_STYLE_CONTENT_DESCRIPTION" = "The information shown in notifications.";
"NOTIFICATIONS_STYLE_CONTENT_OPTION_NAME_AND_CONTENT" = "Name & Content";
"NOTIFICATIONS_STYLE_CONTENT_OPTION_NAME_ONLY" = "Sólo remitente";
"NOTIFICATIONS_STYLE_CONTENT_OPTION_NO_NAME_OR_CONTENT" = "Ni remitente ni contenido";
"CONVERSATION_SETTINGS_TITLE" = "Conversations";
"CONVERSATION_SETTINGS_SECTION_MESSAGE_TRIMMING" = "Message Trimming";
"CONVERSATION_SETTINGS_MESSAGE_TRIMMING_TITLE" = "Trim Communities";
"CONVERSATION_SETTINGS_MESSAGE_TRIMMING_DESCRIPTION" = "Delete messages older than 6 months from Communities that have over 2,000 messages.";
"CONVERSATION_SETTINGS_SECTION_AUDIO_MESSAGES" = "Audio Messages";
"CONVERSATION_SETTINGS_AUDIO_MESSAGES_AUTOPLAY_TITLE" = "Autoplay Audio Messages";
"CONVERSATION_SETTINGS_AUDIO_MESSAGES_AUTOPLAY_DESCRIPTION" = "Autoplay consecutive audio messages.";
"CONVERSATION_SETTINGS_BLOCKED_CONTACTS_TITLE" = "Blocked Contacts";
"CONVERSATION_SETTINGS_BLOCKED_CONTACTS_EMPTY_STATE" = "You have no blocked contacts.";
"CONVERSATION_SETTINGS_BLOCKED_CONTACTS_UNBLOCK" = "Unblock";
"CONVERSATION_SETTINGS_BLOCKED_CONTACTS_UNBLOCK_CONFIRMATION_TITLE_SINGLE" = "Are you sure you want to unblock %@?";
"CONVERSATION_SETTINGS_BLOCKED_CONTACTS_UNBLOCK_CONFIRMATION_TITLE_FALLBACK" = "this contact";
"CONVERSATION_SETTINGS_BLOCKED_CONTACTS_UNBLOCK_CONFIRMATION_TITLE_MULTIPLE_1" = "Are you sure you want to unblock %@";
"CONVERSATION_SETTINGS_BLOCKED_CONTACTS_UNBLOCK_CONFIRMATION_TITLE_MULTIPLE_2_SINGLE" = "and %@?";
"CONVERSATION_SETTINGS_BLOCKED_CONTACTS_UNBLOCK_CONFIRMATION_TITLE_MULTIPLE_3" = "and %d others?";
"CONVERSATION_SETTINGS_BLOCKED_CONTACTS_UNBLOCK_CONFIRMATION_ACTON" = "Unblock";
"APPEARANCE_TITLE" = "Appearance";
"APPEARANCE_THEMES_TITLE" = "Themes";
"APPEARANCE_PRIMARY_COLOR_TITLE" = "Primary colour";
"APPEARANCE_PRIMARY_COLOR_PREVIEW_INC_QUOTE" = "How are you?";
"APPEARANCE_PRIMARY_COLOR_PREVIEW_INC_MESSAGE" = "I'm good thanks, you?";
"APPEARANCE_PRIMARY_COLOR_PREVIEW_OUT_MESSAGE" = "I'm doing great, thanks.";
"APPEARANCE_NIGHT_MODE_TITLE" = "Auto night-mode";
"APPEARANCE_NIGHT_MODE_TOGGLE" = "Match system settings";
"HELP_TITLE" = "Help";
"HELP_REPORT_BUG_TITLE" = "Report a Bug";
"HELP_REPORT_BUG_DESCRIPTION" = "Export your logs, then upload the file though Session's Help Desk.";
"HELP_REPORT_BUG_ACTION_TITLE" = "Export Logs";
"HELP_TRANSLATE_TITLE" = "Translate Session";
"HELP_FEEDBACK_TITLE" = "We'd love your Feedback";
"HELP_FAQ_TITLE" = "Preguntas Frecuentes";
"HELP_SUPPORT_TITLE" = "Support";
"modal_clear_all_data_title" = "Borrar todos los datos";
"modal_clear_all_data_explanation" = "This will permanently delete your messages and contacts. Would you like to clear this device only, or delete your data from the network as well?";
"modal_clear_all_data_explanation_2" = "Are you sure you want to delete your data from the network?   If you continue, you will not be able to restore your messages or contacts.";
"modal_clear_all_data_device_only_button_title" = "Clear Device Only";
"modal_clear_all_data_entire_account_button_title" = "Clear Device and Network";
"dialog_clear_all_data_deletion_failed_1" = "Datos no borrados por 1 nodo de servicio. ID del nodo de servicio: %@.";
"dialog_clear_all_data_deletion_failed_2" = "Datos no borrados por %@ nodos de servicio. ID del nodo de servicio: %@.";
"modal_clear_all_data_confirm" = "Clear";
"modal_seed_title" = "Tu frase de recuperación";
"modal_seed_explanation" = "You can use your recovery phrase to restore your account or link a device.";
"modal_permission_explanation" = "Session needs %@ access to continue. You can enable access in the iOS settings.";
"modal_permission_settings_title" = "Settings";
"modal_permission_camera" = "camera";
"modal_permission_microphone" = "microphone";
"modal_permission_library" = "library";
"DISAPPEARING_MESSAGES_OFF" = "Off";
"DISAPPEARING_MESSAGES_SUBTITLE_OFF" = "Off";
"DISAPPEARING_MESSAGES_SUBTITLE_DISAPPEAR_AFTER" = "Disappear After: %@";
"COPY_GROUP_URL" = "Copy Group URL";
"NEW_CONVERSATION_CONTACTS_SECTION_TITLE" = "Contacts";
"GROUP_ERROR_NO_MEMBER_SELECTION" = "Please pick at least 1 group member";
"GROUP_CREATION_PLEASE_WAIT" = "Please wait while the group is created...";
"GROUP_CREATION_ERROR_TITLE" = "Couldn't Create Group";
"GROUP_CREATION_ERROR_MESSAGE" = "Please check your internet connection and try again.";
"GROUP_UPDATE_ERROR_TITLE" = "Couldn't Update Group";
"GROUP_UPDATE_ERROR_MESSAGE" = "Can't leave while adding or removing other members.";
"GROUP_ACTION_REMOVE" = "Remove";
"GROUP_TITLE_MEMBERS" = "Members";
"GROUP_TITLE_FALLBACK" = "Group";
"DM_ERROR_DIRECT_BLINDED_ID" = "You can only send messages to Blinded IDs from within a Community";
"DM_ERROR_INVALID" = "Please check the Session ID or ONS name and try again";
"COMMUNITY_ERROR_INVALID_URL" = "Please check the URL you entered and try again.";
"COMMUNITY_ERROR_GENERIC" = "Couldn't Join";
"DISAPPERING_MESSAGES_TITLE" = "Disappearing Messages";
"DISAPPERING_MESSAGES_TYPE_TITLE" = "Delete Type";
"DISAPPERING_MESSAGES_TYPE_AFTER_READ_TITLE" = "Disappear After Read";
"DISAPPERING_MESSAGES_TYPE_AFTER_READ_DESCRIPTION" = "Messages delete after they have been read.";
"DISAPPERING_MESSAGES_TYPE_AFTER_SEND_TITLE" = "Disappear After Send";
"DISAPPERING_MESSAGES_TYPE_AFTER_SEND_DESCRIPTION" = "Messages delete after they have been sent.";
"DISAPPERING_MESSAGES_TIMER_TITLE" = "Timer";
"DISAPPERING_MESSAGES_SAVE_TITLE" = "Set";
"DISAPPERING_MESSAGES_GROUP_WARNING" = "This setting applies to everyone in this conversation.";
"DISAPPERING_MESSAGES_GROUP_WARNING_ADMIN_ONLY" = "This setting applies to everyone in this conversation. Only group admins can change this setting.";
"DISAPPERING_MESSAGES_SUMMARY" = "Disappear After %@ - %@";
"DISAPPERING_MESSAGES_INFO_ENABLE" = "%@ has set messages to disappear %@ after they have been %@";
"DISAPPERING_MESSAGES_INFO_UPDATE" = "%@ has changed messages to disappear %@ after they have been %@";
"DISAPPERING_MESSAGES_INFO_DISABLE" = "%@ has turned off disappearing messages";
"MESSAGE_STATE_READ" = "Read";
"MESSAGE_STATE_SENT" = "Sent";
"MESSAGE_REQUEST_PENDING_APPROVAL_INFO" = "You will be able to send voice messages and attachments once the recipient has approved this message request";
"MESSAGE_DELIVERY_STATUS_SENDING" = "Sending";
"MESSAGE_DELIVERY_STATUS_SENT" = "Sent";
"MESSAGE_DELIVERY_STATUS_READ" = "Read";
"MESSAGE_DELIVERY_STATUS_FAILED" = "Failed to send";
<<<<<<< HEAD
"REMOVE_AVATAR" = "Remove";
"CONTACT_NICKNAME_PLACEHOLDER" = "Enter a name";
"MARK_AS_READ" = "Mark Read";
"MARK_AS_UNREAD" = "Mark Unread";
=======
"MESSAGE_DELIVERY_STATUS_FAILED_SYNC" = "Failed to sync";
"MESSAGE_DELIVERY_STATUS_SYNCING" = "Syncing";
"MESSAGE_DELIVERY_FAILED_TITLE" = "Failed to send message";
"MESSAGE_DELIVERY_FAILED_SYNC_TITLE" = "Failed to sync message to your other devices";
"delete_message_for_me_and_my_devices" = "Delete from all of my devices";
"context_menu_resend" = "Resend";
"context_menu_resync" = "Resync";
"GIPHY_PERMISSION_TITLE" = "Search GIFs?";
"GIPHY_PERMISSION_MESSAGE" = "Session will connect to Giphy to provide search results. You will not have full metadata protection when sending GIFs.";
>>>>>>> ae6f609b
<|MERGE_RESOLUTION|>--- conflicted
+++ resolved
@@ -600,12 +600,6 @@
 "MESSAGE_DELIVERY_STATUS_SENT" = "Sent";
 "MESSAGE_DELIVERY_STATUS_READ" = "Read";
 "MESSAGE_DELIVERY_STATUS_FAILED" = "Failed to send";
-<<<<<<< HEAD
-"REMOVE_AVATAR" = "Remove";
-"CONTACT_NICKNAME_PLACEHOLDER" = "Enter a name";
-"MARK_AS_READ" = "Mark Read";
-"MARK_AS_UNREAD" = "Mark Unread";
-=======
 "MESSAGE_DELIVERY_STATUS_FAILED_SYNC" = "Failed to sync";
 "MESSAGE_DELIVERY_STATUS_SYNCING" = "Syncing";
 "MESSAGE_DELIVERY_FAILED_TITLE" = "Failed to send message";
@@ -615,4 +609,7 @@
 "context_menu_resync" = "Resync";
 "GIPHY_PERMISSION_TITLE" = "Search GIFs?";
 "GIPHY_PERMISSION_MESSAGE" = "Session will connect to Giphy to provide search results. You will not have full metadata protection when sending GIFs.";
->>>>>>> ae6f609b
+"REMOVE_AVATAR" = "Remove";
+"CONTACT_NICKNAME_PLACEHOLDER" = "Enter a name";
+"MARK_AS_READ" = "Mark Read";
+"MARK_AS_UNREAD" = "Mark Unread";