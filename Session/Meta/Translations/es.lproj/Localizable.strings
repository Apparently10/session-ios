--- conflicted
+++ resolved
@@ -610,9 +610,7 @@
 "context_menu_resync" = "Resync";
 "GIPHY_PERMISSION_TITLE" = "Search GIFs?";
 "GIPHY_PERMISSION_MESSAGE" = "Session will connect to Giphy to provide search results. You will not have full metadata protection when sending GIFs.";
-<<<<<<< HEAD
 "message_info_title" = "Message Info";
-=======
 "mute_button_text" = "Mute";
 "unmute_button_text" = "Unmute";
 "mark_read_button_text" = "Mark read";
@@ -624,5 +622,4 @@
 "group_leave_error" = "Failed to leave Group!";
 "group_unable_to_leave" = "Unable to leave the Group, please try again";
 "delete_conversation_confirmation_alert_message" = "Are you sure you want to delete your conversation with %@?";
-"delete_conversation_confirmation_alert_title" = "Delete Conversation";
->>>>>>> 2568d508
+"delete_conversation_confirmation_alert_title" = "Delete Conversation";