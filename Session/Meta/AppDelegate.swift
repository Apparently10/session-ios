// Copyright © 2022 Rangeproof Pty Ltd. All rights reserved.

import UIKit
import Combine
import UserNotifications
import GRDB
import SessionUIKit
import SessionMessagingKit
import SessionUtilitiesKit
import SignalUtilitiesKit
import SignalCoreKit
import SessionSnodeKit

@UIApplicationMain
class AppDelegate: UIResponder, UIApplicationDelegate, UNUserNotificationCenterDelegate {
    private static let maxRootViewControllerInitialQueryDuration: TimeInterval = 10
    
    /// The AppDelete is initialised by the OS so we should init an instance of `Dependencies` to be used throughout
    let dependencies: Dependencies = Dependencies()
    var window: UIWindow?
    var backgroundSnapshotBlockerWindow: UIWindow?
    var appStartupWindow: UIWindow?
    var initialLaunchFailed: Bool = false
    var hasInitialRootViewController: Bool = false
    var startTime: CFTimeInterval = 0
    private var loadingViewController: LoadingViewController?
    
    // MARK: - Lifecycle

    func application(_ application: UIApplication, didFinishLaunchingWithOptions launchOptions: [UIApplication.LaunchOptionsKey: Any]?) -> Bool {
        startTime = CACurrentMediaTime()
        
        // These should be the first things we do (the startup process can fail without them)
        Singleton.setup(appContext: MainAppContext())
        verifyDBKeysAvailableBeforeBackgroundLaunch()

        Cryptography.seedRandom()
        AppVersion.configure(using: dependencies)
        AppEnvironment.shared.pushRegistrationManager.createVoipRegistryIfNecessary()

        // Prevent the device from sleeping during database view async registration
        // (e.g. long database upgrades).
        //
        // This block will be cleared in storageIsReady.
        DeviceSleepManager.sharedInstance.addBlock(blockObject: self)
        
        let mainWindow: UIWindow = TraitObservingWindow(frame: UIScreen.main.bounds)
        self.loadingViewController = LoadingViewController()
        
        AppSetup.setupEnvironment(
            appSpecificBlock: { [dependencies] in
                /// Create a proper `NotificationPresenter` for the main app (defaults to a no-op version)
                dependencies.set(singleton: .notificationsManager, to: NotificationPresenter())
                
                // Create AppEnvironment
                AppEnvironment.shared.setup()
                
                // Note: Intentionally dispatching sync as we want to wait for these to complete before
                // continuing
                DispatchQueue.main.sync {
                    ScreenLockUI.shared.setupWithRootWindow(rootWindow: mainWindow)
                    OWSWindowManager.shared().setup(
                        withRootWindow: mainWindow,
                        screenBlockingWindow: ScreenLockUI.shared.screenBlockingWindow
                    )
                    ScreenLockUI.shared.startObserving()
                }
            },
            migrationProgressChanged: { [weak self] progress, minEstimatedTotalTime in
                self?.loadingViewController?.updateProgress(
                    progress: progress,
                    minEstimatedTotalTime: minEstimatedTotalTime
                )
            },
            migrationsCompletion: { [weak self, dependencies] result, needsConfigSync in
                if case .failure(let error) = result {
                    DispatchQueue.main.async {
                        self?.initialLaunchFailed = true
                        self?.showFailedStartupAlert(
                            calledFrom: .finishLaunching,
                            error: .databaseError(error),
                            using: dependencies
                        )
                    }
                    return
                }
                
                /// Store a weak reference in the ThemeManager so it can properly apply themes as needed
                ///
                /// **Note:** Need to do this after the db migrations because theme preferences are stored in the database and
                /// we don't want to access it until after the migrations run
                ThemeManager.mainWindow = mainWindow
                self?.completePostMigrationSetup(
                    calledFrom: .finishLaunching,
                    needsConfigSync: needsConfigSync,
                    using: dependencies
                )
            }
        )
        
        if Environment.shared?.callManager.wrappedValue?.currentCall == nil {
            dependencies[defaults: .appGroup, key: .isCallOngoing] = false
            dependencies[defaults: .appGroup, key: .lastCallPreOffer] = nil
        }
        
        // No point continuing if we are running tests
        guard !SNUtilitiesKit.isRunningTests else { return true }

        self.window = mainWindow
        Singleton.appContext.setMainWindow(mainWindow)
        
        // Show LoadingViewController until the async database view registrations are complete.
        mainWindow.rootViewController = self.loadingViewController
        mainWindow.makeKeyAndVisible()

        // This must happen in appDidFinishLaunching or earlier to ensure we don't
        // miss notifications.
        // Setting the delegate also seems to prevent us from getting the legacy notification
        // notification callbacks upon launch e.g. 'didReceiveLocalNotification'
        UNUserNotificationCenter.current().delegate = self
        
        NotificationCenter.default.addObserver(
            self,
            selector: #selector(registrationStateDidChange),
            name: .registrationStateDidChange,
            object: nil
        )
        NotificationCenter.default.addObserver(
            self,
            selector: #selector(showMissedCallTipsIfNeededNotification(_:)),
            name: .missedCall,
            object: nil
        )
        
        Logger.info("application: didFinishLaunchingWithOptions completed.")

        return true
    }
    
    func applicationWillEnterForeground(_ application: UIApplication) {
        /// **Note:** We _shouldn't_ need to call this here but for some reason the OS doesn't seems to
        /// be calling the `userNotificationCenter(_:,didReceive:withCompletionHandler:)`
        /// method when the device is locked while the app is in the foreground (or if the user returns to the
        /// springboard without swapping to another app) - adding this here in addition to the one in
        /// `appDidFinishLaunching` seems to fix this odd behaviour (even though it doesn't match
        /// Apple's documentation on the matter)
        UNUserNotificationCenter.current().delegate = self
        
        Storage.resumeDatabaseAccess(using: dependencies)
        
        // Reset the 'startTime' (since it would be invalid from the last launch)
        startTime = CACurrentMediaTime()
        
        // If we've already completed migrations at least once this launch then check
        // to see if any "delayed" migrations now need to run
        if dependencies[singleton: .storage].hasCompletedMigrations {
            SNLog("Checking for pending migrations")
            let initialLaunchFailed: Bool = self.initialLaunchFailed
            
            Singleton.appReadiness.invalidate()
            
            // If the user went to the background too quickly then the database can be suspended before
            // properly starting up, in this case an alert will be shown but we can recover from it so
            // dismiss any alerts that were shown
            if initialLaunchFailed {
                self.window?.rootViewController?.dismiss(animated: false)
            }
            
            // Dispatch async so things can continue to be progressed if a migration does need to run
            DispatchQueue.global(qos: .userInitiated).async { [weak self, dependencies] in
                AppSetup.runPostSetupMigrations(
                    migrationProgressChanged: { progress, minEstimatedTotalTime in
                        self?.loadingViewController?.updateProgress(
                            progress: progress,
                            minEstimatedTotalTime: minEstimatedTotalTime
                        )
                    },
                    migrationsCompletion: { result, needsConfigSync in
                        if case .failure(let error) = result {
                            DispatchQueue.main.async {
                                self?.showFailedStartupAlert(
                                    calledFrom: .enterForeground(initialLaunchFailed: initialLaunchFailed),
                                    error: .databaseError(error),
                                    using: dependencies
                                )
                            }
                            return
                        }
                        
                        self?.completePostMigrationSetup(
                            calledFrom: .enterForeground(initialLaunchFailed: initialLaunchFailed),
                            needsConfigSync: needsConfigSync,
                            using: dependencies
                        )
                    },
                    using: dependencies
                )
            }
        }
    }
    
    func applicationDidEnterBackground(_ application: UIApplication) {
        if !hasInitialRootViewController { SNLog("Entered background before startup was completed") }
        
        DDLog.flushLog()
        
        // NOTE: Fix an edge case where user taps on the callkit notification
        // but answers the call on another device
        stopPollers(shouldStopUserPoller: !self.hasCallOngoing(), using: dependencies)
        
        // Stop all jobs except for message sending and when completed suspend the database
        dependencies[singleton: .jobRunner].stopAndClearPendingJobs(exceptForVariant: .messageSend) {
            if !self.hasCallOngoing() {
                Storage.suspendDatabaseAccess()
            }
        }
    }
    
    func applicationDidReceiveMemoryWarning(_ application: UIApplication) {
        Logger.info("applicationDidReceiveMemoryWarning")
    }

    func applicationWillTerminate(_ application: UIApplication) {
        DDLog.flushLog()

        stopPollers(using: dependencies)
    }
    
    func applicationDidBecomeActive(_ application: UIApplication) {
        guard !SNUtilitiesKit.isRunningTests else { return }
        
        dependencies[defaults: .appGroup, key: .isMainAppActive] = true
        
        ensureRootViewController(calledFrom: .didBecomeActive, using: dependencies)

        Singleton.appReadiness.runNowOrWhenAppDidBecomeReady { [weak self, dependencies] in
            self?.handleActivation(using: dependencies)
            
            /// Clear all notifications whenever we become active once the app is ready
            ///
            /// **Note:** It looks like when opening the app from a notification, `userNotificationCenter(didReceive)` is
            /// no longer always called before `applicationDidBecomeActive` we need to trigger the "clear notifications" logic
            /// within the `runNowOrWhenAppDidBecomeReady` callback and dispatch to the next run loop to ensure it runs after
            /// the notification has actually been handled
            DispatchQueue.main.async {
                self?.clearAllNotificationsAndRestoreBadgeCount(using: dependencies)
            }
        }

        // On every activation, clear old temp directories.
        guard Singleton.hasAppContext else { return }
        
        Singleton.appContext.clearOldTemporaryDirectories()
    }
    
    func applicationWillResignActive(_ application: UIApplication) {
        clearAllNotificationsAndRestoreBadgeCount(using: dependencies)
        
        dependencies[defaults: .appGroup, key: .isMainAppActive] = false

        DDLog.flushLog()
    }
    
    // MARK: - Orientation

    func application(_ application: UIApplication, supportedInterfaceOrientationsFor window: UIWindow?) -> UIInterfaceOrientationMask {
        if UIDevice.current.isIPad {
            return .all
        }
        
        return .portrait
    }
    
    // MARK: - Background Fetching
    
    func application(_ application: UIApplication, performFetchWithCompletionHandler completionHandler: @escaping (UIBackgroundFetchResult) -> Void) {
        Storage.resumeDatabaseAccess()
        
        // Background tasks only last for a certain amount of time (which can result in a crash and a
        // prompt appearing for the user), we want to avoid this and need to make sure to suspend the
        // database again before the background task ends so we start a timer that expires 1 second
        // before the background task is due to expire in order to do so
        let cancelTimer: Timer = Timer.scheduledTimerOnMainThread(
            withTimeInterval: (application.backgroundTimeRemaining - 1),
            repeats: false
        ) { timer in
            timer.invalidate()
            
            guard BackgroundPoller.isValid else { return }
            
            BackgroundPoller.isValid = false
            
            if Singleton.hasAppContext && Singleton.appContext.isInBackground {
                Storage.suspendDatabaseAccess()
            }
            
            SNLog("Background poll failed due to manual timeout")
            completionHandler(.failed)
        }
        
        // Flag the background poller as valid first and then trigger it to poll once the app is
        // ready (we do this here rather than in `BackgroundPoller.poll` to avoid the rare edge-case
        // that could happen when the timeout triggers before the app becomes ready which would have
        // incorrectly set this 'isValid' flag to true after it should have timed out)
        BackgroundPoller.isValid = true
        
        Singleton.appReadiness.runNowOrWhenAppDidBecomeReady {
            // If the 'AppReadiness' process takes too long then it's possible for the user to open
            // the app after this closure is registered but before it's actually triggered - this can
            // result in the `BackgroundPoller` incorrectly getting called in the foreground, this check
            // is here to prevent that
            guard Singleton.hasAppContext && Singleton.appContext.isInBackground else { return }
            
            BackgroundPoller.poll { result in
                guard BackgroundPoller.isValid else { return }
                
                BackgroundPoller.isValid = false
                
                if Singleton.hasAppContext && Singleton.appContext.isInBackground {
                    Storage.suspendDatabaseAccess()
                }
                
                cancelTimer.invalidate()
                completionHandler(result)
            }
        }
    }
    
    // MARK: - App Readiness
    
    private func completePostMigrationSetup(
        calledFrom lifecycleMethod: LifecycleMethod,
        needsConfigSync: Bool,
        using dependencies: Dependencies
    ) {
        SNLog("Migrations completed, performing setup and ensuring rootViewController")
        Configuration.performMainSetup(using: dependencies)
        dependencies[singleton: .jobRunner].setExecutor(SyncPushTokensJob.self, for: .syncPushTokens)
        
        /// We need to do a clean up for disappear after send messages that are received by push notifications before
        /// the app set up the main screen and load initial data to prevent a case when the PagedDatabaseObserver
        /// hasn't been setup yet then the conversation screen can show stale (ie. deleted) interactions incorrectly
        DisappearingMessagesJob.cleanExpiredMessagesOnLaunch()
        
        // Setup the UI if needed, then trigger any post-UI setup actions
        self.ensureRootViewController(calledFrom: lifecycleMethod, using: dependencies) { [weak self] success in
            // If we didn't successfully ensure the rootViewController then don't continue as
            // the user is in an invalid state (and should have already been shown a modal)
            guard success else { return }
            
            SNLog("RootViewController ready for state: \(Onboarding.State.current), readying remaining processes")
            self?.initialLaunchFailed = false
            
            /// Trigger any launch-specific jobs and start the JobRunner with `jobRunner.appDidFinishLaunching(using:)` some
            /// of these jobs (eg. DisappearingMessages job) can impact the interactions which get fetched to display on the home
            /// screen, if the PagedDatabaseObserver hasn't been setup yet then the home screen can show stale (ie. deleted)
            /// interactions incorrectly
            if lifecycleMethod == .finishLaunching {
                dependencies[singleton: .jobRunner].appDidFinishLaunching(using: dependencies)
            }
            
            /// Flag that the app is ready via `AppReadiness.setAppIsReady()`
            ///
            /// If we are launching the app from a push notification we need to ensure we wait until after the `HomeVC` is setup
            /// otherwise it won't open the related thread
            ///
            /// **Note:** This this does much more than set a flag - it will also run all deferred blocks (including the JobRunner
            /// `appDidBecomeActive` method hence why it **must** also come after calling
            /// `jobRunner.appDidFinishLaunching(using:)`)
            Singleton.appReadiness.setAppReady()
            
            /// Remove the sleep blocking once the startup is done (needs to run on the main thread and sleeping while
            /// doing the startup could suspend the database causing errors/crashes
            DeviceSleepManager.sharedInstance.removeBlock(blockObject: self)
            
            /// App launch hasn't really completed until the main screen is loaded so wait until then to register it
            AppVersion.shared.mainAppLaunchDidComplete(using: dependencies)
            
            /// App won't be ready for extensions and no need to enqueue a config sync unless we successfully completed startup
            dependencies[singleton: .storage].writeAsync { db in
                // Increment the launch count (guaranteed to change which results in the write actually
                // doing something and outputting and error if the DB is suspended)
                db[.activeCounter] = ((db[.activeCounter] ?? 0) + 1)
                
                // Disable the SAE until the main app has successfully completed launch process
                // at least once in the post-SAE world.
                db[.isReadyForAppExtensions] = true
                
                if Identity.userCompletedRequiredOnboarding(db) {
                    // If the device needs to sync config or the user updated to a new version
                    if
                        needsConfigSync || (
                            (AppVersion.shared.lastAppVersion?.count ?? 0) > 0 &&
                            AppVersion.shared.lastAppVersion != AppVersion.shared.currentAppVersion
                        )
                    {
                        ConfigurationSyncJob.enqueue(
                            db,
                            sessionIdHexString: getUserSessionId(db, using: dependencies).hexString
                        )
                    }
                }
            }
            
            // Add a log to track the proper startup time of the app so we know whether we need to
            // improve it in the future from user logs
            let endTime: CFTimeInterval = CACurrentMediaTime()
            SNLog("\(lifecycleMethod.timingName) completed in \((self?.startTime).map { ceil((endTime - $0) * 1000) } ?? -1)ms")
        }
        
        // May as well run these on the background thread
        Environment.shared?.audioSession.setup()
        Environment.shared?.reachabilityManager.setup()
    }
    
    private func showFailedStartupAlert(
        calledFrom lifecycleMethod: LifecycleMethod,
        error: StartupError,
        animated: Bool = true,
        using dependencies: Dependencies,
        presentationCompletion: (() -> ())? = nil
    ) {
        /// This **must** be a standard `UIAlertController` instead of a `ConfirmationModal` because we may not
        /// have access to the database when displaying this so can't extract theme information for styling purposes
        let alert: UIAlertController = UIAlertController(
            title: "Session",
            message: error.message,
            preferredStyle: .alert
        )
        alert.addAction(UIAlertAction(title: "HELP_REPORT_BUG_ACTION_TITLE".localized(), style: .default) { _ in
            HelpViewModel.shareLogs(viewControllerToDismiss: alert) { [weak self] in
                // Don't bother showing the "Failed Startup" modal again if we happen to now
                // have an initial view controller (this most likely means that the startup
                // completed while the user was sharing logs so we can just let the user use
                // the app)
                guard self?.hasInitialRootViewController == false else { return }
                
                self?.showFailedStartupAlert(calledFrom: lifecycleMethod, error: error, using: dependencies)
            }
        })
        
        switch error {
            // Don't offer the 'Restore' option if it was a 'startupFailed' error as a restore is unlikely to
            // resolve it (most likely the database is locked or the key was somehow lost - safer to get them
            // to restart and manually reinstall/restore)
            case .databaseError(StorageError.startupFailed), .databaseError(DatabaseError.SQLITE_LOCKED): break
                
            // Offer the 'Restore' option if it was a migration error
            case .databaseError:
                alert.addAction(UIAlertAction(title: "vc_restore_title".localized(), style: .destructive) { _ in
                    // Reset the current database for a clean migration
                    Storage.resetForCleanMigration()
                    
                    // Hide the top banner if there was one
                    TopBannerController.hide()
                    
                    // The re-run the migration (should succeed since there is no data)
                    AppSetup.runPostSetupMigrations(
                        migrationProgressChanged: { [weak self] progress, minEstimatedTotalTime in
                            self?.loadingViewController?.updateProgress(
                                progress: progress,
                                minEstimatedTotalTime: minEstimatedTotalTime
                            )
                        },
                        migrationsCompletion: { [weak self] result, needsConfigSync in
                            switch result {
                                case .failure:
                                    DispatchQueue.main.async {
                                        self?.showFailedStartupAlert(
                                            calledFrom: lifecycleMethod,
                                            error: .failedToRestore,
                                            using: dependencies
                                        )
                                    }
                                    
                                case .success:
                                    self?.completePostMigrationSetup(
                                        calledFrom: lifecycleMethod,
                                        needsConfigSync: needsConfigSync,
                                        using: dependencies
                                    )
                            }
                        },
                        using: dependencies
                    )
                })
                
            default: break
        }
        
        alert.addAction(UIAlertAction(title: "APP_STARTUP_EXIT".localized(), style: .default) { _ in
            DDLog.flushLog()
            exit(0)
        })
        
        SNLog("Showing startup alert due to error: \(error.name)")
        self.window?.rootViewController?.present(alert, animated: animated, completion: presentationCompletion)
    }
    
    /// The user must unlock the device once after reboot before the database encryption key can be accessed.
    private func verifyDBKeysAvailableBeforeBackgroundLaunch() {
        guard UIApplication.shared.applicationState == .background else { return }
        
        guard !Storage.isDatabasePasswordAccessible else { return }    // All good
        
        Logger.info("Exiting because we are in the background and the database password is not accessible.")
        
        let notificationContent: UNMutableNotificationContent = UNMutableNotificationContent()
        notificationContent.body = String(
            format: NSLocalizedString("NOTIFICATION_BODY_PHONE_LOCKED_FORMAT", comment: ""),
            UIDevice.current.localizedModel
        )
        let notificationRequest: UNNotificationRequest = UNNotificationRequest(
            identifier: UUID().uuidString,
            content: notificationContent,
            trigger: nil
        )
        
        // Make sure we clear any existing notifications so that they don't start stacking up
        // if the user receives multiple pushes.
        UNUserNotificationCenter.current().removeAllPendingNotificationRequests()
        UIApplication.shared.applicationIconBadgeNumber = 0
        
        UNUserNotificationCenter.current().add(notificationRequest, withCompletionHandler: nil)
        UIApplication.shared.applicationIconBadgeNumber = 1
        
        DDLog.flushLog()
        exit(0)
    }
    
    private func enableBackgroundRefreshIfNecessary() {
        Singleton.appReadiness.runNowOrWhenAppDidBecomeReady {
            UIApplication.shared.setMinimumBackgroundFetchInterval(UIApplication.backgroundFetchIntervalMinimum)
        }
    }

    private func handleActivation(using dependencies: Dependencies) {
        /// There is a _fun_ behaviour here where if the user launches the app, sends it to the background at the right time and then
        /// opens it again the `AppReadiness` closures can be triggered before `applicationDidBecomeActive` has been
        /// called again - this can result in odd behaviours so hold off on running this logic until it's properly called again
        guard
            Identity.userExists(using: dependencies) &&
            dependencies[defaults: .appGroup, key: .isMainAppActive] == true
        else { return }
        
        enableBackgroundRefreshIfNecessary()
        dependencies[singleton: .jobRunner].appDidBecomeActive(using: dependencies)
        
        startPollersIfNeeded(using: dependencies)
        
        if Singleton.hasAppContext && Singleton.appContext.isMainApp {
            handleAppActivatedWithOngoingCallIfNeeded()
        }
    }
    
    private func ensureRootViewController(
        calledFrom lifecycleMethod: LifecycleMethod,
        using dependencies: Dependencies,
        onComplete: @escaping ((Bool) -> ()) = { _ in }
    ) {
        let hasInitialRootViewController: Bool = self.hasInitialRootViewController
        
        // Always call the completion block and indicate whether we successfully created the UI
        guard
            dependencies[singleton: .storage].isValid &&
            (
                Singleton.appReadiness.isAppReady ||
                lifecycleMethod == .finishLaunching ||
                lifecycleMethod == .enterForeground(initialLaunchFailed: true)
            ) &&
            !hasInitialRootViewController
        else { return DispatchQueue.main.async { onComplete(hasInitialRootViewController) } }
        
        /// Start a timeout for the creation of the rootViewController setup process (if it takes too long then we want to give the user
        /// the option to export their logs)
        let populateHomeScreenTimer: Timer = Timer.scheduledTimerOnMainThread(
            withTimeInterval: AppDelegate.maxRootViewControllerInitialQueryDuration,
            repeats: false
        ) { [weak self] timer in
            timer.invalidate()
            self?.showFailedStartupAlert(
                calledFrom: lifecycleMethod,
                error: .startupTimeout,
                using: dependencies
            )
        }
        
        // All logic which needs to run after the 'rootViewController' is created
        let rootViewControllerSetupComplete: (UIViewController) -> () = { [weak self] rootViewController in
            let presentedViewController: UIViewController? = self?.window?.rootViewController?.presentedViewController
            let targetRootViewController: UIViewController = TopBannerController(
                child: StyledNavigationController(rootViewController: rootViewController),
                cachedWarning: dependencies[defaults: .appGroup, key: .topBannerWarningToShow]
                    .map { rawValue in TopBannerController.Warning(rawValue: rawValue) }
            )
            
            /// Insert the `targetRootViewController` below the current view and trigger a layout without animation before properly
            /// swapping the `rootViewController` over so we can avoid any weird initial layout behaviours
            UIView.performWithoutAnimation {
                self?.window?.rootViewController = targetRootViewController
            }
            
            self?.hasInitialRootViewController = true
            UIViewController.attemptRotationToDeviceOrientation()
            
            /// **Note:** There is an annoying case when starting the app by interacting with a push notification where
            /// the `HomeVC` won't have completed loading it's view which means the `SessionApp.homeViewController`
            /// won't have been set - we set the value directly here to resolve this edge case
            if let homeViewController: HomeVC = rootViewController as? HomeVC {
                SessionApp.homeViewController.mutate { $0 = homeViewController }
            }
            
            /// If we were previously presenting a viewController but are no longer preseting it then present it again
            ///
            /// **Note:** Looks like the OS will throw an exception if we try to present a screen which is already (or
            /// was previously?) presented, even if it's not attached to the screen it seems...
            switch presentedViewController {
                case is UIAlertController, is ConfirmationModal:
                    /// If the viewController we were presenting happened to be the "failed startup" modal then we can dismiss it
                    /// automatically (while this seems redundant it's less jarring for the user than just instantly having it disappear)
                    self?.showFailedStartupAlert(
                        calledFrom: lifecycleMethod,
                        error: .startupTimeout,
                        animated: false,
                        using: dependencies
                    ) {
                        self?.window?.rootViewController?.dismiss(animated: true)
                    }
                
                case is UIActivityViewController: HelpViewModel.shareLogs(animated: false)
                default: break
            }
            
            // Setup is completed so run any post-setup tasks
            onComplete(true)
        }
        
        // Navigate to the approriate screen depending on the onboarding state
        switch Onboarding.State.current {
            case .newUser:
                DispatchQueue.main.async {
                    let viewController: LandingVC = LandingVC()
                    populateHomeScreenTimer.invalidate()
                    rootViewControllerSetupComplete(viewController)
                }
                
            case .missingName:
                DispatchQueue.main.async {
                    let viewController: DisplayNameVC = DisplayNameVC(flow: .register)
                    populateHomeScreenTimer.invalidate()
                    rootViewControllerSetupComplete(viewController)
                }
                
            case .completed:
                DispatchQueue.main.async {
                    let viewController: HomeVC = HomeVC(using: dependencies)
                    
                    /// We want to start observing the changes for the 'HomeVC' and want to wait until we actually get data back before we
                    /// continue as we don't want to show a blank home screen
                    DispatchQueue.global(qos: .userInitiated).async {
                        viewController.startObservingChanges() {
                            populateHomeScreenTimer.invalidate()
                            
                            DispatchQueue.main.async {
                                rootViewControllerSetupComplete(viewController)
                            }
                        }
                    }
                }
        }
    }
    
    // MARK: - Notifications
    
    func application(_ application: UIApplication, didRegisterForRemoteNotificationsWithDeviceToken deviceToken: Data) {
        PushRegistrationManager.shared.didReceiveVanillaPushToken(deviceToken)
        Logger.info("Registering for push notifications with token: \(deviceToken).")
    }
    
    func application(_ application: UIApplication, didFailToRegisterForRemoteNotificationsWithError error: Error) {
        Logger.error("Failed to register push token with error: \(error).")
        
        #if DEBUG
        Logger.warn("We're in debug mode. Faking success for remote registration with a fake push identifier.")
        PushRegistrationManager.shared.didReceiveVanillaPushToken(Data(count: 32))
        #else
        PushRegistrationManager.shared.didFailToReceiveVanillaPushToken(error: error)
        #endif
    }
    
    private func clearAllNotificationsAndRestoreBadgeCount(using dependencies: Dependencies) {
        Singleton.appReadiness.runNowOrWhenAppDidBecomeReady {
            dependencies[singleton: .notificationsManager].clearAllNotifications()
            
            guard Singleton.hasAppContext && Singleton.appContext.isMainApp else { return }
            
            /// On application startup the `Storage.read` can be slightly slow while GRDB spins up it's database
            /// read pools (up to a few seconds), since this read is blocking we want to dispatch it to run async to ensure
            /// we don't block user interaction while it's running
            DispatchQueue.global(qos: .default).async(using: dependencies) {
                let unreadCount: Int = dependencies[singleton: .storage]
                    .read(using: dependencies) { db in try Interaction.fetchUnreadCount(db) }
                    .defaulting(to: 0)
                
                DispatchQueue.main.async(using: dependencies) {
                    UIApplication.shared.applicationIconBadgeNumber = unreadCount
                }
            }
        }
    }
    
    func application(_ application: UIApplication, performActionFor shortcutItem: UIApplicationShortcutItem, completionHandler: @escaping (Bool) -> Void) {
        Singleton.appReadiness.runNowOrWhenAppDidBecomeReady {
            guard Identity.userCompletedRequiredOnboarding() else { return }
            
            SessionApp.homeViewController.wrappedValue?.createNewConversation()
            completionHandler(true)
        }
    }

    /// The method will be called on the delegate only if the application is in the foreground. If the method is not implemented or the
    /// handler is not called in a timely manner then the notification will not be presented. The application can choose to have the
    /// notification presented as a sound, badge, alert and/or in the notification list.
    ///
    /// This decision should be based on whether the information in the notification is otherwise visible to the user.
    func userNotificationCenter(_ center: UNUserNotificationCenter, willPresent notification: UNNotification, withCompletionHandler completionHandler: @escaping (UNNotificationPresentationOptions) -> Void) {
        if notification.request.content.userInfo["remote"] != nil {
            Logger.info("[Loki] Ignoring remote notifications while the app is in the foreground.")
            return
        }
        
        Singleton.appReadiness.runNowOrWhenAppDidBecomeReady {
            // We need to respect the in-app notification sound preference. This method, which is called
            // for modern UNUserNotification users, could be a place to do that, but since we'd still
            // need to handle this behavior for legacy UINotification users anyway, we "allow" all
            // notification options here, and rely on the shared logic in NotificationPresenter to
            // honor notification sound preferences for both modern and legacy users.
            completionHandler([.alert, .badge, .sound])
        }
    }

    /// The method will be called on the delegate when the user responded to the notification by opening the application, dismissing
    /// the notification or choosing a UNNotificationAction. The delegate must be set before the application returns from
    /// application:didFinishLaunchingWithOptions:.
    func userNotificationCenter(_ center: UNUserNotificationCenter, didReceive response: UNNotificationResponse, withCompletionHandler completionHandler: @escaping () -> Void) {
        Singleton.appReadiness.runNowOrWhenAppDidBecomeReady { [dependencies] in
            dependencies[singleton: .notificationActionHandler].handleNotificationResponse(
                response,
                completionHandler: completionHandler,
                using: dependencies
            )
        }
    }

    /// The method will be called on the delegate when the application is launched in response to the user's request to view in-app
    /// notification settings. Add UNAuthorizationOptionProvidesAppNotificationSettings as an option in
    /// requestAuthorizationWithOptions:completionHandler: to add a button to inline notification settings view and the notification
    /// settings view in Settings. The notification will be nil when opened from Settings.
    func userNotificationCenter(_ center: UNUserNotificationCenter, openSettingsFor notification: UNNotification?) {
    }
    
    // MARK: - Notification Handling
    
    @objc private func registrationStateDidChange() {
        handleActivation(using: dependencies)
    }
    
    @objc public func showMissedCallTipsIfNeededNotification(_ notification: Notification) {
        showMissedCallTipsIfNeeded(notification, using: dependencies)
    }
    
    private func showMissedCallTipsIfNeeded(
        _ notification: Notification,
        using dependencies: Dependencies
    ) {
        guard !dependencies[defaults: .standard, key: .hasSeenCallMissedTips] else { return }
        guard Thread.isMainThread else {
            DispatchQueue.main.async {
                self.showMissedCallTipsIfNeeded(notification, using: dependencies)
            }
            return
        }
        guard let callerId: String = notification.userInfo?[Notification.Key.senderId.rawValue] as? String else {
            return
        }
        guard
            Singleton.hasAppContext,
            let presentingVC = Singleton.appContext.frontmostViewController
        else { preconditionFailure() }
        
        let callMissedTipsModal: CallMissedTipsModal = CallMissedTipsModal(
            caller: Profile.displayName(id: callerId)
        )
        presentingVC.present(callMissedTipsModal, animated: true, completion: nil)
        
        dependencies[defaults: .standard, key: .hasSeenCallMissedTips] = true
    }
    
    // MARK: - Polling
    
    public func startPollersIfNeeded(
        shouldStartGroupPollers: Bool = true,
        using dependencies: Dependencies
    ) {
        guard Identity.userExists(using: dependencies) else { return }
        
        /// There is a fun issue where if you launch without any valid paths then the pollers are guaranteed to fail their first poll due to
        /// trying and failing to build paths without having the `SnodeAPI.snodePool` populated, by waiting for the
        /// `jobRunner.blockingQueue` to complete we can have more confidence that paths won't fail to build incorrectly
        dependencies[singleton: .jobRunner].afterBlockingQueue {
            dependencies[singleton: .currentUserPoller].start(using: dependencies)
            
            guard shouldStartGroupPollers else { return }
            
            dependencies[singleton: .groupsPoller].start(using: dependencies)
            OpenGroupManager.shared.startPolling()
        }
    }
    
    public func stopPollers(
        shouldStopUserPoller: Bool = true,
        using dependencies: Dependencies
    ) {
        if shouldStopUserPoller {
            dependencies[singleton: .currentUserPoller].stopAllPollers()
        }
    
        dependencies[singleton: .groupsPoller].stopAllPollers()
        OpenGroupManager.shared.stopPolling()
    }
    
    // MARK: - App Link

    func application(_ app: UIApplication, open url: URL, options: [UIApplication.OpenURLOptionsKey : Any] = [:]) -> Bool {
        guard let components: URLComponents = URLComponents(url: url, resolvingAgainstBaseURL: true) else {
            return false
        }
        
        // URL Scheme is sessionmessenger://DM?sessionID=1234
        // We can later add more parameters like message etc.
        if components.host == "DM" {
            let matches: [URLQueryItem] = (components.queryItems ?? [])
                .filter { item in item.name == "sessionID" }
            
            if let sessionId: String = matches.first?.value {
                createNewDMFromDeepLink(sessionId: sessionId)
                return true
            }
        }
        
        return false
    }

    private func createNewDMFromDeepLink(sessionId: String) {
        guard let homeViewController: HomeVC = (window?.rootViewController as? UINavigationController)?.visibleViewController as? HomeVC else {
            return
        }
        
        homeViewController.createNewDMFromDeepLink(sessionId: sessionId)
    }
        
    // MARK: - Call handling
        
    func hasIncomingCallWaiting() -> Bool {
        guard let call = AppEnvironment.shared.callManager.currentCall else { return false }
        
        return !call.hasStartedConnecting
    }
    
    func hasCallOngoing() -> Bool {
        guard let call = AppEnvironment.shared.callManager.currentCall else { return false }
        
        return !call.hasEnded
    }
    
    func handleAppActivatedWithOngoingCallIfNeeded() {
        guard
            let call: SessionCall = (AppEnvironment.shared.callManager.currentCall as? SessionCall),
            MiniCallView.current == nil,
            Singleton.hasAppContext
        else { return }
        
        if let callVC = Singleton.appContext.frontmostViewController as? CallVC, callVC.call.uuid == call.uuid {
            return
        }
        
        // FIXME: Handle more gracefully
        guard let presentingVC = Singleton.appContext.frontmostViewController else { preconditionFailure() }
        
        let callVC: CallVC = CallVC(for: call)
        
        if let conversationVC: ConversationVC = presentingVC as? ConversationVC, conversationVC.viewModel.threadData.threadId == call.sessionId {
            callVC.conversationVC = conversationVC
            conversationVC.inputAccessoryView?.isHidden = true
            conversationVC.inputAccessoryView?.alpha = 0
        }
        
        presentingVC.present(callVC, animated: true, completion: nil)
    }
}

// MARK: - LifecycleMethod

private enum LifecycleMethod: Equatable {
    case finishLaunching
    case enterForeground(initialLaunchFailed: Bool)
    case didBecomeActive
    
    var timingName: String {
        switch self {
            case .finishLaunching: return "Launch"
            case .enterForeground: return "EnterForeground"
            case .didBecomeActive: return "BecomeActive"
        }
    }
    
    static func == (lhs: LifecycleMethod, rhs: LifecycleMethod) -> Bool {
        switch (lhs, rhs) {
            case (.finishLaunching, .finishLaunching): return true
            case (.enterForeground(let lhsFailed), .enterForeground(let rhsFailed)): return (lhsFailed == rhsFailed)
            case (.didBecomeActive, .didBecomeActive): return true
            default: return false
        }
    }
}

// MARK: - StartupError

private enum StartupError: Error {
    case databaseError(Error)
    case failedToRestore
    case startupTimeout
    
    var name: String {
        switch self {
            case .databaseError(StorageError.startupFailed), .databaseError(DatabaseError.SQLITE_LOCKED):
                return "Database startup failed"
            
            case .databaseError(StorageError.migrationNoLongerSupported): return "Unsupported version"
            case .failedToRestore: return "Failed to restore"
            case .databaseError: return "Database error"
            case .startupTimeout: return "Startup timeout"
        }
    }
    
    var message: String {
        switch self {
            case .databaseError(StorageError.startupFailed), .databaseError(DatabaseError.SQLITE_LOCKED):
                return "DATABASE_STARTUP_FAILED".localized()
<<<<<<< HEAD
                
=======

>>>>>>> e1bb6de7
            case .databaseError(StorageError.migrationNoLongerSupported):
                return "DATABASE_UNSUPPORTED_MIGRATION".localized()
            
            case .failedToRestore: return "DATABASE_RESTORE_FAILED".localized()
            case .databaseError: return "DATABASE_MIGRATION_FAILED".localized()
            case .startupTimeout: return "APP_STARTUP_TIMEOUT".localized()
        }
    }
}<|MERGE_RESOLUTION|>--- conflicted
+++ resolved
@@ -340,7 +340,7 @@
         /// We need to do a clean up for disappear after send messages that are received by push notifications before
         /// the app set up the main screen and load initial data to prevent a case when the PagedDatabaseObserver
         /// hasn't been setup yet then the conversation screen can show stale (ie. deleted) interactions incorrectly
-        DisappearingMessagesJob.cleanExpiredMessagesOnLaunch()
+        DisappearingMessagesJob.cleanExpiredMessagesOnLaunch(using: dependencies)
         
         // Setup the UI if needed, then trigger any post-UI setup actions
         self.ensureRootViewController(calledFrom: lifecycleMethod, using: dependencies) { [weak self] success in
@@ -947,11 +947,7 @@
         switch self {
             case .databaseError(StorageError.startupFailed), .databaseError(DatabaseError.SQLITE_LOCKED):
                 return "DATABASE_STARTUP_FAILED".localized()
-<<<<<<< HEAD
-                
-=======
-
->>>>>>> e1bb6de7
+                
             case .databaseError(StorageError.migrationNoLongerSupported):
                 return "DATABASE_UNSUPPORTED_MIGRATION".localized()
             
