--- conflicted
+++ resolved
@@ -1,10 +1,7 @@
 import PromiseKit
-<<<<<<< HEAD
 import WebRTC
 import SessionUIKit
 import UIKit
-=======
->>>>>>> 21924ee8
 import SessionMessagingKit
 
 extension AppDelegate {
