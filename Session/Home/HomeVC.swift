--- conflicted
+++ resolved
@@ -461,7 +461,7 @@
                     })
                     alert.addAction(UIAlertAction(title: NSLocalizedString("TXT_CANCEL_TITLE", comment: ""), style: .default) { _ in })
                     guard let self = self else { return }
-                    self.present(alert, animated: true, completion: nil)
+                    self.presentAlert(alert)
                 }
                 delete.backgroundColor = Colors.destructive
                 
@@ -520,66 +520,6 @@
         }
     }
     
-<<<<<<< HEAD
-    func tableView(_ tableView: UITableView, canEditRowAt indexPath: IndexPath) -> Bool {
-        return true
-    }
-    
-    func tableView(_ tableView: UITableView, editActionsForRowAt indexPath: IndexPath) -> [UITableViewRowAction]? {
-        guard let thread = self.thread(at: indexPath.row) else { return [] }
-        let delete = UITableViewRowAction(style: .destructive, title: NSLocalizedString("TXT_DELETE_TITLE", comment: "")) { [weak self] _, _ in
-            var message = NSLocalizedString("CONVERSATION_DELETE_CONFIRMATION_ALERT_MESSAGE", comment: "")
-            if let thread = thread as? TSGroupThread, thread.isClosedGroup, thread.groupModel.groupAdminIds.contains(getUserHexEncodedPublicKey()) {
-                message = NSLocalizedString("admin_group_leave_warning", comment: "")
-            }
-            let alert = UIAlertController(title: NSLocalizedString("CONVERSATION_DELETE_CONFIRMATION_ALERT_TITLE", comment: ""), message: message, preferredStyle: .alert)
-            alert.addAction(UIAlertAction(title: NSLocalizedString("TXT_DELETE_TITLE", comment: ""), style: .destructive) { [weak self] _ in
-                self?.delete(thread)
-            })
-            alert.addAction(UIAlertAction(title: NSLocalizedString("TXT_CANCEL_TITLE", comment: ""), style: .default) { _ in })
-            guard let self = self else { return }
-            self.presentAlert(alert)
-        }
-        delete.backgroundColor = Colors.destructive
-        
-        let isPinned = thread.isPinned
-        let pin = UITableViewRowAction(style: .normal, title: NSLocalizedString("PIN_BUTTON_TEXT", comment: "")) { [weak self] _, _ in
-            thread.isPinned = true
-            thread.save()
-            self?.threadViewModelCache.removeValue(forKey: thread.uniqueId!)
-            tableView.reloadRows(at: [ indexPath ], with: UITableView.RowAnimation.fade)
-        }
-        pin.backgroundColor = Colors.pathsBuilding
-        let unpin = UITableViewRowAction(style: .normal, title: NSLocalizedString("UNPIN_BUTTON_TEXT", comment: "")) { [weak self] _, _ in
-            thread.isPinned = false
-            thread.save()
-            self?.threadViewModelCache.removeValue(forKey: thread.uniqueId!)
-            tableView.reloadRows(at: [ indexPath ], with: UITableView.RowAnimation.fade)
-        }
-        unpin.backgroundColor = Colors.pathsBuilding
-        
-        if let thread = thread as? TSContactThread {
-            let publicKey = thread.contactSessionID()
-            let blockingManager = SSKEnvironment.shared.blockingManager
-            let isBlocked = blockingManager.isRecipientIdBlocked(publicKey)
-            let block = UITableViewRowAction(style: .normal, title: NSLocalizedString("BLOCK_LIST_BLOCK_BUTTON", comment: "")) { _, _ in
-                blockingManager.addBlockedPhoneNumber(publicKey)
-                tableView.reloadRows(at: [ indexPath ], with: UITableView.RowAnimation.fade)
-            }
-            block.backgroundColor = Colors.unimportant
-            let unblock = UITableViewRowAction(style: .normal, title: NSLocalizedString("BLOCK_LIST_UNBLOCK_BUTTON", comment: "")) { _, _ in
-                blockingManager.removeBlockedPhoneNumber(publicKey)
-                tableView.reloadRows(at: [ indexPath ], with: UITableView.RowAnimation.fade)
-            }
-            unblock.backgroundColor = Colors.unimportant
-            return [ delete, (isBlocked ? unblock : block), (isPinned ? unpin : pin) ]
-        } else {
-            return [ delete, (isPinned ? unpin : pin) ]
-        }
-    }
-    
-=======
->>>>>>> 6573610e
     private func delete(_ thread: TSThread) {
         let openGroupV2 = Storage.shared.getV2OpenGroup(for: thread.uniqueId!)
         Storage.write { transaction in
