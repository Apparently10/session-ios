// Copyright © 2022 Rangeproof Pty Ltd. All rights reserved.

import Foundation
import GRDB
import DifferenceKit
import SignalUtilitiesKit
import SessionMessagingKit
import SessionUtilitiesKit

public class HomeViewModel {
    public typealias SectionModel = ArraySection<Section, SessionThreadViewModel>
    
    // MARK: - Section
    
    public enum Section: Differentiable {
        case messageRequests
        case threads
        case loadMore
    }
    
    // MARK: - Variables
    
    public static let pageSize: Int = 15
    
    public struct State: Equatable {
        let showViewedSeedBanner: Bool
        let hasHiddenMessageRequests: Bool
        let unreadMessageRequestThreadCount: Int
        let userProfile: Profile?
        
        init(
            showViewedSeedBanner: Bool = !Storage.shared[.hasViewedSeed],
            hasHiddenMessageRequests: Bool = Storage.shared[.hasHiddenMessageRequests],
            unreadMessageRequestThreadCount: Int = 0,
            userProfile: Profile? = nil
        ) {
            self.showViewedSeedBanner = showViewedSeedBanner
            self.hasHiddenMessageRequests = hasHiddenMessageRequests
            self.unreadMessageRequestThreadCount = unreadMessageRequestThreadCount
            self.userProfile = userProfile
        }
    }
    
    // MARK: - Initialization
    
    init() {
        self.state = State()
        self.pagedDataObserver = nil
        
        // Note: Since this references self we need to finish initializing before setting it, we
        // also want to skip the initial query and trigger it async so that the push animation
        // doesn't stutter (it should load basically immediately but without this there is a
        // distinct stutter)
        let userPublicKey: String = getUserHexEncodedPublicKey()
        let thread: TypedTableAlias<SessionThread> = TypedTableAlias()
        self.pagedDataObserver = PagedDatabaseObserver(
            pagedTable: SessionThread.self,
            pageSize: HomeViewModel.pageSize,
            idColumn: .id,
            observedChanges: [
                PagedData.ObservedChanges(
                    table: SessionThread.self,
                    columns: [
                        .id,
                        .shouldBeVisible,
                        .pinnedPriority,
                        .mutedUntilTimestamp,
                        .onlyNotifyForMentions,
                        .markedAsUnread
                    ]
                ),
                PagedData.ObservedChanges(
                    table: Interaction.self,
                    columns: [
                        .body,
                        .wasRead
                    ],
                    joinToPagedType: {
                        let interaction: TypedTableAlias<Interaction> = TypedTableAlias()
                        
                        return SQL("JOIN \(Interaction.self) ON \(interaction[.threadId]) = \(thread[.id])")
                    }()
                ),
                PagedData.ObservedChanges(
                    table: Contact.self,
                    columns: [.isBlocked],
                    joinToPagedType: {
                        let contact: TypedTableAlias<Contact> = TypedTableAlias()
                        
                        return SQL("JOIN \(Contact.self) ON \(contact[.id]) = \(thread[.id])")
                    }()
                ),
                PagedData.ObservedChanges(
                    table: Profile.self,
                    columns: [.name, .nickname, .profilePictureFileName],
                    joinToPagedType: {
                        let profile: TypedTableAlias<Profile> = TypedTableAlias()
                        let groupMember: TypedTableAlias<GroupMember> = TypedTableAlias()
                        let threadVariants: [SessionThread.Variant] = [.legacyGroup, .group]
                        let targetRole: GroupMember.Role = GroupMember.Role.standard
                        
                        return SQL("""
                            JOIN \(Profile.self) ON (
                                (   -- Contact profile change
                                    \(SQL("\(thread[.variant]) = \(SessionThread.Variant.contact)")) AND
                                    \(profile[.id]) = \(thread[.id])
                                ) OR ( -- Closed group profile change
                                    \(SQL("\(thread[.variant]) IN \(threadVariants)")) AND (
                                        profile.id = (  -- Front profile
                                            SELECT MIN(\(groupMember[.profileId]))
                                            FROM \(GroupMember.self)
                                            JOIN \(Profile.self) ON \(profile[.id]) = \(groupMember[.profileId])
                                            WHERE (
                                                \(SQL("\(groupMember[.role]) = \(targetRole)")) AND
                                                \(groupMember[.groupId]) = \(thread[.id]) AND
                                                \(groupMember[.profileId]) != \(userPublicKey)
                                            )
                                        ) OR
                                        profile.id = (  -- Back profile
                                            SELECT MAX(\(groupMember[.profileId]))
                                            FROM \(GroupMember.self)
                                            JOIN \(Profile.self) ON \(profile[.id]) = \(groupMember[.profileId])
                                            WHERE (
                                                \(SQL("\(groupMember[.role]) = \(targetRole)")) AND
                                                \(groupMember[.groupId]) = \(thread[.id]) AND
                                                \(groupMember[.profileId]) != \(userPublicKey)
                                            )
                                        ) OR (  -- Fallback profile
                                            profile.id = \(userPublicKey) AND
                                            (
                                                SELECT COUNT(\(groupMember[.profileId]))
                                                FROM \(GroupMember.self)
                                                JOIN \(Profile.self) ON \(profile[.id]) = \(groupMember[.profileId])
                                                WHERE (
                                                    \(SQL("\(groupMember[.role]) = \(targetRole)")) AND
                                                    \(groupMember[.groupId]) = \(thread[.id]) AND
                                                    \(groupMember[.profileId]) != \(userPublicKey)
                                                )
                                            ) = 1
                                        )
                                    )
                                )
                            )
                        """)
                    }()
                ),
                PagedData.ObservedChanges(
                    table: ClosedGroup.self,
                    columns: [.name],
                    joinToPagedType: {
                        let closedGroup: TypedTableAlias<ClosedGroup> = TypedTableAlias()
                        
                        return SQL("JOIN \(ClosedGroup.self) ON \(closedGroup[.threadId]) = \(thread[.id])")
                    }()
                ),
                PagedData.ObservedChanges(
                    table: OpenGroup.self,
                    columns: [.name, .imageData],
                    joinToPagedType: {
                        let openGroup: TypedTableAlias<OpenGroup> = TypedTableAlias()
                        
                        return SQL("JOIN \(OpenGroup.self) ON \(openGroup[.threadId]) = \(thread[.id])")
                    }()
                ),
                PagedData.ObservedChanges(
                    table: RecipientState.self,
                    columns: [.state],
                    joinToPagedType: {
                        let interaction: TypedTableAlias<Interaction> = TypedTableAlias()
                        let recipientState: TypedTableAlias<RecipientState> = TypedTableAlias()
                        
                        return """
                            JOIN \(Interaction.self) ON \(interaction[.threadId]) = \(thread[.id])
                            JOIN \(RecipientState.self) ON \(recipientState[.interactionId]) = \(interaction[.id])
                        """
                    }()
                ),
                PagedData.ObservedChanges(
                    table: ThreadTypingIndicator.self,
                    columns: [.threadId],
                    joinToPagedType: {
                        let typingIndicator: TypedTableAlias<ThreadTypingIndicator> = TypedTableAlias()
                        
                        return SQL("JOIN \(ThreadTypingIndicator.self) ON \(typingIndicator[.threadId]) = \(thread[.id])")
                    }()
                )
            ],
            /// **Note:** This `optimisedJoinSQL` value includes the required minimum joins needed for the query but differs
            /// from the JOINs that are actually used for performance reasons as the basic logic can be simpler for where it's used
            joinSQL: SessionThreadViewModel.optimisedJoinSQL,
            filterSQL: SessionThreadViewModel.homeFilterSQL(userPublicKey: userPublicKey),
            groupSQL: SessionThreadViewModel.groupSQL,
            orderSQL: SessionThreadViewModel.homeOrderSQL,
            dataQuery: SessionThreadViewModel.baseQuery(
                userPublicKey: userPublicKey,
                groupSQL: SessionThreadViewModel.groupSQL,
                orderSQL: SessionThreadViewModel.homeOrderSQL
            ),
            onChangeUnsorted: { [weak self] updatedData, updatedPageInfo in
                PagedData.processAndTriggerUpdates(
                    updatedData: self?.process(data: updatedData, for: updatedPageInfo),
                    currentDataRetriever: { self?.threadData },
                    onDataChange: self?.onThreadChange,
                    onUnobservedDataChange: { updatedData, changeset in
                        self?.unobservedThreadDataChanges = (changeset.isEmpty ?
                            nil :
                            (updatedData, changeset)
                        )
                    }
                )
            }
        )
        
        // Run the initial query on the main thread so we prevent the app from leaving the loading screen
        // until we have data (Note: the `.pageBefore` will query from a `0` offset loading the first page)
        self.pagedDataObserver?.load(.pageBefore)
    }
    
    // MARK: - State
    
    /// This value is the current state of the view
    public private(set) var state: State
    
    /// This is all the data the screen needs to populate itself, please see the following link for tips to help optimise
    /// performance https://github.com/groue/GRDB.swift#valueobservation-performance
    ///
    /// **Note:** This observation will be triggered twice immediately (and be de-duped by the `removeDuplicates`)
    /// this is due to the behaviour of `ValueConcurrentObserver.asyncStartObservation` which triggers it's own
    /// fetch (after the ones in `ValueConcurrentObserver.asyncStart`/`ValueConcurrentObserver.syncStart`)
    /// just in case the database has changed between the two reads - unfortunately it doesn't look like there is a way to prevent this
    public lazy var observableState = ValueObservation
        .trackingConstantRegion { db -> State in try HomeViewModel.retrieveState(db) }
        .removeDuplicates()
    
    private static func retrieveState(_ db: Database) throws -> State {
        let hasViewedSeed: Bool = db[.hasViewedSeed]
        let hasHiddenMessageRequests: Bool = db[.hasHiddenMessageRequests]
        let userProfile: Profile = Profile.fetchOrCreateCurrentUser(db)
        let unreadMessageRequestThreadCount: Int = try SessionThread
            .unreadMessageRequestsCountQuery(userPublicKey: userProfile.id)
            .fetchOne(db)
            .defaulting(to: 0)
        
        return State(
            showViewedSeedBanner: !hasViewedSeed,
            hasHiddenMessageRequests: hasHiddenMessageRequests,
            unreadMessageRequestThreadCount: unreadMessageRequestThreadCount,
            userProfile: userProfile
        )
    }
    
    public func updateState(_ updatedState: State) {
        let oldState: State = self.state
        self.state = updatedState
        
        // If the messageRequest content changed then we need to re-process the thread data
        guard
            (
                oldState.hasHiddenMessageRequests != updatedState.hasHiddenMessageRequests ||
                oldState.unreadMessageRequestThreadCount != updatedState.unreadMessageRequestThreadCount
            ),
            let currentPageInfo: PagedData.PageInfo = self.pagedDataObserver?.pageInfo.wrappedValue
        else { return }
        
        /// **MUST** have the same logic as in the 'PagedDataObserver.onChangeUnsorted' above
        let currentData: [SectionModel] = (self.unobservedThreadDataChanges?.0 ?? self.threadData)
        let updatedThreadData: [SectionModel] = self.process(
            data: currentData.flatMap { $0.elements },
            for: currentPageInfo
        )
        
        PagedData.processAndTriggerUpdates(
            updatedData: updatedThreadData,
            currentDataRetriever: { [weak self] in (self?.unobservedThreadDataChanges?.0 ?? self?.threadData) },
            onDataChange: onThreadChange,
            onUnobservedDataChange: { [weak self] updatedData, changeset in
                self?.unobservedThreadDataChanges = (changeset.isEmpty ?
                    nil :
                    (updatedData, changeset)
                )
            }
        )
    }
    
    // MARK: - Thread Data
    
    public private(set) var unobservedThreadDataChanges: ([SectionModel], StagedChangeset<[SectionModel]>)?
    public private(set) var threadData: [SectionModel] = []
    public private(set) var pagedDataObserver: PagedDatabaseObserver<SessionThread, SessionThreadViewModel>?
    
    public var onThreadChange: (([SectionModel], StagedChangeset<[SectionModel]>) -> ())? {
        didSet {
            // When starting to observe interaction changes we want to trigger a UI update just in case the
            // data was changed while we weren't observing
            if let unobservedThreadDataChanges: ([SectionModel], StagedChangeset<[SectionModel]>) = self.unobservedThreadDataChanges {
                onThreadChange?(unobservedThreadDataChanges.0, unobservedThreadDataChanges.1)
                self.unobservedThreadDataChanges = nil
            }
        }
    }
    
    private func process(data: [SessionThreadViewModel], for pageInfo: PagedData.PageInfo) -> [SectionModel] {
        let finalUnreadMessageRequestCount: Int = (self.state.hasHiddenMessageRequests ?
            0 :
            self.state.unreadMessageRequestThreadCount
        )
        let groupedOldData: [String: [SessionThreadViewModel]] = (self.threadData
            .first(where: { $0.model == .threads })?
            .elements)
            .defaulting(to: [])
            .grouped(by: \.threadId)
        
        return [
            // If there are no unread message requests then hide the message request banner
            (finalUnreadMessageRequestCount == 0 ?
                [] :
                [SectionModel(
                    section: .messageRequests,
                    elements: [
                        SessionThreadViewModel(unreadCount: UInt(finalUnreadMessageRequestCount))
                    ]
                )]
            ),
            [
                SectionModel(
                    section: .threads,
                    elements: data
                        .filter { $0.id != SessionThreadViewModel.invalidId }
                        .sorted { lhs, rhs -> Bool in
                            guard lhs.threadPinnedPriority == rhs.threadPinnedPriority else {
                                return lhs.threadPinnedPriority > rhs.threadPinnedPriority
                            }
                            
                            return lhs.lastInteractionDate > rhs.lastInteractionDate
                        }
                        .map { viewModel -> SessionThreadViewModel in
                            viewModel.populatingCurrentUserBlindedKey(
                                currentUserBlindedPublicKeyForThisThread: groupedOldData[viewModel.threadId]?
                                    .first?
                                    .currentUserBlindedPublicKey
                            )
                        }
                )
            ],
            (!data.isEmpty && (pageInfo.pageOffset + pageInfo.currentCount) < pageInfo.totalCount ?
                [SectionModel(section: .loadMore)] :
                []
            )
        ].flatMap { $0 }
    }
    
    public func updateThreadData(_ updatedData: [SectionModel]) {
        self.threadData = updatedData
    }
    
    // MARK: - Functions
    
<<<<<<< HEAD
    public func markAsRead(
        threadViewModel: SessionThreadViewModel,
        target: SessionThreadViewModel.ReadTarget
    ) {
        threadViewModel.markAsRead(target: target)
    }
    
    public func markAsUnread(threadViewModel: SessionThreadViewModel) {
        threadViewModel.markAsUnread()
    }
    
    public func deleteOrLeave(threadId: String, threadVariant: SessionThread.Variant) {
        Storage.shared.writeAsync { db in
            try SessionThread.deleteOrLeave(
                db,
                threadId: threadId,
                threadVariant: threadVariant,
                shouldSendLeaveMessageForGroups: true,
                calledFromConfigHandling: false
            )
=======
    public func delete(threadId: String, threadVariant: SessionThread.Variant, force: Bool = false) {
        
        func delete(_ db: Database, threadId: String) throws {
            _ = try SessionThread
                .filter(id: threadId)
                .deleteAll(db)
        }
        
        Storage.shared.writeAsync { db in
            switch (threadVariant, force) {
                case (.closedGroup, false):
                    try MessageSender.leave(
                        db,
                        groupPublicKey: threadId,
                        deleteThread: true
                    )
                    
                case (.openGroup, _):
                    OpenGroupManager.shared.delete(db, openGroupId: threadId)
                    
                default:
                    try delete(db, threadId: threadId)
            }
>>>>>>> dd0a2489
        }
    }
}<|MERGE_RESOLUTION|>--- conflicted
+++ resolved
@@ -271,7 +271,11 @@
         
         PagedData.processAndTriggerUpdates(
             updatedData: updatedThreadData,
-            currentDataRetriever: { [weak self] in (self?.unobservedThreadDataChanges?.0 ?? self?.threadData) },
+            currentDataRetriever: { [weak self] in
+                guard self?.hasProcessedInitialThreadData == true else { return nil }
+                
+                return (self?.unobservedThreadDataChanges?.0 ?? self?.threadData)
+            },
             onDataChange: onThreadChange,
             onUnobservedDataChange: { [weak self] updatedData, changeset in
                 self?.unobservedThreadDataChanges = (changeset.isEmpty ?
@@ -284,12 +288,15 @@
     
     // MARK: - Thread Data
     
+    private var hasProcessedInitialThreadData: Bool = false
     public private(set) var unobservedThreadDataChanges: ([SectionModel], StagedChangeset<[SectionModel]>)?
     public private(set) var threadData: [SectionModel] = []
     public private(set) var pagedDataObserver: PagedDatabaseObserver<SessionThread, SessionThreadViewModel>?
     
     public var onThreadChange: (([SectionModel], StagedChangeset<[SectionModel]>) -> ())? {
         didSet {
+            self.hasProcessedInitialThreadData = (onThreadChange != nil || hasProcessedInitialThreadData)
+            
             // When starting to observe interaction changes we want to trigger a UI update just in case the
             // data was changed while we weren't observing
             if let unobservedThreadDataChanges: ([SectionModel], StagedChangeset<[SectionModel]>) = self.unobservedThreadDataChanges {
@@ -317,7 +324,10 @@
                 [SectionModel(
                     section: .messageRequests,
                     elements: [
-                        SessionThreadViewModel(unreadCount: UInt(finalUnreadMessageRequestCount))
+                        SessionThreadViewModel(
+                            threadId: SessionThreadViewModel.messageRequestsSectionId,
+                            unreadCount: UInt(finalUnreadMessageRequestCount)
+                        )
                     ]
                 )]
             ),
@@ -352,55 +362,4 @@
     public func updateThreadData(_ updatedData: [SectionModel]) {
         self.threadData = updatedData
     }
-    
-    // MARK: - Functions
-    
-<<<<<<< HEAD
-    public func markAsRead(
-        threadViewModel: SessionThreadViewModel,
-        target: SessionThreadViewModel.ReadTarget
-    ) {
-        threadViewModel.markAsRead(target: target)
-    }
-    
-    public func markAsUnread(threadViewModel: SessionThreadViewModel) {
-        threadViewModel.markAsUnread()
-    }
-    
-    public func deleteOrLeave(threadId: String, threadVariant: SessionThread.Variant) {
-        Storage.shared.writeAsync { db in
-            try SessionThread.deleteOrLeave(
-                db,
-                threadId: threadId,
-                threadVariant: threadVariant,
-                shouldSendLeaveMessageForGroups: true,
-                calledFromConfigHandling: false
-            )
-=======
-    public func delete(threadId: String, threadVariant: SessionThread.Variant, force: Bool = false) {
-        
-        func delete(_ db: Database, threadId: String) throws {
-            _ = try SessionThread
-                .filter(id: threadId)
-                .deleteAll(db)
-        }
-        
-        Storage.shared.writeAsync { db in
-            switch (threadVariant, force) {
-                case (.closedGroup, false):
-                    try MessageSender.leave(
-                        db,
-                        groupPublicKey: threadId,
-                        deleteThread: true
-                    )
-                    
-                case (.openGroup, _):
-                    OpenGroupManager.shared.delete(db, openGroupId: threadId)
-                    
-                default:
-                    try delete(db, threadId: threadId)
-            }
->>>>>>> dd0a2489
-        }
-    }
 }