--- conflicted
+++ resolved
@@ -6,6 +6,7 @@
 import SessionUIKit
 import SessionMessagingKit
 import SessionUtilitiesKit
+import SignalUtilitiesKit
 
 final class JoinOpenGroupVC: BaseVC, UIPageViewControllerDataSource, UIPageViewControllerDelegate, QRScannerDelegate {
     private let pageVC = UIPageViewController(transitionStyle: .scroll, navigationOrientation: .horizontal, options: nil)
@@ -57,15 +58,11 @@
         super.viewDidLoad()
         
         setNavBarTitle("vc_join_public_chat_title".localized())
+        view.themeBackgroundColor = .backgroundSecondary
         
         let closeButton = UIBarButtonItem(image: #imageLiteral(resourceName: "X"), style: .plain, target: self, action: #selector(close))
-<<<<<<< HEAD
         closeButton.themeTintColor = .textPrimary
-        navigationItem.leftBarButtonItem = closeButton
-=======
-        closeButton.tintColor = Colors.text
         navigationItem.rightBarButtonItem = closeButton
->>>>>>> d507a3b9
         
         // Page VC
         let hasCameraAccess = (AVCaptureDevice.authorizationStatus(for: .video) == .authorized)
@@ -220,6 +217,9 @@
 
     // MARK: - UI
     
+    private var keyboardTransitionSnapshot1: UIView?
+    private var keyboardTransitionSnapshot2: UIView?
+    
     private lazy var urlTextView: TextView = {
         let result: TextView = TextView(placeholder: "vc_enter_chat_url_text_field_hint".localized())
         result.keyboardType = .URL
@@ -256,15 +256,9 @@
         view.themeBackgroundColor = .clear
         
         // Next button
-<<<<<<< HEAD
-        let nextButton = OutlineButton(style: .regular, size: .large)
-        nextButton.setTitle("next".localized(), for: .normal)
-        nextButton.addTarget(self, action: #selector(joinOpenGroup), for: .touchUpInside)
-=======
-        let joinButton = Button(style: .prominentOutline, size: .large)
+        let joinButton = OutlineButton(style: .regular, size: .large)
         joinButton.setTitle("JOIN_COMMUNITY_BUTTON_TITLE".localized(), for: UIControl.State.normal)
         joinButton.addTarget(self, action: #selector(joinOpenGroup), for: UIControl.Event.touchUpInside)
->>>>>>> d507a3b9
         
         let joinButtonContainer = UIView(
             wrapping: joinButton,
@@ -273,10 +267,25 @@
         )
         
         // Stack view
-        let stackView = UIStackView(arrangedSubviews: [ urlTextView, UIView.spacer(withHeight: Values.mediumSpacing), suggestionGridTitleLabel, UIView.spacer(withHeight: Values.mediumSpacing), suggestionGrid, UIView.vStretchingSpacer(), joinButtonContainer ])
+        let stackView = UIStackView(
+            arrangedSubviews: [
+                urlTextView,
+                UIView.spacer(withHeight: Values.mediumSpacing),
+                suggestionGridTitleLabel,
+                UIView.spacer(withHeight: Values.mediumSpacing),
+                suggestionGrid,
+                UIView.vStretchingSpacer(),
+                joinButtonContainer
+            ]
+        )
         stackView.axis = .vertical
         stackView.alignment = .fill
-        stackView.layoutMargins = UIEdgeInsets(uniform: Values.largeSpacing)
+        stackView.layoutMargins = UIEdgeInsets(
+            top: Values.largeSpacing,
+            leading: Values.largeSpacing,
+            bottom: Values.smallSpacing,
+            trailing: Values.largeSpacing
+        )
         stackView.isLayoutMarginsRelativeArrangement = true
         view.addSubview(stackView)
         
@@ -356,35 +365,71 @@
         guard let endFrame: CGRect = (notification.userInfo?[UIResponder.keyboardFrameEndUserInfoKey] as? NSValue)?.cgRectValue else { return }
         guard endFrame.minY < UIScreen.main.bounds.height else { return }
         
-        bottomConstraint.constant = endFrame.size.height + bottomMargin
+        let duration = max(0.25, ((notification.userInfo?[UIResponder.keyboardAnimationDurationUserInfoKey] as? TimeInterval) ?? 0))
+        
+        // Add snapshots for the suggestion grid
+        UIView.performWithoutAnimation {
+            self.keyboardTransitionSnapshot1 = self.suggestionGridTitleLabel.snapshotView(afterScreenUpdates: false)
+            self.keyboardTransitionSnapshot1?.frame = self.suggestionGridTitleLabel.frame
+            self.suggestionGridTitleLabel.alpha = 0
+            
+            if let snapshot1: UIView = self.keyboardTransitionSnapshot1 {
+                self.suggestionGridTitleLabel.superview?.addSubview(snapshot1)
+            }
+            
+            self.keyboardTransitionSnapshot2 = self.suggestionGrid.snapshotView(afterScreenUpdates: false)
+            self.keyboardTransitionSnapshot2?.frame = self.suggestionGrid.frame
+            self.suggestionGrid.alpha = 0
+            
+            if let snapshot2: UIView = self.keyboardTransitionSnapshot2 {
+                self.suggestionGrid.superview?.addSubview(snapshot2)
+            }
+            self.view.setNeedsLayout()
+            self.view.layoutIfNeeded()
+        }
         
         UIView.animate(
-            withDuration: 0.25,
+            withDuration: duration,
             animations: { [weak self] in
+                self?.keyboardTransitionSnapshot1?.alpha = 0
+                self?.keyboardTransitionSnapshot2?.alpha = 0
+                self?.suggestionGridTitleLabel.isHidden = true
+                self?.suggestionGrid.isHidden = true
+                self?.bottomConstraint.constant = (endFrame.size.height + (self?.bottomMargin ?? 0))
                 self?.view.layoutIfNeeded()
-                self?.suggestionGridTitleLabel.alpha = 0
-                self?.suggestionGrid.alpha = 0
+            },
+            completion: nil
+        )
+    }
+    
+    @objc private func handleKeyboardWillHideNotification(_ notification: Notification) {
+        guard isKeyboardShowing else { return }
+        
+        let duration = max(0.25, ((notification.userInfo?[UIResponder.keyboardAnimationDurationUserInfoKey] as? TimeInterval) ?? 0))
+        isKeyboardShowing = false
+        
+        self.suggestionGrid.alpha = 0
+        self.suggestionGridTitleLabel.alpha = 0
+        
+        UIView.animate(
+            withDuration: duration,
+            animations: { [weak self] in
+                self?.keyboardTransitionSnapshot1?.alpha = 1
+                self?.keyboardTransitionSnapshot2?.alpha = 1
+                self?.suggestionGrid.isHidden = false
+                self?.suggestionGridTitleLabel.isHidden = false
+                self?.bottomConstraint.constant = (self?.bottomMargin ?? 0)
+                self?.view.layoutIfNeeded()
             },
             completion: { [weak self] _ in
-                self?.suggestionGridTitleLabel.isHidden = true
-                self?.suggestionGrid.isHidden = true
+                self?.keyboardTransitionSnapshot1?.removeFromSuperview()
+                self?.keyboardTransitionSnapshot2?.removeFromSuperview()
+                self?.keyboardTransitionSnapshot1 = nil
+                self?.keyboardTransitionSnapshot2 = nil
+                self?.suggestionGridTitleLabel.alpha = 1
+                self?.suggestionGrid.alpha = 1
             }
         )
-    }
-    
-    @objc private func handleKeyboardWillHideNotification(_ notification: Notification) {
-        guard isKeyboardShowing else { return }
-        
-        isKeyboardShowing = false
-        bottomConstraint.constant = bottomMargin
-        
-        UIView.animate(withDuration: 0.25) { [weak self] in
-            self?.view.layoutIfNeeded()
-            self?.suggestionGridTitleLabel.isHidden = false
-            self?.suggestionGridTitleLabel.alpha = 1
-            self?.suggestionGrid.isHidden = false
-            self?.suggestionGrid.alpha = 1
-        }
     }
 }
 
@@ -434,12 +479,8 @@
     }
 
     @objc private func requestCameraAccess() {
-        ows_ask(forCameraPermissions: { [weak self] hasCameraAccess in
-            if hasCameraAccess {
-                self?.joinOpenGroupVC?.handleCameraAccessGranted()
-            } else {
-                // Do nothing
-            }
-        })
+        Permissions.requestCameraPermissionIfNeeded { [weak self] in
+            self?.joinOpenGroupVC?.handleCameraAccessGranted()
+        }
     }
 }