// Copyright © 2022 Rangeproof Pty Ltd. All rights reserved.
//
// stringlint:disable

import Foundation
import Combine
import GRDB
import SessionSnodeKit
import SessionMessagingKit
import SessionUtilitiesKit

// MARK: - Log.Category

public extension Log.Category {
    static let backgroundPoller: Log.Category = .create("BackgroundPoller", defaultLevel: .info)
}

// MARK: - BackgroundPoller

public final class BackgroundPoller {
    public func poll(using dependencies: Dependencies) -> AnyPublisher<Void, Never> {
        let pollStart: TimeInterval = dependencies.dateNow.timeIntervalSince1970
        
        return dependencies[singleton: .storage]
            .readPublisher { db -> (Set<String>, Set<String>) in
                (
                    try ClosedGroup
                        .select(.threadId)
                        .joining(
                            required: ClosedGroup.members
                                .filter(GroupMember.Columns.profileId == dependencies[cache: .general].sessionId.hexString)
                        )
                        .asRequest(of: String.self)
                        .fetchSet(db),
                    /// The default room promise creates an OpenGroup with an empty `roomToken` value, we
                    /// don't want to start a poller for this as the user hasn't actually joined a room
                    ///
                    /// We also want to exclude any rooms which have failed to poll too many times in a row from
                    /// the background poll as they are likely to fail again
                    try OpenGroup
                        .select(.server)
                        .filter(
                            OpenGroup.Columns.roomToken != "" &&
                            OpenGroup.Columns.isActive &&
                            OpenGroup.Columns.pollFailureCount < CommunityPoller.maxRoomFailureCountForBackgroundPoll
                        )
                        .distinct()
                        .asRequest(of: String.self)
                        .fetchSet(db)
                )
            }
            .catch { _ in Just(([], [])).eraseToAnyPublisher() }
            .handleEvents(
                receiveOutput: { groupIds, servers in
                    Log.info(.backgroundPoller, "Fetching Users: 1, Groups: \(groupIds.count), Communities: \(servers.count).")
                }
            )
            .map { groupIds, servers -> ([GroupPoller], [CommunityPoller]) in
                let groupPollers: [GroupPoller] = groupIds.map { groupId in
                    GroupPoller(
                        pollerName: "Background Group poller for: \(groupId)",   // stringlint:disable
                        pollerQueue: DispatchQueue.main,
                        pollerDestination: .swarm(groupId),
                        pollerDrainBehaviour: .alwaysRandom,
                        namespaces: GroupPoller.namespaces(swarmPublicKey: groupId),
                        shouldStoreMessages: true,
                        logStartAndStopCalls: false,
                        using: dependencies
                    )
                }
                let communityPollers: [CommunityPoller] = servers.map { server in
                    CommunityPoller(
                        pollerName: "Background Community poller for: \(server)",   // stringlint:disable
                        pollerQueue: DispatchQueue.main,
                        pollerDestination: .server(server),
                        failureCount: 0,
                        shouldStoreMessages: true,
                        logStartAndStopCalls: false,
                        using: dependencies
                    )
                }
                
                return (groupPollers, communityPollers)
            }
            .flatMap { groupPollers, communityPollers in
                Publishers.MergeMany(
                    [BackgroundPoller.pollUserMessages(using: dependencies)]
                        .appending(contentsOf: BackgroundPoller.poll(pollers: groupPollers, using: dependencies))
                        .appending(contentsOf: BackgroundPoller.poll(pollerInfo: communityPollers, using: dependencies))
                )
            }
            .collect()
            .map { _ in () }
            .handleEvents(
                receiveOutput: { _ in
                    let endTime: TimeInterval = dependencies.dateNow.timeIntervalSince1970
                    let duration: TimeUnit = .seconds(endTime - pollStart)
                    Log.info(.backgroundPoller, "Finished polling after \(duration, unit: .s).")
                }
            )
            .eraseToAnyPublisher()
    }
    
    private static func pollUserMessages(
        using dependencies: Dependencies
    ) -> AnyPublisher<Void, Never> {
        let poller: CurrentUserPoller = CurrentUserPoller(
            pollerName: "Background Main Poller",
            pollerQueue: DispatchQueue.main,
            pollerDestination: .swarm(dependencies[cache: .general].sessionId.hexString),
            pollerDrainBehaviour: .limitedReuse(count: 6),
            namespaces: CurrentUserPoller.namespaces,
            shouldStoreMessages: true,
            logStartAndStopCalls: false,
            using: dependencies
        )
        let pollStart: TimeInterval = dependencies.dateNow.timeIntervalSince1970
        
        return poller
            .pollFromBackground()
            .handleEvents(
                receiveOutput: { [pollerName = poller.pollerName] _, _, validMessageCount, _ in
                    let endTime: TimeInterval = dependencies.dateNow.timeIntervalSince1970
                    let duration: TimeUnit = .seconds(endTime - pollStart)
                    Log.info(.backgroundPoller, "\(pollerName) received \(validMessageCount) valid message(s) after \(duration, unit: .s).")
                },
                receiveCompletion: { [pollerName = poller.pollerName] result in
                    switch result {
                        case .finished: break
                        case .failure(let error):
                            let endTime: TimeInterval = dependencies.dateNow.timeIntervalSince1970
                            let duration: TimeUnit = .seconds(endTime - pollStart)
                            Log.error(.backgroundPoller, "\(pollerName) failed after \(duration, unit: .s) due to error: \(error).")
                    }
                }
            )
            .map { _ in () }
            .catch { _ in Just(()).eraseToAnyPublisher() }
            .eraseToAnyPublisher()
    }
    
    private static func poll(
        pollers: [GroupPoller],
        using dependencies: Dependencies
    ) -> [AnyPublisher<Void, Never>] {
        // Fetch all closed groups (excluding any don't contain the current user as a
        // GroupMemeber as the user is no longer a member of those)
        return pollers.map { poller in
            let pollStart: TimeInterval = dependencies.dateNow.timeIntervalSince1970
            
            return poller
                .pollFromBackground()
                .handleEvents(
                    receiveOutput: { [pollerName = poller.pollerName] _, _, validMessageCount, _ in
                        let endTime: TimeInterval = dependencies.dateNow.timeIntervalSince1970
                        let duration: TimeUnit = .seconds(endTime - pollStart)
                        Log.info(.backgroundPoller, "\(pollerName) received \(validMessageCount) valid message(s) after \(duration, unit: .s).")
                    },
                    receiveCompletion: { [pollerName = poller.pollerName] result in
                        switch result {
                            case .finished: break
                            case .failure(let error):
                                let endTime: TimeInterval = dependencies.dateNow.timeIntervalSince1970
                                let duration: TimeUnit = .seconds(endTime - pollStart)
                                Log.error(.backgroundPoller, "\(pollerName) failed after \(duration, unit: .s) due to error: \(error).")
                        }
                    }
                )
                .map { _ in () }
                .catch { _ in Just(()).eraseToAnyPublisher() }
                .eraseToAnyPublisher()
        }
    }
    
    private static func poll(
        pollerInfo: [CommunityPoller],
        using dependencies: Dependencies
    ) -> [AnyPublisher<Void, Never>] {
<<<<<<< HEAD
        return pollerInfo.map { poller -> AnyPublisher<Void, Never> in
=======
        return pollerInfo.map { poller, server -> AnyPublisher<Void, Never> in
            let pollerName: String = "Community poller for server: \(server)"   // stringlint:ignore
>>>>>>> 83911cf9
            let pollStart: TimeInterval = dependencies.dateNow.timeIntervalSince1970
            
            return poller
                .pollFromBackground()
                .handleEvents(
                    receiveOutput: { [pollerName = poller.pollerName] _ in
                        let endTime: TimeInterval = dependencies.dateNow.timeIntervalSince1970
                        let duration: TimeUnit = .seconds(endTime - pollStart)
                        Log.info(.backgroundPoller, "\(pollerName) succeeded after \(duration, unit: .s).")
                    },
                    receiveCompletion: { [pollerName = poller.pollerName] result in
                        switch result {
                            case .finished: break
                            case .failure(let error):
                                let endTime: TimeInterval = dependencies.dateNow.timeIntervalSince1970
                                let duration: TimeUnit = .seconds(endTime - pollStart)
                                Log.error(.backgroundPoller, "\(pollerName) failed after \(duration, unit: .s) due to error: \(error).")
                        }
                    }
                )
                .map { _ in () }
                .catch { _ in Just(()).eraseToAnyPublisher() }
                .eraseToAnyPublisher()
        }
    }
}<|MERGE_RESOLUTION|>--- conflicted
+++ resolved
@@ -58,7 +58,7 @@
             .map { groupIds, servers -> ([GroupPoller], [CommunityPoller]) in
                 let groupPollers: [GroupPoller] = groupIds.map { groupId in
                     GroupPoller(
-                        pollerName: "Background Group poller for: \(groupId)",   // stringlint:disable
+                        pollerName: "Background Group poller for: \(groupId)",   // stringlint:ignore
                         pollerQueue: DispatchQueue.main,
                         pollerDestination: .swarm(groupId),
                         pollerDrainBehaviour: .alwaysRandom,
@@ -70,7 +70,7 @@
                 }
                 let communityPollers: [CommunityPoller] = servers.map { server in
                     CommunityPoller(
-                        pollerName: "Background Community poller for: \(server)",   // stringlint:disable
+                        pollerName: "Background Community poller for: \(server)",   // stringlint:ignore
                         pollerQueue: DispatchQueue.main,
                         pollerDestination: .server(server),
                         failureCount: 0,
@@ -176,12 +176,7 @@
         pollerInfo: [CommunityPoller],
         using dependencies: Dependencies
     ) -> [AnyPublisher<Void, Never>] {
-<<<<<<< HEAD
         return pollerInfo.map { poller -> AnyPublisher<Void, Never> in
-=======
-        return pollerInfo.map { poller, server -> AnyPublisher<Void, Never> in
-            let pollerName: String = "Community poller for server: \(server)"   // stringlint:ignore
->>>>>>> 83911cf9
             let pollStart: TimeInterval = dependencies.dateNow.timeIntervalSince1970
             
             return poller
