// Copyright © 2022 Rangeproof Pty Ltd. All rights reserved.

import UIKit
import Combine
import CoreServices
import SignalUtilitiesKit
import SessionUIKit
import SessionUtilitiesKit
import SessionMessagingKit

final class ShareNavController: UINavigationController, ShareViewDelegate {
    public static var attachmentPrepPublisher: AnyPublisher<[SignalAttachment], Error>?
    
    /// The `ShareNavController` is initialized from a storyboard so we need to manually initialize this
    private let dependencies: Dependencies = Dependencies()
    private let versionMigrationsComplete: Atomic<Bool> = Atomic(false)
    
    // MARK: - Error
    
    enum ShareViewControllerError: Error {
        case assertionError(description: String)
        case unsupportedMedia
        case notRegistered
        case obsoleteShare
    }
    
    // MARK: - Lifecycle
    
    override func loadView() {
        super.loadView()
        
        view.themeBackgroundColor = .backgroundPrimary

        /// This should be the first thing we do (Note: If you leave the share context and return to it the context will already exist, trying
        /// to override it results in the share context crashing so ensure it doesn't exist first)
        if !dependencies.hasInitialised(singleton: .appContext) {
            dependencies.set(singleton: .appContext, to: ShareAppExtensionContext(rootViewController: self))
            Dependencies.setIsRTLRetriever(requiresMainThread: false) { ShareAppExtensionContext.determineDeviceRTL() }
        }
<<<<<<< HEAD
        
        Logger.info("")

        AppVersion.configure(using: dependencies)
=======
>>>>>>> 304423f3

        _ = AppVersion.shared

        // We don't need to use DeviceSleepManager in the SAE.

        // We don't need to use applySignalAppearence in the SAE.

        if SNUtilitiesKit.isRunningTests {
            // TODO: Do we need to implement isRunningTests in the SAE context?
            return
        }

        AppSetup.setupEnvironment(
<<<<<<< HEAD
            appSpecificBlock: { [weak self] in
                // Add the file logger
                let logFileManager: DDLogFileManagerDefault = DDLogFileManagerDefault(
                    logsDirectory: "\(OWSFileSystem.appSharedDataDirectoryPath())/Logs/ShareExtension"  // stringlint:disable
                )
                let fileLogger: DDFileLogger = DDFileLogger(logFileManager: logFileManager)
                fileLogger.rollingFrequency = kDayInterval // Refresh everyday
                fileLogger.logFileManager.maximumNumberOfLogFiles = 3 // Save 3 days' log files
                DDLog.add(fileLogger)
                self?.fileLogger = fileLogger
=======
            appSpecificBlock: {
                Log.setup(with: Logger(
                    primaryPrefix: "SessionShareExtension",                                              // stringlint:disable
                    customDirectory: "\(FileManager.default.appSharedDataDirectoryPath)/Logs/ShareExtension" // stringlint:disable
                ))
                
                SessionEnvironment.shared?.notificationsManager.mutate {
                    $0 = NoopNotificationsManager()
                }
                
                // Setup LibSession
                LibSession.addLogger()
                LibSession.createNetworkIfNeeded()
>>>>>>> 304423f3
            },
            migrationsCompletion: { [weak self, dependencies] result, needsConfigSync in
                switch result {
                    case .failure: Log.error("Failed to complete migrations")
                    case .success:
                        DispatchQueue.main.async {
                            // Need to manually trigger these since we don't have a "mainWindow" here
                            // and the current theme might have been changed since the share extension
                            // was last opened
                            ThemeManager.applySavedTheme(using: dependencies)
                            
                            // performUpdateCheck must be invoked after Environment has been initialized because
                            // upgrade process may depend on Environment.
                            self?.versionMigrationsDidComplete(needsConfigSync: needsConfigSync)
                        }
                }
            },
            using: dependencies
        )

        // We don't need to use "screen protection" in the SAE.
        NotificationCenter.default.addObserver(
            self,
            selector: #selector(applicationDidEnterBackground),
            name: .sessionDidEnterBackground,
            object: nil
        )
        
        /// **Note:** If the user opens, dismisses and re-opens the share extension it'll actually use the same instance which
        /// results in the `AppSetup` not actually running (and the UI not actually being loaded correctly) - in order to avoid this
        /// we call `checkIsAppReady` explicitly here assuming that either the `AppSetup` _hasn't_ complete or won't ever
        /// get run
        checkIsAppReady(migrationsCompleted: versionMigrationsComplete.wrappedValue)
    }
    
    override func traitCollectionDidChange(_ previousTraitCollection: UITraitCollection?) {
        super.traitCollectionDidChange(previousTraitCollection)
        
        // Note: The share extension doesn't have a proper window so we need to manually update
        // the ThemeManager from here
        ThemeManager.traitCollectionDidChange(previousTraitCollection)
    }

    func versionMigrationsDidComplete(needsConfigSync: Bool) {
        Log.assertOnMainThread()

        // If we need a config sync then trigger it now
        if needsConfigSync {
            dependencies[singleton: .storage].write { [dependencies] db in
                ConfigurationSyncJob.enqueue(
                    db,
                    sessionIdHexString: getUserSessionId(db, using: dependencies).hexString,
                    using: dependencies
                )
            }
        }

        versionMigrationsComplete.mutate { $0 = true }
        checkIsAppReady(migrationsCompleted: true)
    }

    func checkIsAppReady(migrationsCompleted: Bool) {
        Log.assertOnMainThread()

        // App isn't ready until storage is ready AND all version migrations are complete.
        guard migrationsCompleted else { return }
        guard dependencies[singleton: .storage].isValid else {
            // If the database is invalid then the UI will handle it
            showLockScreenOrMainContent()
            return
        }
        guard !dependencies[singleton: .appReadiness].isAppReady else {
            // Only mark the app as ready once.
            showLockScreenOrMainContent()
            return
        }

        SignalUtilitiesKit.Configuration.performMainSetup(using: dependencies)

        // Note that this does much more than set a flag;
        // it will also run all deferred blocks.
        dependencies[singleton: .appReadiness].setAppReady()

        // We don't need to use messageFetcherJob in the SAE.
        // We don't need to use SyncPushTokensJob in the SAE.
        // We don't need to use DeviceSleepManager in the SAE.

<<<<<<< HEAD
        AppVersion.shared.saeLaunchDidComplete(using: dependencies)
=======
        AppVersion.shared.saeLaunchDidComplete()
>>>>>>> 304423f3

        showLockScreenOrMainContent()

        // We don't need to use OWSMessageReceiver in the SAE.
        // We don't need to use OWSBatchMessageProcessor in the SAE.
        // We don't need to fetch the local profile in the SAE
    }
    
    override func viewDidLoad() {
        super.viewDidLoad()
        
<<<<<<< HEAD
        dependencies[singleton: .appReadiness].runNowOrWhenAppDidBecomeReady { [weak self] in
            AssertIsOnMainThread()
=======
        Log.appResumedExecution()
        Singleton.appReadiness.runNowOrWhenAppDidBecomeReady { [weak self] in
            Log.assertOnMainThread()
>>>>>>> 304423f3
            self?.showLockScreenOrMainContent()
        }
    }

    @objc
    public func applicationDidEnterBackground() {
<<<<<<< HEAD
        AssertIsOnMainThread()
        DDLog.flushLog()

        Logger.info("")
        
        if dependencies[singleton: .storage, key: .isScreenLockEnabled] {
=======
        Log.assertOnMainThread()
        Log.flush()

        if Storage.shared[.isScreenLockEnabled] {
>>>>>>> 304423f3
            self.dismiss(animated: false) { [weak self] in
                Log.assertOnMainThread()
                self?.extensionContext?.completeRequest(returningItems: [], completionHandler: nil)
            }
        }
    }

    deinit {
        NotificationCenter.default.removeObserver(self)
        Log.flush()

        // Share extensions reside in a process that may be reused between usages.
        // That isn't safe; the codebase is full of statics (e.g. singletons) which
        // we can't easily clean up.
        exit(0)
    }
    
    // MARK: - Updating
    
    private func showLockScreenOrMainContent() {
        if dependencies[singleton: .storage, key: .isScreenLockEnabled] {
            showLockScreen()
        }
        else {
            showMainContent()
        }
    }
    
    private func showLockScreen() {
        let screenLockVC = SAEScreenLockViewController(shareViewDelegate: self)
        setViewControllers([ screenLockVC ], animated: false)
    }
    
    private func showMainContent() {
        let threadPickerVC: ThreadPickerVC = ThreadPickerVC(using: dependencies)
        threadPickerVC.shareNavController = self
        
        setViewControllers([ threadPickerVC ], animated: false)
        
        let publisher = buildAttachments()
        ModalActivityIndicatorViewController
            .present(
                fromViewController: self,
                canCancel: false,
                message: "vc_share_loading_message".localized()
            ) { activityIndicator in
                publisher
                    .subscribe(on: DispatchQueue.global(qos: .userInitiated))
                    .receive(on: DispatchQueue.main)
                    .sinkUntilComplete(
                        receiveCompletion: { _ in activityIndicator.dismiss { } }
                    )
            }
        ShareNavController.attachmentPrepPublisher = publisher
    }
    
    func shareViewWasUnlocked() {
        showMainContent()
    }
    
    func shareViewWasCompleted() {
        extensionContext?.completeRequest(returningItems: [], completionHandler: nil)
    }
    
    func shareViewWasCancelled() {
        extensionContext?.completeRequest(returningItems: [], completionHandler: nil)
    }
    
    func shareViewFailed(error: Error) {
        guard Thread.isMainThread else {
            DispatchQueue.main.async { [weak self] in
                self?.shareViewFailed(error: error)
            }
            return
        }
        
        let modal: ConfirmationModal = ConfirmationModal(
            targetView: self.view,
            info: ConfirmationModal.Info(
                title: "Session",
                body: .text(error.localizedDescription),
                cancelTitle: "BUTTON_OK".localized(),
                cancelStyle: .alert_text,
                afterClosed: { [weak self] in self?.extensionContext?.cancelRequest(withError: error) }
            )
        )
        self.present(modal, animated: true)
    }
    
    // MARK: Attachment Prep
    private class func itemMatchesSpecificUtiType(itemProvider: NSItemProvider, utiType: String) -> Bool {
        // URLs, contacts and other special items have to be detected separately.
        // Many shares (e.g. pdfs) will register many UTI types and/or conform to kUTTypeData.
        guard itemProvider.registeredTypeIdentifiers.count == 1 else {
            return false
        }
        guard let firstUtiType = itemProvider.registeredTypeIdentifiers.first else {
            return false
        }
        
        return (firstUtiType == utiType)
    }

    private class func isVisualMediaItem(itemProvider: NSItemProvider) -> Bool {
        return (
            itemProvider.hasItemConformingToTypeIdentifier(kUTTypeImage as String) ||
            itemProvider.hasItemConformingToTypeIdentifier(kUTTypeMovie as String)
        )
    }

    private class func isUrlItem(itemProvider: NSItemProvider) -> Bool {
        return itemMatchesSpecificUtiType(
            itemProvider: itemProvider,
            utiType: kUTTypeURL as String
        )
    }

    private class func isContactItem(itemProvider: NSItemProvider) -> Bool {
        return itemMatchesSpecificUtiType(
            itemProvider: itemProvider,
            utiType: kUTTypeContact as String
        )
    }

    private class func utiType(itemProvider: NSItemProvider) -> String? {
        Log.info("utiTypeForItem: \(itemProvider.registeredTypeIdentifiers)")

        if isUrlItem(itemProvider: itemProvider) {
            return kUTTypeURL as String
        }
        else if isContactItem(itemProvider: itemProvider) {
            return kUTTypeContact as String
        }

        // Use the first UTI that conforms to "data".
        let matchingUtiType = itemProvider.registeredTypeIdentifiers.first { (utiType: String) -> Bool in
            UTTypeConformsTo(utiType as CFString, kUTTypeData)
        }
        return matchingUtiType
    }

    private class func createDataSource(utiType: String, url: URL, customFileName: String?) -> (any DataSource)? {
        if utiType == (kUTTypeURL as String) {
            // Share URLs as text messages whose text content is the URL
            return DataSourceValue(text: url.absoluteString)
        }
        else if UTTypeConformsTo(utiType as CFString, kUTTypeText) {
            // Share text as oversize text messages.
            //
            // NOTE: SharingThreadPickerViewController will try to unpack them
            //       and send them as normal text messages if possible.
            return DataSourcePath(fileUrl: url, shouldDeleteOnDeinit: false)
        }
        
        guard let dataSource = DataSourcePath(fileUrl: url, shouldDeleteOnDeinit: false) else {
            return nil
        }

        // Fallback to the last part of the URL
        dataSource.sourceFilename = (customFileName ?? url.lastPathComponent)
        
        return dataSource
    }

    private class func preferredItemProviders(inputItem: NSExtensionItem) -> [NSItemProvider]? {
        guard let attachments = inputItem.attachments else { return nil }

        var visualMediaItemProviders = [NSItemProvider]()
        var hasNonVisualMedia = false
        
        for attachment in attachments {
            if isVisualMediaItem(itemProvider: attachment) {
                visualMediaItemProviders.append(attachment)
            }
            else {
                hasNonVisualMedia = true
            }
        }
        
        // Only allow multiple-attachment sends if all attachments
        // are visual media.
        if visualMediaItemProviders.count > 0 && !hasNonVisualMedia {
            return visualMediaItemProviders
        }

        // A single inputItem can have multiple attachments, e.g. sharing from Firefox gives
        // one url attachment and another text attachment, where the the url would be https://some-news.com/articles/123-cat-stuck-in-tree
        // and the text attachment would be something like "Breaking news - cat stuck in tree"
        //
        // FIXME: For now, we prefer the URL provider and discard the text provider, since it's more useful to share the URL than the caption
        // but we *should* include both. This will be a bigger change though since our share extension is currently heavily predicated
        // on one itemProvider per share.

        // Prefer a URL provider if available
        if let preferredAttachment = attachments.first(where: { (attachment: Any) -> Bool in
            guard let itemProvider = attachment as? NSItemProvider else {
                return false
            }
            
            return isUrlItem(itemProvider: itemProvider)
        }) {
            return [preferredAttachment]
        }

        // else return whatever is available
        if let itemProvider = inputItem.attachments?.first {
            return [itemProvider]
        }
        else {
            Log.error("Missing attachment.")
        }
        
        return []
    }

    private func selectItemProviders() -> AnyPublisher<[NSItemProvider], Error> {
        guard let inputItems = self.extensionContext?.inputItems else {
            let error = ShareViewControllerError.assertionError(description: "no input item")
            return Fail(error: error)
                .eraseToAnyPublisher()
        }

        for inputItemRaw in inputItems {
            guard let inputItem = inputItemRaw as? NSExtensionItem else {
                Log.error("invalid inputItem \(inputItemRaw)")
                continue
            }
            
            if let itemProviders = ShareNavController.preferredItemProviders(inputItem: inputItem) {
                return Just(itemProviders)
                    .setFailureType(to: Error.self)
                    .eraseToAnyPublisher()
            }
        }
        let error = ShareViewControllerError.assertionError(description: "no input item")
        return Fail(error: error)
            .eraseToAnyPublisher()
    }
    
    // MARK: - LoadedItem

    private
    struct LoadedItem {
        let itemProvider: NSItemProvider
        let itemUrl: URL
        let utiType: String

        var customFileName: String?
        var isConvertibleToTextMessage = false
        var isConvertibleToContactShare = false

        init(itemProvider: NSItemProvider,
             itemUrl: URL,
             utiType: String,
             customFileName: String? = nil,
             isConvertibleToTextMessage: Bool = false,
             isConvertibleToContactShare: Bool = false) {
            self.itemProvider = itemProvider
            self.itemUrl = itemUrl
            self.utiType = utiType
            self.customFileName = customFileName
            self.isConvertibleToTextMessage = isConvertibleToTextMessage
            self.isConvertibleToContactShare = isConvertibleToContactShare
        }
    }
    
    private func loadItemProvider(itemProvider: NSItemProvider) -> AnyPublisher<LoadedItem, Error> {
        Log.info("attachment: \(itemProvider)")

        // We need to be very careful about which UTI type we use.
        //
        // * In the case of "textual" shares (e.g. web URLs and text snippets), we want to
        //   coerce the UTI type to kUTTypeURL or kUTTypeText.
        // * We want to treat shared files as file attachments.  Therefore we do not
        //   want to treat file URLs like web URLs.
        // * UTIs aren't very descriptive (there are far more MIME types than UTI types)
        //   so in the case of file attachments we try to refine the attachment type
        //   using the file extension.
        guard let srcUtiType = ShareNavController.utiType(itemProvider: itemProvider) else {
            let error = ShareViewControllerError.unsupportedMedia
            return Fail(error: error)
                .eraseToAnyPublisher()
        }
        Log.debug("matched utiType: \(srcUtiType)")

        return Deferred {
            Future<LoadedItem, Error> { resolver in
                let loadCompletion: NSItemProvider.CompletionHandler = { [weak self] value, error in
                    guard self != nil else { return }
                    if let error: Error = error {
                        resolver(Result.failure(error))
                        return
                    }
                    
                    guard let value = value else {
                        resolver(
                            Result.failure(ShareViewControllerError.assertionError(description: "missing item provider"))
                        )
                        return
                    }
                    
                    Log.info("value type: \(type(of: value))")
                    
                    switch value {
                        case let data as Data:
                            let customFileName = "Contact.vcf"
                            let customFileExtension = MimeTypeUtil.fileExtension(forUtiType: srcUtiType)
                            
                            guard let tempFilePath = try? FileSystem.write(data: data, toTemporaryFileWithExtension: customFileExtension) else {
                                resolver(
                                    Result.failure(ShareViewControllerError.assertionError(description: "Error writing item data: \(String(describing: error))"))
                                )
                                return
                            }
                            let fileUrl = URL(fileURLWithPath: tempFilePath)
                            
                            resolver(
                                Result.success(
                                    LoadedItem(
                                        itemProvider: itemProvider,
                                        itemUrl: fileUrl,
                                        utiType: srcUtiType,
                                        customFileName: customFileName,
                                        isConvertibleToContactShare: false
                                    )
                                )
                            )
                            
                        case let string as String:
                            Log.debug("string provider: \(string)")
                            guard let data = string.filteredForDisplay.data(using: String.Encoding.utf8) else {
                                resolver(
                                    Result.failure(ShareViewControllerError.assertionError(description: "Error writing item data: \(String(describing: error))"))
                                )
                                return
                            }
                            guard let tempFilePath: String = try? FileSystem.write(data: data, toTemporaryFileWithExtension: "txt") else {
                                resolver(
                                    Result.failure(ShareViewControllerError.assertionError(description: "Error writing item data: \(String(describing: error))"))
                                )
                                return
                            }
                            
                            let fileUrl = URL(fileURLWithPath: tempFilePath)
                            
                            let isConvertibleToTextMessage = !itemProvider.registeredTypeIdentifiers.contains(kUTTypeFileURL as String)
                            
                            if UTTypeConformsTo(srcUtiType as CFString, kUTTypeText) {
                                resolver(
                                    Result.success(
                                        LoadedItem(
                                            itemProvider: itemProvider,
                                            itemUrl: fileUrl,
                                            utiType: srcUtiType,
                                            isConvertibleToTextMessage: isConvertibleToTextMessage
                                        )
                                    )
                                )
                            }
                            else {
                                resolver(
                                    Result.success(
                                        LoadedItem(
                                            itemProvider: itemProvider,
                                            itemUrl: fileUrl,
                                            utiType: kUTTypeText as String,
                                            isConvertibleToTextMessage: isConvertibleToTextMessage
                                        )
                                    )
                                )
                            }
                            
                        case let url as URL:
                            // If the share itself is a URL (e.g. a link from Safari), try to send this as a text message.
                            let isConvertibleToTextMessage = (
                                itemProvider.registeredTypeIdentifiers.contains(kUTTypeURL as String) &&
                                !itemProvider.registeredTypeIdentifiers.contains(kUTTypeFileURL as String)
                            )
                            
                            if isConvertibleToTextMessage {
                                resolver(
                                    Result.success(
                                        LoadedItem(
                                            itemProvider: itemProvider,
                                            itemUrl: url,
                                            utiType: kUTTypeURL as String,
                                            isConvertibleToTextMessage: isConvertibleToTextMessage
                                        )
                                    )
                                )
                            }
                            else {
                                resolver(
                                    Result.success(
                                        LoadedItem(
                                            itemProvider: itemProvider,
                                            itemUrl: url,
                                            utiType: srcUtiType,
                                            isConvertibleToTextMessage: isConvertibleToTextMessage
                                        )
                                    )
                                )
                            }
                            
                        case let image as UIImage:
                            if let data = image.pngData() {
                                let tempFilePath: String = FileSystem.temporaryFilePath(fileExtension: "png")
                                do {
                                    let url = NSURL.fileURL(withPath: tempFilePath)
                                    try data.write(to: url)
                                    
                                    resolver(
                                        Result.success(
                                            LoadedItem(
                                                itemProvider: itemProvider,
                                                itemUrl: url,
                                                utiType: srcUtiType
                                            )
                                        )
                                    )
                                }
                                catch {
                                    resolver(
                                        Result.failure(ShareViewControllerError.assertionError(description: "couldn't write UIImage: \(String(describing: error))"))
                                    )
                                }
                            }
                            else {
                                resolver(
                                    Result.failure(ShareViewControllerError.assertionError(description: "couldn't convert UIImage to PNG: \(String(describing: error))"))
                                )
                            }
                            
                        default:
                            // It's unavoidable that we may sometimes receives data types that we
                            // don't know how to handle.
                            resolver(
                                Result.failure(ShareViewControllerError.assertionError(description: "unexpected value: \(String(describing: value))"))
                            )
                    }
                }
                
                itemProvider.loadItem(forTypeIdentifier: srcUtiType, options: nil, completionHandler: loadCompletion)
            }
        }
        .eraseToAnyPublisher()
    }
    
    private func buildAttachment(forLoadedItem loadedItem: LoadedItem) -> AnyPublisher<SignalAttachment, Error> {
        let itemProvider = loadedItem.itemProvider
        let itemUrl = loadedItem.itemUrl
        let utiType = loadedItem.utiType

        var url = itemUrl
        do {
            if isVideoNeedingRelocation(itemProvider: itemProvider, itemUrl: itemUrl) {
                url = try SignalAttachment.copyToVideoTempDir(url: itemUrl, using: dependencies)
            }
        } catch {
            let error = ShareViewControllerError.assertionError(description: "Could not copy video")
            return Fail(error: error)
                .eraseToAnyPublisher()
        }

        Log.debug("building DataSource with url: \(url), utiType: \(utiType)")

        guard let dataSource = ShareNavController.createDataSource(utiType: utiType, url: url, customFileName: loadedItem.customFileName) else {
            let error = ShareViewControllerError.assertionError(description: "Unable to read attachment data")
            return Fail(error: error)
                .eraseToAnyPublisher()
        }

        // start with base utiType, but it might be something generic like "image"
        var specificUTIType = utiType
        if utiType == (kUTTypeURL as String) {
            // Use kUTTypeURL for URLs.
        } else if UTTypeConformsTo(utiType as CFString, kUTTypeText) {
            // Use kUTTypeText for text.
        } else if url.pathExtension.count > 0 {
            // Determine a more specific utiType based on file extension
            if let typeExtension = MimeTypeUtil.utiType(forFileExtension: url.pathExtension) {
<<<<<<< HEAD
                Logger.debug("utiType based on extension: \(typeExtension)")
=======
                Log.debug("utiType based on extension: \(typeExtension)")
>>>>>>> 304423f3
                specificUTIType = typeExtension
            }
        }

        guard !SignalAttachment.isInvalidVideo(dataSource: dataSource, dataUTI: specificUTIType) else {
            // This can happen, e.g. when sharing a quicktime-video from iCloud drive.
<<<<<<< HEAD
            let (publisher, _) = SignalAttachment.compressVideoAsMp4(dataSource: dataSource, dataUTI: specificUTIType, using: dependencies)
=======
            let (publisher, _) = SignalAttachment.compressVideoAsMp4(dataSource: dataSource, dataUTI: specificUTIType, using: Dependencies())
>>>>>>> 304423f3
            return publisher
        }

        let attachment = SignalAttachment.attachment(dataSource: dataSource, dataUTI: specificUTIType, imageQuality: .medium)
        if loadedItem.isConvertibleToContactShare {
            Log.info("isConvertibleToContactShare")
            attachment.isConvertibleToContactShare = true
        } else if loadedItem.isConvertibleToTextMessage {
            Log.info("isConvertibleToTextMessage")
            attachment.isConvertibleToTextMessage = true
        }
        return Just(attachment)
            .setFailureType(to: Error.self)
            .eraseToAnyPublisher()
    }

    private func buildAttachments() -> AnyPublisher<[SignalAttachment], Error> {
        return selectItemProviders()
            .tryFlatMap { [weak self] itemProviders -> AnyPublisher<[SignalAttachment], Error> in
                guard let strongSelf = self else {
                    throw ShareViewControllerError.assertionError(description: "expired")
                }

                var loadPublishers = [AnyPublisher<SignalAttachment, Error>]()

                for itemProvider in itemProviders.prefix(SignalAttachment.maxAttachmentsAllowed) {
                    let loadPublisher = strongSelf.loadItemProvider(itemProvider: itemProvider)
                        .flatMap { loadedItem -> AnyPublisher<SignalAttachment, Error> in
                            return strongSelf.buildAttachment(forLoadedItem: loadedItem)
                        }
                        .eraseToAnyPublisher()

                    loadPublishers.append(loadPublisher)
                }
                
                return Publishers
                    .MergeMany(loadPublishers)
                    .collect()
                    .eraseToAnyPublisher()
            }
            .tryMap { signalAttachments -> [SignalAttachment] in
                guard signalAttachments.count > 0 else {
                    throw ShareViewControllerError.assertionError(description: "no valid attachments")
                }
                
                return signalAttachments
            }
            .shareReplay(1)
            .eraseToAnyPublisher()
    }

    // Some host apps (e.g. iOS Photos.app) sometimes auto-converts some video formats (e.g. com.apple.quicktime-movie)
    // into mp4s as part of the NSItemProvider `loadItem` API. (Some files the Photo's app doesn't auto-convert)
    //
    // However, when using this url to the converted item, AVFoundation operations such as generating a
    // preview image and playing the url in the AVMoviePlayer fails with an unhelpful error: "The operation could not be completed"
    //
    // We can work around this by first copying the media into our container.
    //
    // I don't understand why this is, and I haven't found any relevant documentation in the NSItemProvider
    // or AVFoundation docs.
    //
    // Notes:
    //
    // These operations succeed when sending a video which initially existed on disk as an mp4.
    // (e.g. Alice sends a video to Bob through the main app, which ensures it's an mp4. Bob saves it, then re-shares it)
    //
    // I *did* verify that the size and SHA256 sum of the original url matches that of the copied url. So there
    // is no difference between the contents of the file, yet one works one doesn't.
    // Perhaps the AVFoundation APIs require some extra file system permssion we don't have in the
    // passed through URL.
    private func isVideoNeedingRelocation(itemProvider: NSItemProvider, itemUrl: URL) -> Bool {
        let pathExtension = itemUrl.pathExtension
        guard pathExtension.count > 0 else {
            Log.verbose("item URL has no file extension: \(itemUrl).")
            return false
        }
        guard let utiTypeForURL = MimeTypeUtil.utiType(forFileExtension: pathExtension) else {
<<<<<<< HEAD
            Logger.verbose("item has unknown UTI type: \(itemUrl).")
=======
            Log.verbose("item has unknown UTI type: \(itemUrl).")
>>>>>>> 304423f3
            return false
        }
        Log.verbose("utiTypeForURL: \(utiTypeForURL)")
        guard utiTypeForURL == kUTTypeMPEG4 as String else {
            // Either it's not a video or it was a video which was not auto-converted to mp4.
            // Not affected by the issue.
            return false
        }

        // If video file already existed on disk as an mp4, then the host app didn't need to
        // apply any conversion, so no need to relocate the app.
        return !itemProvider.registeredTypeIdentifiers.contains(kUTTypeMPEG4 as String)
    }
}<|MERGE_RESOLUTION|>--- conflicted
+++ resolved
@@ -5,6 +5,7 @@
 import CoreServices
 import SignalUtilitiesKit
 import SessionUIKit
+import SessionSnodeKit
 import SessionUtilitiesKit
 import SessionMessagingKit
 
@@ -12,7 +13,7 @@
     public static var attachmentPrepPublisher: AnyPublisher<[SignalAttachment], Error>?
     
     /// The `ShareNavController` is initialized from a storyboard so we need to manually initialize this
-    private let dependencies: Dependencies = Dependencies()
+    private let dependencies: Dependencies = Dependencies.createEmpty()
     private let versionMigrationsComplete: Atomic<Bool> = Atomic(false)
     
     // MARK: - Error
@@ -34,65 +35,44 @@
         /// This should be the first thing we do (Note: If you leave the share context and return to it the context will already exist, trying
         /// to override it results in the share context crashing so ensure it doesn't exist first)
         if !dependencies.hasInitialised(singleton: .appContext) {
-            dependencies.set(singleton: .appContext, to: ShareAppExtensionContext(rootViewController: self))
+            dependencies.set(singleton: .appContext, to: ShareAppExtensionContext(rootViewController: self, using: dependencies))
             Dependencies.setIsRTLRetriever(requiresMainThread: false) { ShareAppExtensionContext.determineDeviceRTL() }
         }
-<<<<<<< HEAD
-        
-        Logger.info("")
-
-        AppVersion.configure(using: dependencies)
-=======
->>>>>>> 304423f3
-
-        _ = AppVersion.shared
-
-        // We don't need to use DeviceSleepManager in the SAE.
-
-        // We don't need to use applySignalAppearence in the SAE.
-
-        if SNUtilitiesKit.isRunningTests {
-            // TODO: Do we need to implement isRunningTests in the SAE context?
-            return
-        }
+
+        guard !SNUtilitiesKit.isRunningTests else { return }
+        
+        dependencies.warmCache(cache: .appVersion)
 
         AppSetup.setupEnvironment(
-<<<<<<< HEAD
-            appSpecificBlock: { [weak self] in
-                // Add the file logger
-                let logFileManager: DDLogFileManagerDefault = DDLogFileManagerDefault(
-                    logsDirectory: "\(OWSFileSystem.appSharedDataDirectoryPath())/Logs/ShareExtension"  // stringlint:disable
-                )
-                let fileLogger: DDFileLogger = DDFileLogger(logFileManager: logFileManager)
-                fileLogger.rollingFrequency = kDayInterval // Refresh everyday
-                fileLogger.logFileManager.maximumNumberOfLogFiles = 3 // Save 3 days' log files
-                DDLog.add(fileLogger)
-                self?.fileLogger = fileLogger
-=======
-            appSpecificBlock: {
+            additionalMigrationTargets: [DeprecatedUIKitMigrationTarget.self],
+            appSpecificBlock: { [dependencies] in
                 Log.setup(with: Logger(
-                    primaryPrefix: "SessionShareExtension",                                              // stringlint:disable
-                    customDirectory: "\(FileManager.default.appSharedDataDirectoryPath)/Logs/ShareExtension" // stringlint:disable
+                    primaryPrefix: "SessionShareExtension",
+                    customDirectory: "\(FileManager.default.appSharedDataDirectoryPath)/Logs/ShareExtension"
                 ))
-                
-                SessionEnvironment.shared?.notificationsManager.mutate {
-                    $0 = NoopNotificationsManager()
-                }
                 
                 // Setup LibSession
                 LibSession.addLogger()
-                LibSession.createNetworkIfNeeded()
->>>>>>> 304423f3
+                LibSession.createNetworkIfNeeded(using: dependencies)
+                
+                // Configure the different targets
+                SNUtilitiesKit.configure(maxFileSize: Network.maxFileSize, using: dependencies)
+                SNMessagingKit.configure(using: dependencies)
             },
             migrationsCompletion: { [weak self, dependencies] result, needsConfigSync in
                 switch result {
                     case .failure: Log.error("Failed to complete migrations")
                     case .success:
                         DispatchQueue.main.async {
-                            // Need to manually trigger these since we don't have a "mainWindow" here
-                            // and the current theme might have been changed since the share extension
-                            // was last opened
-                            ThemeManager.applySavedTheme(using: dependencies)
+                            /// Because the `SessionUIKit` target doesn't depend on the `SessionUtilitiesKit` dependency (it shouldn't
+                            /// need to since it should just be UI) but since the theme settings are stored in the database we need to pass these through
+                            /// to `SessionUIKit` and expose a mechanism to save updated settings - this is done here (once the migrations complete)
+                            SNUIKit.configure(
+                                with: SAESNUIKitConfig(using: dependencies),
+                                themeSettings: dependencies[singleton: .storage].read { db -> ThemeSettings in
+                                    (db[.theme], db[.themePrimaryColor], db[.themeMatchSystemDayNightCycle])
+                                }
+                            )
                             
                             // performUpdateCheck must be invoked after Environment has been initialized because
                             // upgrade process may depend on Environment.
@@ -134,7 +114,7 @@
             dependencies[singleton: .storage].write { [dependencies] db in
                 ConfigurationSyncJob.enqueue(
                     db,
-                    sessionIdHexString: getUserSessionId(db, using: dependencies).hexString,
+                    swarmPublicKey: dependencies[cache: .general].sessionId.hexString,
                     using: dependencies
                 )
             }
@@ -160,59 +140,30 @@
             return
         }
 
-        SignalUtilitiesKit.Configuration.performMainSetup(using: dependencies)
-
         // Note that this does much more than set a flag;
         // it will also run all deferred blocks.
         dependencies[singleton: .appReadiness].setAppReady()
-
-        // We don't need to use messageFetcherJob in the SAE.
-        // We don't need to use SyncPushTokensJob in the SAE.
-        // We don't need to use DeviceSleepManager in the SAE.
-
-<<<<<<< HEAD
-        AppVersion.shared.saeLaunchDidComplete(using: dependencies)
-=======
-        AppVersion.shared.saeLaunchDidComplete()
->>>>>>> 304423f3
+        dependencies.mutate(cache: .appVersion) { $0.saeLaunchDidComplete() }
 
         showLockScreenOrMainContent()
-
-        // We don't need to use OWSMessageReceiver in the SAE.
-        // We don't need to use OWSBatchMessageProcessor in the SAE.
-        // We don't need to fetch the local profile in the SAE
     }
     
     override func viewDidLoad() {
         super.viewDidLoad()
         
-<<<<<<< HEAD
+        Log.appResumedExecution()
         dependencies[singleton: .appReadiness].runNowOrWhenAppDidBecomeReady { [weak self] in
-            AssertIsOnMainThread()
-=======
-        Log.appResumedExecution()
-        Singleton.appReadiness.runNowOrWhenAppDidBecomeReady { [weak self] in
             Log.assertOnMainThread()
->>>>>>> 304423f3
             self?.showLockScreenOrMainContent()
         }
     }
 
     @objc
     public func applicationDidEnterBackground() {
-<<<<<<< HEAD
-        AssertIsOnMainThread()
-        DDLog.flushLog()
-
-        Logger.info("")
-        
-        if dependencies[singleton: .storage, key: .isScreenLockEnabled] {
-=======
         Log.assertOnMainThread()
         Log.flush()
-
-        if Storage.shared[.isScreenLockEnabled] {
->>>>>>> 304423f3
+        
+        if dependencies[singleton: .storage, key: .isScreenLockEnabled] {
             self.dismiss(animated: false) { [weak self] in
                 Log.assertOnMainThread()
                 self?.extensionContext?.completeRequest(returningItems: [], completionHandler: nil)
@@ -354,20 +305,20 @@
         return matchingUtiType
     }
 
-    private class func createDataSource(utiType: String, url: URL, customFileName: String?) -> (any DataSource)? {
+    private class func createDataSource(utiType: String, url: URL, customFileName: String?, using dependencies: Dependencies) -> (any DataSource)? {
         if utiType == (kUTTypeURL as String) {
             // Share URLs as text messages whose text content is the URL
-            return DataSourceValue(text: url.absoluteString)
+            return DataSourceValue(text: url.absoluteString, using: dependencies)
         }
         else if UTTypeConformsTo(utiType as CFString, kUTTypeText) {
             // Share text as oversize text messages.
             //
             // NOTE: SharingThreadPickerViewController will try to unpack them
             //       and send them as normal text messages if possible.
-            return DataSourcePath(fileUrl: url, shouldDeleteOnDeinit: false)
-        }
-        
-        guard let dataSource = DataSourcePath(fileUrl: url, shouldDeleteOnDeinit: false) else {
+            return DataSourcePath(fileUrl: url, shouldDeleteOnDeinit: false, using: dependencies)
+        }
+        
+        guard let dataSource = DataSourcePath(fileUrl: url, shouldDeleteOnDeinit: false, using: dependencies) else {
             return nil
         }
 
@@ -498,9 +449,9 @@
         }
         Log.debug("matched utiType: \(srcUtiType)")
 
-        return Deferred {
+        return Deferred { [weak self, dependencies] in
             Future<LoadedItem, Error> { resolver in
-                let loadCompletion: NSItemProvider.CompletionHandler = { [weak self] value, error in
+                let loadCompletion: NSItemProvider.CompletionHandler = { value, error in
                     guard self != nil else { return }
                     if let error: Error = error {
                         resolver(Result.failure(error))
@@ -521,7 +472,7 @@
                             let customFileName = "Contact.vcf"
                             let customFileExtension = MimeTypeUtil.fileExtension(forUtiType: srcUtiType)
                             
-                            guard let tempFilePath = try? FileSystem.write(data: data, toTemporaryFileWithExtension: customFileExtension) else {
+                            guard let tempFilePath = try? FileSystem.write(data: data, toTemporaryFileWithExtension: customFileExtension, using: dependencies) else {
                                 resolver(
                                     Result.failure(ShareViewControllerError.assertionError(description: "Error writing item data: \(String(describing: error))"))
                                 )
@@ -549,7 +500,7 @@
                                 )
                                 return
                             }
-                            guard let tempFilePath: String = try? FileSystem.write(data: data, toTemporaryFileWithExtension: "txt") else {
+                            guard let tempFilePath: String = try? FileSystem.write(data: data, toTemporaryFileWithExtension: "txt", using: dependencies) else {
                                 resolver(
                                     Result.failure(ShareViewControllerError.assertionError(description: "Error writing item data: \(String(describing: error))"))
                                 )
@@ -619,7 +570,7 @@
                             
                         case let image as UIImage:
                             if let data = image.pngData() {
-                                let tempFilePath: String = FileSystem.temporaryFilePath(fileExtension: "png")
+                                let tempFilePath: String = FileSystem.temporaryFilePath(fileExtension: "png", using: dependencies)
                                 do {
                                     let url = NSURL.fileURL(withPath: tempFilePath)
                                     try data.write(to: url)
@@ -679,7 +630,7 @@
 
         Log.debug("building DataSource with url: \(url), utiType: \(utiType)")
 
-        guard let dataSource = ShareNavController.createDataSource(utiType: utiType, url: url, customFileName: loadedItem.customFileName) else {
+        guard let dataSource = ShareNavController.createDataSource(utiType: utiType, url: url, customFileName: loadedItem.customFileName, using: dependencies) else {
             let error = ShareViewControllerError.assertionError(description: "Unable to read attachment data")
             return Fail(error: error)
                 .eraseToAnyPublisher()
@@ -694,26 +645,18 @@
         } else if url.pathExtension.count > 0 {
             // Determine a more specific utiType based on file extension
             if let typeExtension = MimeTypeUtil.utiType(forFileExtension: url.pathExtension) {
-<<<<<<< HEAD
-                Logger.debug("utiType based on extension: \(typeExtension)")
-=======
                 Log.debug("utiType based on extension: \(typeExtension)")
->>>>>>> 304423f3
                 specificUTIType = typeExtension
             }
         }
 
         guard !SignalAttachment.isInvalidVideo(dataSource: dataSource, dataUTI: specificUTIType) else {
             // This can happen, e.g. when sharing a quicktime-video from iCloud drive.
-<<<<<<< HEAD
             let (publisher, _) = SignalAttachment.compressVideoAsMp4(dataSource: dataSource, dataUTI: specificUTIType, using: dependencies)
-=======
-            let (publisher, _) = SignalAttachment.compressVideoAsMp4(dataSource: dataSource, dataUTI: specificUTIType, using: Dependencies())
->>>>>>> 304423f3
             return publisher
         }
 
-        let attachment = SignalAttachment.attachment(dataSource: dataSource, dataUTI: specificUTIType, imageQuality: .medium)
+        let attachment = SignalAttachment.attachment(dataSource: dataSource, dataUTI: specificUTIType, imageQuality: .medium, using: dependencies)
         if loadedItem.isConvertibleToContactShare {
             Log.info("isConvertibleToContactShare")
             attachment.isConvertibleToContactShare = true
@@ -788,11 +731,7 @@
             return false
         }
         guard let utiTypeForURL = MimeTypeUtil.utiType(forFileExtension: pathExtension) else {
-<<<<<<< HEAD
-            Logger.verbose("item has unknown UTI type: \(itemUrl).")
-=======
             Log.verbose("item has unknown UTI type: \(itemUrl).")
->>>>>>> 304423f3
             return false
         }
         Log.verbose("utiTypeForURL: \(utiTypeForURL)")
@@ -806,4 +745,57 @@
         // apply any conversion, so no need to relocate the app.
         return !itemProvider.registeredTypeIdentifiers.contains(kUTTypeMPEG4 as String)
     }
+}
+
+// MARK: - SAESNUIKitConfig
+
+private struct SAESNUIKitConfig: SNUIKit.ConfigType {
+    private let dependencies: Dependencies
+    
+    var maxFileSize: UInt { Network.maxFileSize }
+    var isStorageValid: Bool { Storage.hasCreatedValidInstance }
+    
+    // MARK: - Initialization
+    
+    init(using dependencies: Dependencies) {
+        self.dependencies = dependencies
+    }
+    
+    // MARK: - Functions
+    
+    func themeChanged(_ theme: Theme, _ primaryColor: Theme.PrimaryColor, _ matchSystemNightModeSetting: Bool) {
+        dependencies[singleton: .storage].write { db in
+            db[.theme] = theme
+            db[.themePrimaryColor] = primaryColor
+            db[.themeMatchSystemDayNightCycle] = matchSystemNightModeSetting
+        }
+    }
+    
+    func persistentTopBannerChanged(warningKey: String?) {
+        dependencies[defaults: .appGroup, key: .topBannerWarningToShow] = warningKey
+    }
+    
+    func cachedContextualActionInfo(tableViewHash: Int, sideKey: String) -> [Int: Any]? {
+        Log.warn("[SAESNUIKitConfig] Attempted to retrieve ContextualActionInfo when it's not supported.")
+        return nil
+    }
+    
+    func cacheContextualActionInfo(tableViewHash: Int, sideKey: String, actionIndex: Int, actionInfo: Any) {
+        Log.warn("[SAESNUIKitConfig] Attempted to cache ContextualActionInfo when it's not supported.")
+    }
+    
+    func removeCachedContextualActionInfo(tableViewHash: Int, keys: [String]) {}
+    
+    func placeholderIconCacher(cacheKey: String, generator: @escaping () -> UIImage) -> UIImage {
+        if let cachedIcon: UIImage = dependencies[cache: .general].placeholderCache.object(forKey: cacheKey as NSString) {
+            return cachedIcon
+        }
+        
+        let generatedImage: UIImage = generator()
+        dependencies.mutate(cache: .general) {
+            $0.placeholderCache.setObject(generatedImage, forKey: cacheKey as NSString)
+        }
+        
+        return generatedImage
+    }
 }