--- conflicted
+++ resolved
@@ -223,51 +223,6 @@
         ModalActivityIndicatorViewController.present(fromViewController: shareNavController!, canCancel: false, message: "vc_share_sending_message".localized()) { activityIndicator in
             Storage.resumeDatabaseAccess()
             
-<<<<<<< HEAD
-            dependencies.storage
-                .writePublisher { db -> MessageSender.PreparedSendData in
-                    guard
-                        let threadVariant: SessionThread.Variant = try SessionThread
-                            .filter(id: threadId)
-                            .select(.variant)
-                            .asRequest(of: SessionThread.Variant.self)
-                            .fetchOne(db)
-                    else { throw MessageSenderError.noThread }
-                    
-                    // Create the interaction
-                    let interaction: Interaction = try Interaction(
-                        threadId: threadId,
-                        authorId: getUserHexEncodedPublicKey(db),
-                        variant: .standardOutgoing,
-                        body: body,
-                        timestampMs: SnodeAPI.currentOffsetTimestampMs(),
-                        hasMention: Interaction.isUserMentioned(db, threadId: threadId, body: body),
-                        linkPreviewUrl: (isSharingUrl ? attachments.first?.linkPreviewDraft?.urlString : nil)
-                    ).inserted(db)
-                    
-                    guard let interactionId: Int64 = interaction.id else {
-                        throw StorageError.failedToSave
-                    }
-                    
-                    // If the user is sharing a Url, there is a LinkPreview and it doesn't match an existing
-                    // one then add it now
-                    if
-                        isSharingUrl,
-                        let linkPreviewDraft: LinkPreviewDraft = attachments.first?.linkPreviewDraft,
-                        (try? interaction.linkPreview.isEmpty(db)) == true
-                    {
-                        try LinkPreview(
-                            url: linkPreviewDraft.urlString,
-                            title: linkPreviewDraft.title,
-                            attachmentId: LinkPreview
-                                .generateAttachmentIfPossible(
-                                    imageData: linkPreviewDraft.jpegImageData,
-                                    mimeType: OWSMimeTypeImageJpeg
-                                )?
-                                .inserted(db)
-                                .id
-                        ).insert(db)
-=======
             /// When we prepare the message we set the timestamp to be the `SnodeAPI.currentOffsetTimestampMs()`
             /// but won't actually have a value because the share extension won't have talked to a service node yet which can cause
             /// issues with Disappearing Messages, as a result we need to explicitly `getNetworkTime` in order to ensure it's accurate
@@ -280,7 +235,6 @@
                         return Just(())
                             .setFailureType(to: Error.self)
                             .eraseToAnyPublisher()
->>>>>>> dfdf843f
                     }
                     
                     return SnodeAPI.getSnodePool()
@@ -321,12 +275,6 @@
                             body: body,
                             timestampMs: SnodeAPI.currentOffsetTimestampMs(),
                             hasMention: Interaction.isUserMentioned(db, threadId: threadId, body: body),
-                            expiresInSeconds: try? DisappearingMessagesConfiguration
-                                .select(.durationSeconds)
-                                .filter(id: threadId)
-                                .filter(DisappearingMessagesConfiguration.Columns.isEnabled == true)
-                                .asRequest(of: TimeInterval.self)
-                                .fetchOne(db),
                             linkPreviewUrl: (isSharingUrl ? attachments.first?.linkPreviewDraft?.urlString : nil)
                         ).inserted(db)
                         
