--- conflicted
+++ resolved
@@ -8,11 +8,8 @@
 import SignalUtilitiesKit
 import SessionMessagingKit
 import SessionSnodeKit
-<<<<<<< HEAD
 import SessionUtilitiesKit
-=======
 import SignalCoreKit
->>>>>>> 82767494
 
 final class ThreadPickerVC: UIViewController, UITableViewDataSource, UITableViewDelegate, AttachmentApprovalViewControllerDelegate {
     private let viewModel: ThreadPickerViewModel
@@ -236,10 +233,11 @@
             ) :
             messageText
         )
-        let publicKey: String = {
+        let userSessionId: SessionId = getUserSessionId(using: viewModel.dependencies)
+        let swarmPublicKey: String = {
             switch threadVariant {
                 case .contact, .legacyGroup, .group: return threadId
-                case .community: return getUserSessionId(using: viewModel.dependencies).hexString
+                case .community: return userSessionId.hexString
             }
         }()
         
@@ -247,76 +245,28 @@
         
         ModalActivityIndicatorViewController.present(fromViewController: shareNavController!, canCancel: false, message: "vc_share_sending_message".localized()) { [dependencies = viewModel.dependencies] activityIndicator in
             Storage.resumeDatabaseAccess(using: dependencies)
-            
-            let swarmPublicKey: String = {
-                switch threadVariant {
-                    case .contact, .legacyGroup, .group: return threadId
-                    case .community: return getUserHexEncodedPublicKey(using: dependencies)
-                }
-            }()
             
             /// When we prepare the message we set the timestamp to be the `SnodeAPI.currentOffsetTimestampMs()`
             /// but won't actually have a value because the share extension won't have talked to a service node yet which can cause
             /// issues with Disappearing Messages, as a result we need to explicitly `getNetworkTime` in order to ensure it's accurate
-<<<<<<< HEAD
-            Just(())
-                .setFailureType(to: Error.self)
-                .flatMap { _ in
-                    // We may not have sufficient snodes, so rather than failing we try to load/fetch
-                    // them if needed
-                    guard !SnodeAPI.hasCachedSnodesIncludingExpired(using: dependencies) else {
-                        return Just(())
-                            .setFailureType(to: Error.self)
-                            .eraseToAnyPublisher()
-                    }
-                    
-                    return SnodeAPI.getSnodePool(using: dependencies)
-                        .map { _ in () }
-                        .eraseToAnyPublisher()
-                }
-                .subscribe(on: DispatchQueue.global(qos: .userInitiated))
-                .flatMap { _ -> AnyPublisher<Void, Error> in
-                    SnodeAPI
-                        .getSwarm(for: publicKey, using: dependencies)
-                        .tryFlatMapWithRandomSnode(using: dependencies) { snode in
-                            Just(try SnodeAPI.preparedGetNetworkTime(from: snode, using: dependencies))
-                                .setFailureType(to: Error.self)
-                                .eraseToAnyPublisher()
-                        }
-                        .map { $0.send(using: dependencies) }
-                        .map { _ in () }
-                        .eraseToAnyPublisher()
-                }
-                .flatMap { _ -> AnyPublisher<(Interaction, [HTTP.PreparedRequest<String>]), Error> in
-                    dependencies[singleton: .storage].writePublisher { db -> (Interaction, [HTTP.PreparedRequest<String>]) in
-                        guard (try? SessionThread.exists(db, id: threadId)) == true else {
-                            throw MessageSenderError.noThread
-                        }
-=======
             LibSession
                 .getSwarm(swarmPublicKey: swarmPublicKey)
                 .tryFlatMapWithRandomSnode(using: dependencies) { snode in
-                    SnodeAPI.getNetworkTime(from: snode, using: dependencies)
+                    try SnodeAPI.preparedGetNetworkTime(from: snode, using: dependencies)
                 }
                 .subscribe(on: DispatchQueue.global(qos: .userInitiated))
                 .flatMap { _ in
+                    dependencies[singleton: .storage].writePublisher { db -> (Interaction, [Network.PreparedRequest<String>]) in
                     dependencies.storage.writePublisher { db -> MessageSender.PreparedSendData in
-                        guard
-                            let threadVariant: SessionThread.Variant = try SessionThread
-                                .filter(id: threadId)
-                                .select(.variant)
-                                .asRequest(of: SessionThread.Variant.self)
-                                .fetchOne(db)
-                        else { throw MessageSenderError.noThread }
->>>>>>> 82767494
+                        guard (try? SessionThread.exists(db, id: threadId)) == true else { throw MessageSenderError.noThread }
                         
                         // Create the interaction
                         let interaction: Interaction = try Interaction(
                             threadId: threadId,
-                            authorId: getUserSessionId(db, using: dependencies).hexString,
+                            authorId: userSessionId.hexString,
                             variant: .standardOutgoing,
                             body: body,
-                            timestampMs: SnodeAPI.currentOffsetTimestampMs(),
+                            timestampMs: SnodeAPI.currentOffsetTimestampMs(using: dependencies),
                             hasMention: Interaction.isUserMentioned(db, threadId: threadId, body: body),
                             linkPreviewUrl: (isSharingUrl ? attachments.first?.linkPreviewDraft?.urlString : nil)
                         ).inserted(db)
@@ -396,13 +346,9 @@
                 .receive(on: DispatchQueue.main)
                 .sinkUntilComplete(
                     receiveCompletion: { [weak self] result in
-<<<<<<< HEAD
+                        DDLog.flushLog()
                         Storage.suspendDatabaseAccess(using: dependencies)
-=======
-                        DDLog.flushLog()
-                        Storage.suspendDatabaseAccess()
                         LibSession.closeNetworkConnections()
->>>>>>> 82767494
                         activityIndicator.dismiss { }
                         
                         switch result {
