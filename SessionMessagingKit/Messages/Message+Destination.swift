// Copyright © 2022 Rangeproof Pty Ltd. All rights reserved.

import Foundation
import GRDB
import SessionUtilitiesKit

public extension Message {
    enum Destination: Codable {
        case contact(publicKey: String)
        case closedGroup(groupPublicKey: String)
        case legacyOpenGroup(channel: UInt64, server: String)
        case openGroup(
            roomToken: String,
            server: String,
            whisperTo: String? = nil,
            whisperMods: Bool = false,
            fileIds: [String]? = nil
        )
        case openGroupInbox(server: String, openGroupPublicKey: String, blindedPublicKey: String)

<<<<<<< HEAD
        static func from(_ db: Database, thread: SessionThread) throws -> Message.Destination {
            switch thread.variant {
                case .contact: return .contact(publicKey: thread.id)
                case .closedGroup: return .closedGroup(groupPublicKey: thread.id)
                case .openGroup:
                    guard let openGroup: OpenGroup = try thread.openGroup.fetchOne(db) else {
                        throw StorageError.objectNotFound
                    }
                    
                    return .openGroupV2(room: openGroup.room, server: openGroup.server)
=======
        static func from(_ thread: TSThread, fileIds: [String]? = nil) -> Message.Destination {
            if let thread = thread as? TSContactThread {
                if SessionId.Prefix(from: thread.contactSessionID()) == .blinded {
                    guard let server: String = thread.originalOpenGroupServer, let publicKey: String = thread.originalOpenGroupPublicKey else {
                        preconditionFailure("Attempting to send message to blinded id without the Open Group information")
                    }
                    
                    return .openGroupInbox(
                        server: server,
                        openGroupPublicKey: publicKey,
                        blindedPublicKey: thread.contactSessionID()
                    )
                }
                
                return .contact(publicKey: thread.contactSessionID())
            }
            
            if let thread = thread as? TSGroupThread, thread.isClosedGroup {
                let groupID = thread.groupModel.groupId
                let groupPublicKey = LKGroupUtilities.getDecodedGroupID(groupID)
                return .closedGroup(groupPublicKey: groupPublicKey)
>>>>>>> cf1f1b0e
            }
            
            if let thread = thread as? TSGroupThread, thread.isOpenGroup {
                let openGroup: OpenGroup = Storage.shared.getOpenGroup(for: thread.uniqueId!)!
                
                return .openGroup(roomToken: openGroup.room, server: openGroup.server, fileIds: fileIds)
            }
            
            preconditionFailure("TODO: Handle legacy closed groups.")
        }
    }
}<|MERGE_RESOLUTION|>--- conflicted
+++ resolved
@@ -18,49 +18,37 @@
         )
         case openGroupInbox(server: String, openGroupPublicKey: String, blindedPublicKey: String)
 
-<<<<<<< HEAD
-        static func from(_ db: Database, thread: SessionThread) throws -> Message.Destination {
+        static func from(
+            _ db: Database,
+            thread: SessionThread,
+            fileIds: [String]? = nil
+        ) throws -> Message.Destination {
             switch thread.variant {
-                case .contact: return .contact(publicKey: thread.id)
-                case .closedGroup: return .closedGroup(groupPublicKey: thread.id)
+                case .contact:
+                    if SessionId.Prefix(from: thread.contactSessionID()) == .blinded {
+                        guard let server: String = thread.originalOpenGroupServer, let publicKey: String = thread.originalOpenGroupPublicKey else {
+                            preconditionFailure("Attempting to send message to blinded id without the Open Group information")
+                        }
+                        
+                        return .openGroupInbox(
+                            server: server,
+                            openGroupPublicKey: publicKey,
+                            blindedPublicKey: thread.id
+                        )
+                    }
+                    
+                    return .contact(publicKey: thread.id)
+                
+                case .closedGroup:
+                    return .closedGroup(groupPublicKey: thread.id)
+                
                 case .openGroup:
                     guard let openGroup: OpenGroup = try thread.openGroup.fetchOne(db) else {
                         throw StorageError.objectNotFound
                     }
                     
-                    return .openGroupV2(room: openGroup.room, server: openGroup.server)
-=======
-        static func from(_ thread: TSThread, fileIds: [String]? = nil) -> Message.Destination {
-            if let thread = thread as? TSContactThread {
-                if SessionId.Prefix(from: thread.contactSessionID()) == .blinded {
-                    guard let server: String = thread.originalOpenGroupServer, let publicKey: String = thread.originalOpenGroupPublicKey else {
-                        preconditionFailure("Attempting to send message to blinded id without the Open Group information")
-                    }
-                    
-                    return .openGroupInbox(
-                        server: server,
-                        openGroupPublicKey: publicKey,
-                        blindedPublicKey: thread.contactSessionID()
-                    )
-                }
-                
-                return .contact(publicKey: thread.contactSessionID())
+                    return .openGroup(roomToken: openGroup.room, server: openGroup.server, fileIds: fileIds)
             }
-            
-            if let thread = thread as? TSGroupThread, thread.isClosedGroup {
-                let groupID = thread.groupModel.groupId
-                let groupPublicKey = LKGroupUtilities.getDecodedGroupID(groupID)
-                return .closedGroup(groupPublicKey: groupPublicKey)
->>>>>>> cf1f1b0e
-            }
-            
-            if let thread = thread as? TSGroupThread, thread.isOpenGroup {
-                let openGroup: OpenGroup = Storage.shared.getOpenGroup(for: thread.uniqueId!)!
-                
-                return .openGroup(roomToken: openGroup.room, server: openGroup.server, fileIds: fileIds)
-            }
-            
-            preconditionFailure("TODO: Handle legacy closed groups.")
         }
     }
 }