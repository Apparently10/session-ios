// Copyright © 2022 Rangeproof Pty Ltd. All rights reserved.

import Foundation
import GRDB
import SessionSnodeKit
import SessionUtilitiesKit

/// Abstract base class for `VisibleMessage` and `ControlMessage`.
public class Message: Codable {
    public var id: String?
    public var sentTimestamp: UInt64?
    public var receivedTimestamp: UInt64?
    public var recipient: String?
    public var sender: String?
    public var openGroupServerMessageId: UInt64?
    public var serverHash: String?
    public var ttl: UInt64 { 14 * 24 * 60 * 60 * 1000 }
    public var isSelfSendValid: Bool { false }
    
    public var shouldBeRetryable: Bool { false }

    // MARK: - Validation
    
    public var isValid: Bool {
        if let sentTimestamp = sentTimestamp { guard sentTimestamp > 0 else { return false } }
        if let receivedTimestamp = receivedTimestamp { guard receivedTimestamp > 0 else { return false } }
        return sender != nil && recipient != nil
    }
    
    // MARK: - Initialization
    
    public init(
        id: String? = nil,
        sentTimestamp: UInt64? = nil,
        receivedTimestamp: UInt64? = nil,
        recipient: String? = nil,
        sender: String? = nil,
        groupPublicKey: String? = nil,
        openGroupServerMessageId: UInt64? = nil,
        serverHash: String? = nil
    ) {
        self.id = id
        self.sentTimestamp = sentTimestamp
        self.receivedTimestamp = receivedTimestamp
        self.recipient = recipient
        self.sender = sender
        self.openGroupServerMessageId = openGroupServerMessageId
        self.serverHash = serverHash
    }

    // MARK: - Proto Conversion
    
    public class func fromProto(_ proto: SNProtoContent, sender: String) -> Self? {
        preconditionFailure("fromProto(_:sender:) is abstract and must be overridden.")
    }

    public func toProto(_ db: Database) -> SNProtoContent? {
        preconditionFailure("toProto(_:) is abstract and must be overridden.")
    }
<<<<<<< HEAD
    
    public func setDisappearingMessagesConfigurationIfNeeded(_ db: Database, on proto: SNProtoContent.SNProtoContentBuilder) {
        guard
            let threadId: String = threadId,
            let disappearingMessagesConfiguration = try? DisappearingMessagesConfiguration.fetchOne(db, id: threadId)
        else {
            proto.setExpirationTimer(0)
            return
        }
        
        proto.setExpirationTimer(UInt32(disappearingMessagesConfiguration.durationSeconds))
        proto.setLastDisappearingMessageChangeTimestamp(UInt64(disappearingMessagesConfiguration.lastChangeTimestampMs ?? 0))
        
        if disappearingMessagesConfiguration.isEnabled, let type = disappearingMessagesConfiguration.type {
            proto.setExpirationType(type.toProto())
        }
    }

    public func setGroupContextIfNeeded(_ db: Database, on dataMessage: SNProtoDataMessage.SNProtoDataMessageBuilder) throws {
        guard
            let threadId: String = threadId,
            (try? ClosedGroup.exists(db, id: threadId)) == true,
            let legacyGroupId: Data = "\(SMKLegacy.closedGroupIdPrefix)\(threadId)".data(using: .utf8)
        else { return }
        
        // Android needs a group context or it'll interpret the message as a one-to-one message
        let groupProto = SNProtoGroupContext.builder(id: legacyGroupId, type: .deliver)
        dataMessage.setGroup(try groupProto.build())
    }
=======
>>>>>>> 6685dc05
}

// MARK: - Message Parsing/Processing

public typealias ProcessedMessage = (
    threadId: String,
    threadVariant: SessionThread.Variant,
    proto: SNProtoContent,
    messageInfo: MessageReceiveJob.Details.MessageInfo
)

public extension Message {
    enum Variant: String, Codable {
        case readReceipt
        case typingIndicator
        case closedGroupControlMessage
        case dataExtractionNotification
        case expirationTimerUpdate
        case configurationMessage
        case unsendRequest
        case messageRequestResponse
        case visibleMessage
        case callMessage
        case sharedConfigMessage
        
        init?(from type: Message) {
            switch type {
                case is ReadReceipt: self = .readReceipt
                case is TypingIndicator: self = .typingIndicator
                case is ClosedGroupControlMessage: self = .closedGroupControlMessage
                case is DataExtractionNotification: self = .dataExtractionNotification
                case is ExpirationTimerUpdate: self = .expirationTimerUpdate
                case is ConfigurationMessage: self = .configurationMessage
                case is UnsendRequest: self = .unsendRequest
                case is MessageRequestResponse: self = .messageRequestResponse
                case is VisibleMessage: self = .visibleMessage
                case is CallMessage: self = .callMessage
                case is SharedConfigMessage: self = .sharedConfigMessage
                default: return nil
            }
        }
        
        var messageType: Message.Type {
            switch self {
                case .readReceipt: return ReadReceipt.self
                case .typingIndicator: return TypingIndicator.self
                case .closedGroupControlMessage: return ClosedGroupControlMessage.self
                case .dataExtractionNotification: return DataExtractionNotification.self
                case .expirationTimerUpdate: return ExpirationTimerUpdate.self
                case .configurationMessage: return ConfigurationMessage.self
                case .unsendRequest: return UnsendRequest.self
                case .messageRequestResponse: return MessageRequestResponse.self
                case .visibleMessage: return VisibleMessage.self
                case .callMessage: return CallMessage.self
                case .sharedConfigMessage: return SharedConfigMessage.self
            }
        }

        func decode<CodingKeys: CodingKey>(from container: KeyedDecodingContainer<CodingKeys>, forKey key: CodingKeys) throws -> Message {
            switch self {
                case .readReceipt: return try container.decode(ReadReceipt.self, forKey: key)
                case .typingIndicator: return try container.decode(TypingIndicator.self, forKey: key)
                
                case .closedGroupControlMessage:
                    return try container.decode(ClosedGroupControlMessage.self, forKey: key)
                    
                case .dataExtractionNotification:
                    return try container.decode(DataExtractionNotification.self, forKey: key)
                    
                case .expirationTimerUpdate: return try container.decode(ExpirationTimerUpdate.self, forKey: key)
                case .configurationMessage: return try container.decode(ConfigurationMessage.self, forKey: key)
                case .unsendRequest: return try container.decode(UnsendRequest.self, forKey: key)
                case .messageRequestResponse: return try container.decode(MessageRequestResponse.self, forKey: key)
                case .visibleMessage: return try container.decode(VisibleMessage.self, forKey: key)
                case .callMessage: return try container.decode(CallMessage.self, forKey: key)
                case .sharedConfigMessage: return try container.decode(SharedConfigMessage.self, forKey: key)
            }
        }
    }
    
    static func createMessageFrom(_ proto: SNProtoContent, sender: String) -> Message? {
        // Note: This array is ordered intentionally to ensure the correct types are processed
        // and aren't parsed as the wrong type
        let prioritisedVariants: [Variant] = [
            .readReceipt,
            .typingIndicator,
            .closedGroupControlMessage,
            .dataExtractionNotification,
            .expirationTimerUpdate,
            .configurationMessage,
            .unsendRequest,
            .messageRequestResponse,
            .visibleMessage,
            .callMessage,
            .sharedConfigMessage
        ]
        
        return prioritisedVariants
            .reduce(nil) { prev, variant in
                guard prev == nil else { return prev }
                
                return variant.messageType.fromProto(proto, sender: sender)
            }
    }
    
    static func requiresExistingConversation(message: Message, threadVariant: SessionThread.Variant) -> Bool {
        switch threadVariant {
            case .contact, .community: return false
                
            case .legacyGroup:
                switch message {
                    case let controlMessage as ClosedGroupControlMessage:
                        switch controlMessage.kind {
                            case .new: return false
                            default: return true
                        }
                        
                    default: return true
                }
                
            case .group:
                return false
        }
    }
    
    static func shouldSync(message: Message) -> Bool {
        switch message {
            case is VisibleMessage: return true
            case is ExpirationTimerUpdate: return true
            case is ConfigurationMessage: return true
            case is UnsendRequest: return true
            
            case let controlMessage as ClosedGroupControlMessage:
                switch controlMessage.kind {
                    case .new: return true
                    default: return false
                }
                
            case let callMessage as CallMessage:
                switch callMessage.kind {
                    case .answer, .endCall: return true
                    default: return false
                }
            
            default: return false
        }
    }
    
    static func processRawReceivedMessage(
        _ db: Database,
        rawMessage: SnodeReceivedMessage
    ) throws -> ProcessedMessage? {
        guard let envelope = SNProtoEnvelope.from(rawMessage) else {
            throw MessageReceiverError.invalidMessage
        }
        
        do {
            let processedMessage: ProcessedMessage? = try processRawReceivedMessage(
                db,
                envelope: envelope,
                serverExpirationTimestamp: (TimeInterval(rawMessage.info.expirationDateMs) / 1000),
                serverHash: rawMessage.info.hash,
                handleClosedGroupKeyUpdateMessages: true
            )
            
            // Ensure we actually want to de-dupe messages for this namespace, otherwise just
            // succeed early
            guard rawMessage.namespace.shouldDedupeMessages else {
                // If we want to track the last hash then upsert the raw message info (don't
                // want to fail if it already exsits because we don't want to dedupe messages
                // in this namespace)
                if rawMessage.namespace.shouldFetchSinceLastHash {
                    _ = try rawMessage.info.saved(db)
                }
                
                return processedMessage
            }
            
            // Retrieve the number of entries we have for the hash of this message
            let numExistingHashes: Int = (try? SnodeReceivedMessageInfo
                .filter(SnodeReceivedMessageInfo.Columns.hash == rawMessage.info.hash)
                .fetchCount(db))
                .defaulting(to: 0)
            
            // Try to insert the raw message info into the database (used for both request paging and
            // de-duping purposes)
            _ = try rawMessage.info.inserted(db)
            
            // If the above insertion worked then we hadn't processed this message for this specific
            // service node, but may have done so for another node - if the hash already existed in
            // the database before we inserted it for this node then we can ignore this message as a
            // duplicate
            guard numExistingHashes == 0 else { throw MessageReceiverError.duplicateMessageNewSnode }
            
            return processedMessage
        }
        catch {
            // If we get 'selfSend' or 'duplicateControlMessage' errors then we still want to insert
            // the SnodeReceivedMessageInfo to prevent retrieving and attempting to process the same
            // message again (as well as ensure the next poll doesn't retrieve the same message)
            switch error {
                case MessageReceiverError.selfSend, MessageReceiverError.duplicateControlMessage:
                    _ = try? rawMessage.info.inserted(db)
                    break
                
                default: break
            }
            
            throw error
        }
    }
    
    static func processRawReceivedMessage(
        _ db: Database,
        serializedData: Data,
        serverHash: String?
    ) throws -> ProcessedMessage? {
        guard let envelope = try? SNProtoEnvelope.parseData(serializedData) else {
            throw MessageReceiverError.invalidMessage
        }
        
        return try processRawReceivedMessage(
            db,
            envelope: envelope,
            serverExpirationTimestamp: (
                (TimeInterval(SnodeAPI.currentOffsetTimestampMs()) / 1000) +
                ControlMessageProcessRecord.defaultExpirationSeconds
            ),
            serverHash: serverHash,
            handleClosedGroupKeyUpdateMessages: true
        )
    }
    
    /// This method behaves slightly differently from the other `processRawReceivedMessage` methods as it doesn't
    /// insert the "message info" for deduping (we want the poller to re-process the message) and also avoids handling any
    /// closed group key update messages (the `NotificationServiceExtension` does this itself)
    static func processRawReceivedMessageAsNotification(
        _ db: Database,
        envelope: SNProtoEnvelope
    ) throws -> ProcessedMessage? {
        let processedMessage: ProcessedMessage? = try processRawReceivedMessage(
            db,
            envelope: envelope,
            serverExpirationTimestamp: (
                (TimeInterval(SnodeAPI.currentOffsetTimestampMs()) / 1000) +
                ControlMessageProcessRecord.defaultExpirationSeconds
            ),
            serverHash: nil,
            handleClosedGroupKeyUpdateMessages: false
        )
        
        return processedMessage
    }
    
    static func processReceivedOpenGroupMessage(
        _ db: Database,
        openGroupId: String,
        openGroupServerPublicKey: String,
        message: OpenGroupAPI.Message,
        data: Data,
        dependencies: SMKDependencies = SMKDependencies()
    ) throws -> ProcessedMessage? {
        // Need a sender in order to process the message
        guard let sender: String = message.sender, let timestamp = message.posted else { return nil }
        
        // Note: The `posted` value is in seconds but all messages in the database use milliseconds for timestamps
        let envelopeBuilder = SNProtoEnvelope.builder(type: .sessionMessage, timestamp: UInt64(floor(timestamp * 1000)))
        envelopeBuilder.setContent(data)
        envelopeBuilder.setSource(sender)
        
        guard let envelope = try? envelopeBuilder.build() else {
            throw MessageReceiverError.invalidMessage
        }
        
        return try processRawReceivedMessage(
            db,
            envelope: envelope,
            serverExpirationTimestamp: nil,
            serverHash: nil,
            openGroupId: openGroupId,
            openGroupMessageServerId: message.id,
            openGroupServerPublicKey: openGroupServerPublicKey,
            handleClosedGroupKeyUpdateMessages: false,
            dependencies: dependencies
        )
    }
    
    static func processReceivedOpenGroupDirectMessage(
        _ db: Database,
        openGroupServerPublicKey: String,
        message: OpenGroupAPI.DirectMessage,
        data: Data,
        isOutgoing: Bool? = nil,
        otherBlindedPublicKey: String? = nil,
        dependencies: SMKDependencies = SMKDependencies()
    ) throws -> ProcessedMessage? {
        // Note: The `posted` value is in seconds but all messages in the database use milliseconds for timestamps
        let envelopeBuilder = SNProtoEnvelope.builder(type: .sessionMessage, timestamp: UInt64(floor(message.posted * 1000)))
        envelopeBuilder.setContent(data)
        envelopeBuilder.setSource(message.sender)
        
        guard let envelope = try? envelopeBuilder.build() else {
            throw MessageReceiverError.invalidMessage
        }
        
        return try processRawReceivedMessage(
            db,
            envelope: envelope,
            serverExpirationTimestamp: nil,
            serverHash: nil,
            openGroupId: nil,   // Explicitly null since it shouldn't be handled as an open group message
            openGroupMessageServerId: message.id,
            openGroupServerPublicKey: openGroupServerPublicKey,
            isOutgoing: isOutgoing,
            otherBlindedPublicKey: otherBlindedPublicKey,
            handleClosedGroupKeyUpdateMessages: false,
            dependencies: dependencies
        )
    }
    
    static func processRawReceivedReactions(
        _ db: Database,
        openGroupId: String,
        message: OpenGroupAPI.Message,
        associatedPendingChanges: [OpenGroupAPI.PendingChange],
        dependencies: SMKDependencies = SMKDependencies()
    ) -> [Reaction] {
        var results: [Reaction] = []
        guard let reactions = message.reactions else { return results }
        let userPublicKey: String = getUserHexEncodedPublicKey(db)
        let blindedUserPublicKey: String? = SessionThread
            .getUserHexEncodedBlindedKey(
                db,
                threadId: openGroupId,
                threadVariant: .community
            )
        for (encodedEmoji, rawReaction) in reactions {
            if let decodedEmoji = encodedEmoji.removingPercentEncoding,
               rawReaction.count > 0,
               let reactors = rawReaction.reactors
            {
                // Decide whether we need to ignore all reactions
                let pendingChangeRemoveAllReaction: Bool = associatedPendingChanges.contains { pendingChange in
                    if case .reaction(_, let emoji, let action) = pendingChange.metadata {
                        return emoji == decodedEmoji && action == .removeAll
                    }
                    return false
                }
                
                // Decide whether we need to add an extra reaction from current user
                let pendingChangeSelfReaction: Bool? = {
                    // Find the newest 'PendingChange' entry with a matching emoji, if one exists, and
                    // set the "self reaction" value based on it's action
                    let maybePendingChange: OpenGroupAPI.PendingChange? = associatedPendingChanges
                        .sorted(by: { lhs, rhs -> Bool in (lhs.seqNo ?? Int64.max) >= (rhs.seqNo ?? Int64.max) })
                        .first { pendingChange in
                            if case .reaction(_, let emoji, _) = pendingChange.metadata {
                                return emoji == decodedEmoji
                            }
                            
                            return false
                        }
                    
                    // If there is no pending change for this reaction then return nil
                    guard
                        let pendingChange: OpenGroupAPI.PendingChange = maybePendingChange,
                        case .reaction(_, _, let action) = pendingChange.metadata
                    else { return nil }

                    // Otherwise add/remove accordingly
                    return action == .add
                }()
                let shouldAddSelfReaction: Bool = (
                    pendingChangeSelfReaction ??
                    ((rawReaction.you || reactors.contains(userPublicKey)) && !pendingChangeRemoveAllReaction)
                )
                
                let count: Int64 = rawReaction.you ? rawReaction.count - 1 : rawReaction.count
                
                let timestampMs: Int64 = SnodeAPI.currentOffsetTimestampMs()
                let maxLength: Int = shouldAddSelfReaction ? 4 : 5
                let desiredReactorIds: [String] = reactors
                    .filter { $0 != blindedUserPublicKey && $0 != userPublicKey } // Remove current user for now, will add back if needed
                    .prefix(maxLength)
                    .map{ $0 }

                results = results
                    .appending( // Add the first reaction (with the count)
                        pendingChangeRemoveAllReaction ?
                        nil :
                        desiredReactorIds.first
                            .map { reactor in
                                Reaction(
                                    interactionId: message.id,
                                    serverHash: nil,
                                    timestampMs: timestampMs,
                                    authorId: reactor,
                                    emoji: decodedEmoji,
                                    count: count,
                                    sortId: rawReaction.index
                                )
                            }
                    )
                    .appending( // Add all other reactions
                        contentsOf: desiredReactorIds.count <= 1 || pendingChangeRemoveAllReaction ?
                            [] :
                            desiredReactorIds
                                .suffix(from: 1)
                                .map { reactor in
                                    Reaction(
                                        interactionId: message.id,
                                        serverHash: nil,
                                        timestampMs: timestampMs,
                                        authorId: reactor,
                                        emoji: decodedEmoji,
                                        count: 0,   // Only want this on the first reaction
                                        sortId: rawReaction.index
                                    )
                                }
                    )
                    .appending( // Add the current user reaction (if applicable and not already included)
                        !shouldAddSelfReaction ?
                            nil :
                            Reaction(
                                interactionId: message.id,
                                serverHash: nil,
                                timestampMs: timestampMs,
                                authorId: userPublicKey,
                                emoji: decodedEmoji,
                                count: 1,
                                sortId: rawReaction.index
                            )
                    )
            }
        }
        return results
    }
    
    private static func processRawReceivedMessage(
        _ db: Database,
        envelope: SNProtoEnvelope,
        serverExpirationTimestamp: TimeInterval?,
        serverHash: String?,
        openGroupId: String? = nil,
        openGroupMessageServerId: Int64? = nil,
        openGroupServerPublicKey: String? = nil,
        isOutgoing: Bool? = nil,
        otherBlindedPublicKey: String? = nil,
        handleClosedGroupKeyUpdateMessages: Bool,
        dependencies: SMKDependencies = SMKDependencies()
    ) throws -> ProcessedMessage? {
        let (message, proto, threadId, threadVariant) = try MessageReceiver.parse(
            db,
            envelope: envelope,
            serverExpirationTimestamp: serverExpirationTimestamp,
            openGroupId: openGroupId,
            openGroupMessageServerId: openGroupMessageServerId,
            openGroupServerPublicKey: openGroupServerPublicKey,
            isOutgoing: isOutgoing,
            otherBlindedPublicKey: otherBlindedPublicKey,
            dependencies: dependencies
        )
        message.serverHash = serverHash
        
        // Ignore invalid messages and hashes for messages we have previously handled
        guard let variant: Message.Variant = Message.Variant(from: message) else {
            throw MessageReceiverError.invalidMessage
        }
        
        /// **Note:** We want to immediately handle any `ClosedGroupControlMessage` with the kind `encryptionKeyPair` as
        /// we need the keyPair in storage in order to be able to parse and messages which were signed with the new key (also no need to add
        /// these as jobs as they will be fully handled in here)
        if handleClosedGroupKeyUpdateMessages {
            switch message {
                case let closedGroupControlMessage as ClosedGroupControlMessage:
                    switch closedGroupControlMessage.kind {
                        case .encryptionKeyPair:
                            try MessageReceiver.handleClosedGroupControlMessage(
                                db,
                                threadId: threadId,
                                threadVariant: threadVariant,
                                message: closedGroupControlMessage
                            )
                            return nil
                            
                        default: break
                    }
                
                default: break
            }
        }
        
        // Prevent ControlMessages from being handled multiple times if not supported
        do {
            try ControlMessageProcessRecord(
                threadId: threadId,
                message: message,
                serverExpirationTimestamp: serverExpirationTimestamp
            )?.insert(db)
        }
        catch {
            // We want to custom handle this 
            if case DatabaseError.SQLITE_CONSTRAINT_UNIQUE = error {
                throw MessageReceiverError.duplicateControlMessage
            }
            
            throw error
        }
        
        return (
            threadId,
            threadVariant,
            proto,
            try MessageReceiveJob.Details.MessageInfo(
                message: message,
                variant: variant,
                threadVariant: threadVariant,
                serverExpirationTimestamp: serverExpirationTimestamp,
                proto: proto
            )
        )
    }
}

// MARK: - Mutation

internal extension Message {
    func with(sentTimestamp: UInt64) -> Message {
        self.sentTimestamp = sentTimestamp
        return self
    }
}<|MERGE_RESOLUTION|>--- conflicted
+++ resolved
@@ -54,16 +54,12 @@
         preconditionFailure("fromProto(_:sender:) is abstract and must be overridden.")
     }
 
-    public func toProto(_ db: Database) -> SNProtoContent? {
+    public func toProto(_ db: Database, threadId: String) -> SNProtoContent? {
         preconditionFailure("toProto(_:) is abstract and must be overridden.")
     }
-<<<<<<< HEAD
-    
-    public func setDisappearingMessagesConfigurationIfNeeded(_ db: Database, on proto: SNProtoContent.SNProtoContentBuilder) {
-        guard
-            let threadId: String = threadId,
-            let disappearingMessagesConfiguration = try? DisappearingMessagesConfiguration.fetchOne(db, id: threadId)
-        else {
+    
+    public func setDisappearingMessagesConfigurationIfNeeded(_ db: Database, on proto: SNProtoContent.SNProtoContentBuilder, threadId: String) {
+        guard let disappearingMessagesConfiguration = try? DisappearingMessagesConfiguration.fetchOne(db, id: threadId) else {
             proto.setExpirationTimer(0)
             return
         }
@@ -75,20 +71,6 @@
             proto.setExpirationType(type.toProto())
         }
     }
-
-    public func setGroupContextIfNeeded(_ db: Database, on dataMessage: SNProtoDataMessage.SNProtoDataMessageBuilder) throws {
-        guard
-            let threadId: String = threadId,
-            (try? ClosedGroup.exists(db, id: threadId)) == true,
-            let legacyGroupId: Data = "\(SMKLegacy.closedGroupIdPrefix)\(threadId)".data(using: .utf8)
-        else { return }
-        
-        // Android needs a group context or it'll interpret the message as a one-to-one message
-        let groupProto = SNProtoGroupContext.builder(id: legacyGroupId, type: .deliver)
-        dataMessage.setGroup(try groupProto.build())
-    }
-=======
->>>>>>> 6685dc05
 }
 
 // MARK: - Message Parsing/Processing
@@ -234,6 +216,28 @@
                 }
             
             default: return false
+        }
+    }
+    
+    static func threadId(forMessage message: Message, destination: Message.Destination) -> String {
+        switch destination {
+            case .contact(let publicKey):
+                // Extract the 'syncTarget' value if there is one
+                let maybeSyncTarget: String?
+                
+                switch message {
+                    case let message as VisibleMessage: maybeSyncTarget = message.syncTarget
+                    case let message as ExpirationTimerUpdate: maybeSyncTarget = message.syncTarget
+                    default: maybeSyncTarget = nil
+                }
+                
+                return (maybeSyncTarget ?? publicKey)
+                
+            case .closedGroup(let groupPublicKey): return groupPublicKey
+            case .openGroup(let roomToken, let server, _, _, _):
+                return OpenGroup.idFor(roomToken: roomToken, server: server)
+            
+            case .openGroupInbox(_, _, let blindedPublicKey): return blindedPublicKey
         }
     }
     
