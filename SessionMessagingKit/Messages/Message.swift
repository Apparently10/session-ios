--- conflicted
+++ resolved
@@ -72,20 +72,14 @@
             return
         }
         
-<<<<<<< HEAD
-        proto.setExpirationTimer(UInt32(disappearingMessagesConfiguration.durationSeconds))
-=======
         let expireTimer: UInt32 = disappearingMessagesConfiguration.isEnabled ? UInt32(disappearingMessagesConfiguration.durationSeconds) : 0
         proto.setExpirationTimer(expireTimer)
->>>>>>> 5b7c9d86
         proto.setLastDisappearingMessageChangeTimestamp(UInt64(disappearingMessagesConfiguration.lastChangeTimestampMs ?? 0))
         
         if disappearingMessagesConfiguration.isEnabled, let type = disappearingMessagesConfiguration.type {
             proto.setExpirationType(type.toProto())
         }
     }
-<<<<<<< HEAD
-=======
     
     public func attachDisappearingMessagesConfiguration(from proto: SNProtoContent) {
         let expiresInSeconds: TimeInterval? = proto.hasExpirationTimer ? TimeInterval(proto.expirationTimer) : nil
@@ -99,7 +93,6 @@
         self.expiresInSeconds = expiresInSeconds
         self.expiresStartedAtMs = expiresStartedAtMs
     }
->>>>>>> 5b7c9d86
 }
 
 // MARK: - Message Parsing/Processing
