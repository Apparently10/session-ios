--- conflicted
+++ resolved
@@ -69,27 +69,7 @@
         )
     }
 
-<<<<<<< HEAD
-    public override func toProto(_ db: Database, threadId: String) -> SNProtoContent? {
-        let configurationProto = SNProtoConfigurationMessage.builder()
-        if let displayName = displayName { configurationProto.setDisplayName(displayName) }
-        if let profilePictureUrl = profilePictureUrl { configurationProto.setProfilePicture(profilePictureUrl) }
-        if let profileKey = profileKey { configurationProto.setProfileKey(profileKey) }
-        configurationProto.setClosedGroups(closedGroups.compactMap { $0.toProto() })
-        configurationProto.setOpenGroups([String](openGroups))
-        configurationProto.setContacts(contacts.compactMap { $0.toProto() })
-        let contentProto = SNProtoContent.builder()
-        do {
-            contentProto.setConfigurationMessage(try configurationProto.build())
-            return try contentProto.build()
-        } catch {
-            SNLog("Couldn't construct configuration proto from: \(self).")
-            return nil
-        }
-    }
-=======
-    public override func toProto(_ db: Database) -> SNProtoContent? { return nil }
->>>>>>> 968f50f2
+    public override func toProto(_ db: Database, threadId: String) -> SNProtoContent? { return nil }
 
     // MARK: - Description
     
