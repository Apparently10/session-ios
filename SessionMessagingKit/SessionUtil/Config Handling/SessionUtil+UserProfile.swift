// Copyright © 2023 Rangeproof Pty Ltd. All rights reserved.

import Foundation
import GRDB
import SessionUtil
import SessionUtilitiesKit

internal extension SessionUtil {
    static let columnsRelatedToUserProfile: [Profile.Columns] = [
        Profile.Columns.name,
        Profile.Columns.profilePictureUrl,
        Profile.Columns.profileEncryptionKey
    ]
    
    static let syncedSettings: [String] = [
        Setting.BoolKey.checkForCommunityMessageRequests.rawValue
    ]
    
    // MARK: - Incoming Changes
    
    static func handleUserProfileUpdate(
        _ db: Database,
        in config: Config?,
        serverTimestampMs: Int64,
        using dependencies: Dependencies
    ) throws {
        typealias ProfileData = (profileName: String, profilePictureUrl: String?, profilePictureKey: Data?)
        
        guard config.needsDump(using: dependencies) else { return }
        guard case .object(let conf) = config else { throw SessionUtilError.invalidConfigObject }
        
        // A profile must have a name so if this is null then it's invalid and can be ignored
        guard let profileNamePtr: UnsafePointer<CChar> = user_profile_get_name(conf) else { return }
        
        let userSessionId: SessionId = getUserSessionId(db, using: dependencies)
        let profileName: String = String(cString: profileNamePtr)
        let profilePic: user_profile_pic = user_profile_get_pic(conf)
        let profilePictureUrl: String? = String(libSessionVal: profilePic.url, nullIfEmpty: true)
        
        // Handle user profile changes
        try Profile.updateIfNeeded(
            db,
            publicKey: userSessionId.hexString,
            name: profileName,
            displayPictureUpdate: {
                guard let profilePictureUrl: String = profilePictureUrl else { return .remove }
                
                return .updateTo(
                    url: profilePictureUrl,
                    key: Data(
                        libSessionVal: profilePic.key,
                        count: DisplayPictureManager.aes256KeyByteLength
                    ),
                    fileName: nil
                )
            }(),
            sentTimestamp: TimeInterval(Double(serverTimestampMs) / 1000),
            calledFromConfigHandling: true,
            using: dependencies
        )
        
        // Update the 'Note to Self' visibility and priority
        let threadInfo: PriorityVisibilityInfo? = try? SessionThread
            .filter(id: userSessionId.hexString)
            .select(.id, .variant, .pinnedPriority, .shouldBeVisible)
            .asRequest(of: PriorityVisibilityInfo.self)
            .fetchOne(db)
        let targetPriority: Int32 = user_profile_get_nts_priority(conf)
        
        // Create the 'Note to Self' thread if it doesn't exist
        if let threadInfo: PriorityVisibilityInfo = threadInfo {
            let threadChanges: [ConfigColumnAssignment] = [
                ((threadInfo.shouldBeVisible == SessionUtil.shouldBeVisible(priority: targetPriority)) ? nil :
                    SessionThread.Columns.shouldBeVisible.set(to: SessionUtil.shouldBeVisible(priority: targetPriority))
                ),
                (threadInfo.pinnedPriority == targetPriority ? nil :
                    SessionThread.Columns.pinnedPriority.set(to: targetPriority)
                )
            ].compactMap { $0 }
            
            if !threadChanges.isEmpty {
                try SessionThread
                    .filter(id: userSessionId.hexString)
                    .updateAll( // Handling a config update so don't use `updateAllAndConfig`
                        db,
                        threadChanges
                    )
            }
        }
        else {
            try SessionThread
                .fetchOrCreate(
                    db,
                    id: userSessionId.hexString,
                    variant: .contact,
                    shouldBeVisible: SessionUtil.shouldBeVisible(priority: targetPriority),
                    calledFromConfigHandling: true
                )
            
            try SessionThread
                .filter(id: userSessionId.hexString)
                .updateAll( // Handling a config update so don't use `updateAllAndConfig`
                    db,
                    SessionThread.Columns.pinnedPriority.set(to: targetPriority)
                )
            
            // If the 'Note to Self' conversation is hidden then we should trigger the proper
            // `deleteOrLeave` behaviour (for 'Note to Self' this will leave the conversation
            // but remove the associated interactions)
            if !SessionUtil.shouldBeVisible(priority: targetPriority) {
                try SessionThread
                    .deleteOrLeave(
                        db,
                        threadId: userSessionId.hexString,
                        threadVariant: .contact,
                        groupLeaveType: .silent,
                        calledFromConfigHandling: true,
                        using: dependencies
                    )
            }
        }
        
        // Update the 'Note to Self' disappearing messages configuration
        let targetExpiry: Int32 = user_profile_get_nts_expiry(conf)
        let targetIsEnable: Bool = targetExpiry > 0
        let targetConfig: DisappearingMessagesConfiguration = DisappearingMessagesConfiguration(
            threadId: userSessionId.hexString,
            isEnabled: targetIsEnable,
            durationSeconds: TimeInterval(targetExpiry),
<<<<<<< HEAD
            type: targetIsEnable ? .disappearAfterSend : .unknown,
            lastChangeTimestampMs: serverTimestampMs
=======
            type: targetIsEnable ? .disappearAfterSend : .unknown
>>>>>>> e9dd86bf
        )
        let localConfig: DisappearingMessagesConfiguration = try DisappearingMessagesConfiguration
            .fetchOne(db, id: userSessionId.hexString)
            .defaulting(to: DisappearingMessagesConfiguration.defaultWith(userSessionId.hexString))
        
<<<<<<< HEAD
        if
            let remoteLastChangeTimestampMs = targetConfig.lastChangeTimestampMs,
            let localLastChangeTimestampMs = localConfig.lastChangeTimestampMs,
            remoteLastChangeTimestampMs > localLastChangeTimestampMs
        {
            _ = try localConfig.with(
                isEnabled: targetConfig.isEnabled,
                durationSeconds: targetConfig.durationSeconds,
                type: targetConfig.type,
                lastChangeTimestampMs: targetConfig.lastChangeTimestampMs
            ).upsert(db)
=======
        if targetConfig != localConfig {
            _ = try targetConfig.save(db)
            _ = try Interaction
                .filter(Interaction.Columns.threadId == userPublicKey)
                .filter(Interaction.Columns.variant == Interaction.Variant.infoDisappearingMessagesUpdate)
                .deleteAll(db)
>>>>>>> e9dd86bf
        }

        // Update settings if needed
        let updatedAllowBlindedMessageRequests: Int32 = user_profile_get_blinded_msgreqs(conf)
        let updatedAllowBlindedMessageRequestsBoolValue: Bool = (updatedAllowBlindedMessageRequests >= 1)
        
        if
            updatedAllowBlindedMessageRequests >= 0 &&
            updatedAllowBlindedMessageRequestsBoolValue != db[.checkForCommunityMessageRequests]
        {
            db[.checkForCommunityMessageRequests] = updatedAllowBlindedMessageRequestsBoolValue
        }
        
        // Create a contact for the current user if needed (also force-approve the current user
        // in case the account got into a weird state or restored directly from a migration)
        let userContact: Contact = Contact.fetchOrCreate(db, id: userSessionId.hexString)
        
        if !userContact.isTrusted || !userContact.isApproved || !userContact.didApproveMe {
            try userContact.upsert(db)
            try Contact
                .filter(id: userSessionId.hexString)
                .updateAll( // Handling a config update so don't use `updateAllAndConfig`
                    db,
                    Contact.Columns.isTrusted.set(to: true),    // Always trust the current user
                    Contact.Columns.isApproved.set(to: true),
                    Contact.Columns.didApproveMe.set(to: true)
                )
        }
    }
    
    // MARK: - Outgoing Changes
    
    static func update(
        profile: Profile,
        in config: Config?
    ) throws {
        guard case .object(let conf) = config else { throw SessionUtilError.invalidConfigObject }
        
        // Update the name
        var updatedName: [CChar] = profile.name.cArray.nullTerminated()
        user_profile_set_name(conf, &updatedName)
        
        // Either assign the updated profile pic, or sent a blank profile pic (to remove the current one)
        var profilePic: user_profile_pic = user_profile_pic()
        profilePic.url = profile.profilePictureUrl.toLibSession()
        profilePic.key = profile.profileEncryptionKey.toLibSession()
        user_profile_set_pic(conf, profilePic)
    }
    
    static func updateNoteToSelf(
        priority: Int32? = nil,
        disappearingMessagesConfig: DisappearingMessagesConfiguration? = nil,
        in config: Config?
    ) throws {
        guard case .object(let conf) = config else { throw SessionUtilError.invalidConfigObject }
        
        if let priority: Int32 = priority {
            user_profile_set_nts_priority(conf, priority)
        }
        
        if let config: DisappearingMessagesConfiguration = disappearingMessagesConfig {
            user_profile_set_nts_expiry(conf, Int32(config.durationSeconds))
        }
    }
    
    static func updateSettings(
        checkForCommunityMessageRequests: Bool? = nil,
        in config: Config?
    ) throws {
        guard case .object(let conf) = config else { throw SessionUtilError.invalidConfigObject }
        
        if let blindedMessageRequests: Bool = checkForCommunityMessageRequests {
            user_profile_set_blinded_msgreqs(conf, (blindedMessageRequests ? 1 : 0))
        }
    }
}

// MARK: - Direct Values

extension SessionUtil {
    static func rawBlindedMessageRequestValue(in config: Config?) throws -> Int32 {
        guard case .object(let conf) = config else { throw SessionUtilError.invalidConfigObject }
    
        return user_profile_get_blinded_msgreqs(conf)
    }
}<|MERGE_RESOLUTION|>--- conflicted
+++ resolved
@@ -127,37 +127,18 @@
             threadId: userSessionId.hexString,
             isEnabled: targetIsEnable,
             durationSeconds: TimeInterval(targetExpiry),
-<<<<<<< HEAD
-            type: targetIsEnable ? .disappearAfterSend : .unknown,
-            lastChangeTimestampMs: serverTimestampMs
-=======
             type: targetIsEnable ? .disappearAfterSend : .unknown
->>>>>>> e9dd86bf
         )
         let localConfig: DisappearingMessagesConfiguration = try DisappearingMessagesConfiguration
             .fetchOne(db, id: userSessionId.hexString)
             .defaulting(to: DisappearingMessagesConfiguration.defaultWith(userSessionId.hexString))
         
-<<<<<<< HEAD
-        if
-            let remoteLastChangeTimestampMs = targetConfig.lastChangeTimestampMs,
-            let localLastChangeTimestampMs = localConfig.lastChangeTimestampMs,
-            remoteLastChangeTimestampMs > localLastChangeTimestampMs
-        {
-            _ = try localConfig.with(
-                isEnabled: targetConfig.isEnabled,
-                durationSeconds: targetConfig.durationSeconds,
-                type: targetConfig.type,
-                lastChangeTimestampMs: targetConfig.lastChangeTimestampMs
-            ).upsert(db)
-=======
         if targetConfig != localConfig {
-            _ = try targetConfig.save(db)
+            _ = try targetConfig.upsert(db)
             _ = try Interaction
-                .filter(Interaction.Columns.threadId == userPublicKey)
+                .filter(Interaction.Columns.threadId == userSessionId.hexString)
                 .filter(Interaction.Columns.variant == Interaction.Variant.infoDisappearingMessagesUpdate)
                 .deleteAll(db)
->>>>>>> e9dd86bf
         }
 
         // Update settings if needed
