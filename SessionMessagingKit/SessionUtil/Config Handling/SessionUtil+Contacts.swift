// Copyright © 2023 Rangeproof Pty Ltd. All rights reserved.

import Foundation
import GRDB
import SessionUtil
import SessionUtilitiesKit

// MARK: - Size Restrictions

public extension SessionUtil {
    static var sizeMaxNameBytes: Int { CONTACT_MAX_NAME_LENGTH }
    static var sizeMaxNicknameBytes: Int { CONTACT_MAX_NAME_LENGTH }
    static var sizeMaxProfileUrlBytes: Int { PROFILE_PIC_MAX_URL_LENGTH }
}

// MARK: - Contacts Handling

internal extension SessionUtil {
    static let columnsRelatedToContacts: [ColumnExpression] = [
        Contact.Columns.isApproved,
        Contact.Columns.isBlocked,
        Contact.Columns.didApproveMe,
        Profile.Columns.name,
        Profile.Columns.nickname,
        Profile.Columns.profilePictureUrl,
        Profile.Columns.profileEncryptionKey,
        DisappearingMessagesConfiguration.Columns.isEnabled,
        DisappearingMessagesConfiguration.Columns.type,
        DisappearingMessagesConfiguration.Columns.durationSeconds
    ]
    
    // MARK: - Incoming Changes
    
    static func handleContactsUpdate(
        _ db: Database,
        in config: Config?,
        serverTimestampMs: Int64,
        using dependencies: Dependencies
    ) throws {
        guard config.needsDump(using: dependencies) else { return }
        guard case .object(let conf) = config else { throw SessionUtilError.invalidConfigObject }
        
        // The current users contact data is handled separately so exclude it if it's present (as that's
        // actually a bug)
        let userSessionId: SessionId = getUserSessionId(db, using: dependencies)
        let targetContactData: [String: ContactData] = try extractContacts(
            from: conf,
            serverTimestampMs: serverTimestampMs
        ).filter { $0.key != userSessionId.hexString }
        
        // Since we don't sync 100% of the data stored against the contact and profile objects we
        // need to only update the data we do have to ensure we don't overwrite anything that doesn't
        // get synced
        try targetContactData
            .forEach { sessionId, data in
                // Note: We only update the contact and profile records if the data has actually changed
                // in order to avoid triggering UI updates for every thread on the home screen (the DB
                // observation system can't differ between update calls which do and don't change anything)
                let contact: Contact = Contact.fetchOrCreate(db, id: sessionId)
                let profile: Profile = Profile.fetchOrCreate(db, id: sessionId)
                let profileNameShouldBeUpdated: Bool = (
                    !data.profile.name.isEmpty &&
                    profile.name != data.profile.name &&
                    (profile.lastNameUpdate ?? 0) < (data.profile.lastNameUpdate ?? 0)
                )
                let profilePictureShouldBeUpdated: Bool = (
                    (
                        profile.profilePictureUrl != data.profile.profilePictureUrl ||
                        profile.profileEncryptionKey != data.profile.profileEncryptionKey
                    ) &&
                    (profile.lastProfilePictureUpdate ?? 0) < (data.profile.lastProfilePictureUpdate ?? 0)
                )
                
                if
                    profileNameShouldBeUpdated ||
                    profile.nickname != data.profile.nickname ||
                    profilePictureShouldBeUpdated
                {
                    try profile.upsert(db)
                    try Profile
                        .filter(id: sessionId)
                        .updateAll( // Handling a config update so don't use `updateAllAndConfig`
                            db,
                            [
                                (!profileNameShouldBeUpdated ? nil :
                                    Profile.Columns.name.set(to: data.profile.name)
                                ),
                                (!profileNameShouldBeUpdated ? nil :
                                    Profile.Columns.lastNameUpdate.set(to: data.profile.lastNameUpdate)
                                ),
                                (profile.nickname == data.profile.nickname ? nil :
                                    Profile.Columns.nickname.set(to: data.profile.nickname)
                                ),
                                (profile.profilePictureUrl != data.profile.profilePictureUrl ? nil :
                                    Profile.Columns.profilePictureUrl.set(to: data.profile.profilePictureUrl)
                                ),
                                (profile.profileEncryptionKey != data.profile.profileEncryptionKey ? nil :
                                    Profile.Columns.profileEncryptionKey.set(to: data.profile.profileEncryptionKey)
                                ),
                                (!profilePictureShouldBeUpdated ? nil :
                                    Profile.Columns.lastProfilePictureUpdate.set(to: data.profile.lastProfilePictureUpdate)
                                )
                            ].compactMap { $0 }
                        )
                }
                
                /// Since message requests have no reverse, we should only handle setting `isApproved`
                /// and `didApproveMe` to `true`. This may prevent some weird edge cases where a config message
                /// swapping `isApproved` and `didApproveMe` to `false`
                if
                    (contact.isApproved != data.contact.isApproved) ||
                    (contact.isBlocked != data.contact.isBlocked) ||
                    (contact.didApproveMe != data.contact.didApproveMe)
                {
                    try contact.upsert(db)
                    try Contact
                        .filter(id: sessionId)
                        .updateAll( // Handling a config update so don't use `updateAllAndConfig`
                            db,
                            [
                                (!data.contact.isApproved || contact.isApproved == data.contact.isApproved ? nil :
                                    Contact.Columns.isApproved.set(to: true)
                                ),
                                (contact.isBlocked == data.contact.isBlocked ? nil :
                                    Contact.Columns.isBlocked.set(to: data.contact.isBlocked)
                                ),
                                (!data.contact.didApproveMe || contact.didApproveMe == data.contact.didApproveMe ? nil :
                                    Contact.Columns.didApproveMe.set(to: true)
                                )
                            ].compactMap { $0 }
                        )
                }
                
                /// If the contact's `hidden` flag doesn't match the visibility of their conversation then create/delete the
                /// associated contact conversation accordingly
                let threadInfo: PriorityVisibilityInfo? = try? SessionThread
                    .filter(id: sessionId)
                    .select(.id, .variant, .pinnedPriority, .shouldBeVisible)
                    .asRequest(of: PriorityVisibilityInfo.self)
                    .fetchOne(db)
                let threadExists: Bool = (threadInfo != nil)
                let updatedShouldBeVisible: Bool = SessionUtil.shouldBeVisible(priority: data.priority)

                /// If we are hiding the conversation then kick the user from it if it's currently open
                if !updatedShouldBeVisible {
                    SessionUtil.kickFromConversationUIIfNeeded(removedThreadIds: [sessionId])
                }
                
                /// Create the thread if it doesn't exist, otherwise just update it's state
                if !threadExists {
                    try SessionThread(
                        id: sessionId,
                        variant: .contact,
                        creationDateTimestamp: data.created,
                        shouldBeVisible: updatedShouldBeVisible,
                        pinnedPriority: data.priority
                    ).upsert(db)
                }
                else {
                    let changes: [ConfigColumnAssignment] = [
                        (threadInfo?.shouldBeVisible == updatedShouldBeVisible ? nil :
                            SessionThread.Columns.shouldBeVisible.set(to: updatedShouldBeVisible)
                        ),
                        (threadInfo?.pinnedPriority == data.priority ? nil :
                            SessionThread.Columns.pinnedPriority.set(to: data.priority)
                        )
                    ].compactMap { $0 }
                    
                    try SessionThread
                        .filter(id: sessionId)
                        .updateAll( // Handling a config update so don't use `updateAllAndConfig`
                            db,
                            changes
                        )
                }
                
                // Update disappearing messages configuration if needed
                let localConfig: DisappearingMessagesConfiguration = try DisappearingMessagesConfiguration
                    .fetchOne(db, id: sessionId)
                    .defaulting(to: DisappearingMessagesConfiguration.defaultWith(sessionId))
                
<<<<<<< HEAD
                if
                    let remoteLastChangeTimestampMs = data.config.lastChangeTimestampMs,
                    let localLastChangeTimestampMs = localConfig.lastChangeTimestampMs,
                    remoteLastChangeTimestampMs > localLastChangeTimestampMs
                {
                    _ = try localConfig.with(
                        isEnabled: data.config.isEnabled,
                        durationSeconds: data.config.durationSeconds,
                        type: data.config.type,
                        lastChangeTimestampMs: data.config.lastChangeTimestampMs
                    ).upsert(db)
                    
=======
                let isValid: Bool = Features.useNewDisappearingMessagesConfig ? data.config.isValidV2Config() : true
                
                if isValid && data.config != localConfig {
                    _ = try data.config.save(db)
>>>>>>> e9dd86bf
                    _ = try Interaction
                        .filter(Interaction.Columns.threadId == sessionId)
                        .filter(Interaction.Columns.variant == Interaction.Variant.infoDisappearingMessagesUpdate)
                        .filter(Interaction.Columns.authorId == getUserHexEncodedPublicKey(db))
                        .deleteAll(db)
                }
            }
        
        /// Delete any contact/thread records which aren't in the config message
        let syncedContactIds: [String] = targetContactData
            .map { $0.key }
            .appending(userSessionId.hexString)
        let contactIdsToRemove: [String] = try Contact
            .filter(!syncedContactIds.contains(Contact.Columns.id))
            .select(.id)
            .asRequest(of: String.self)
            .fetchAll(db)
        let threadIdsToRemove: [String] = try SessionThread
            .filter(!syncedContactIds.contains(SessionThread.Columns.id))
            .filter(SessionThread.Columns.variant == SessionThread.Variant.contact)
            .filter(!SessionThread.Columns.id.like("\(SessionId.Prefix.blinded15.rawValue)%"))
            .filter(!SessionThread.Columns.id.like("\(SessionId.Prefix.blinded25.rawValue)%"))
            .select(.id)
            .asRequest(of: String.self)
            .fetchAll(db)
        
        /// When the user opens a brand new conversation this creates a "draft conversation" which has a hidden thread but no
        /// contact record, when we receive a contact update this "draft conversation" would be included in the
        /// `threadIdsToRemove` which would result in the user getting kicked from the screen and the thread removed, we
        /// want to avoid this (as it's essentially a bug) so find any conversations in this state and remove them from the list that
        /// will be pruned
        let threadT: TypedTableAlias<SessionThread> = TypedTableAlias()
        let contactT: TypedTableAlias<Contact> = TypedTableAlias()
        let draftConversationIds: [String] = try SQLRequest<String>("""
            SELECT \(threadT[.id])
            FROM \(SessionThread.self)
            LEFT JOIN \(Contact.self) ON \(contactT[.id]) = \(threadT[.id])
            WHERE (
                \(SQL("\(threadT[.id]) IN \(threadIdsToRemove)")) AND
                \(contactT[.id]) IS NULL
            )
        """).fetchAll(db)
        
        /// Consolidate the ids which should be removed
        let combinedIds: [String] = contactIdsToRemove
            .appending(contentsOf: threadIdsToRemove)
            .filter { !draftConversationIds.contains($0) }
        
        if !combinedIds.isEmpty {
            SessionUtil.kickFromConversationUIIfNeeded(removedThreadIds: combinedIds)
            
            try Contact
                .filter(ids: combinedIds)
                .deleteAll(db)
            
            // Also need to remove any 'nickname' values since they are associated to contact data
            try Profile
                .filter(ids: combinedIds)
                .updateAll(
                    db,
                    Profile.Columns.nickname.set(to: nil)
                )
            
            // Delete the one-to-one conversations associated to the contact
            try SessionThread
                .deleteOrLeave(
                    db,
                    threadIds: combinedIds,
                    threadVariant: .contact,
                    groupLeaveType: .forced,
                    calledFromConfigHandling: true,
                    using: dependencies
                )
            
            try SessionUtil.remove(db, volatileContactIds: combinedIds, using: dependencies)
        }
    }
    
    // MARK: - Outgoing Changes
    
    static func upsert(
        contactData: [SyncedContactInfo],
        in config: Config?
    ) throws {
        guard case .object(let conf) = config else { throw SessionUtilError.invalidConfigObject }
        
        // The current users contact data doesn't need to sync so exclude it, we also don't want to sync
        // blinded message requests so exclude those as well
        let userSessionId: SessionId = getUserSessionId()
        let targetContacts: [SyncedContactInfo] = contactData
            .filter {
                $0.id != userSessionId.hexString &&
                (try? SessionId(from: $0.id))?.prefix == .standard
            }
        
        // If we only updated the current user contact then no need to continue
        guard !targetContacts.isEmpty else { return }        
        
        // Update the name
        try targetContacts
            .forEach { info in
                var sessionId: [CChar] = info.id.cArray.nullTerminated()
                var contact: contacts_contact = contacts_contact()
                guard contacts_get_or_construct(conf, &contact, &sessionId) else {
                    /// It looks like there are some situations where this object might not get created correctly (and
                    /// will throw due to the implicit unwrapping) as a result we put it in a guard and throw instead
                    SNLog("Unable to upsert contact to SessionUtil: \(config.lastError)")
                    throw SessionUtilError.getOrConstructFailedUnexpectedly
                }
                
                // Assign all properties to match the updated contact (if there is one)
                if let updatedContact: Contact = info.contact {
                    contact.approved = updatedContact.isApproved
                    contact.approved_me = updatedContact.didApproveMe
                    contact.blocked = updatedContact.isBlocked
                    
                    // If we were given a `created` timestamp then set it to the min between the current
                    // setting and the value (as long as the current setting isn't `0`)
                    if let created: Int64 = info.created.map({ Int64(floor($0)) }) {
                        contact.created = (contact.created > 0 ? min(contact.created, created) : created)
                    }
                    
                    // Store the updated contact (needs to happen before variables go out of scope)
                    contacts_set(conf, &contact)
                }
                
                // Update the profile data (if there is one - users we have sent a message request to may
                // not have profile info in certain situations)
                if let updatedProfile: Profile = info.profile {
                    let oldAvatarUrl: String? = String(libSessionVal: contact.profile_pic.url)
                    let oldAvatarKey: Data? = Data(
                        libSessionVal: contact.profile_pic.key,
                        count: DisplayPictureManager.aes256KeyByteLength
                    )
                    
                    contact.name = updatedProfile.name.toLibSession()
                    contact.nickname = updatedProfile.nickname.toLibSession()
                    contact.profile_pic.url = updatedProfile.profilePictureUrl.toLibSession()
                    contact.profile_pic.key = updatedProfile.profileEncryptionKey.toLibSession()
                    
                    // Attempts retrieval of the profile picture (will schedule a download if
                    // needed via a throttled subscription on another thread to prevent blocking)
                    if
                        oldAvatarUrl != (updatedProfile.profilePictureUrl ?? "") ||
                        oldAvatarKey != (updatedProfile.profileEncryptionKey ?? Data(repeating: 0, count: DisplayPictureManager.aes256KeyByteLength))
                    {
                        DisplayPictureManager.displayPicture(owner: .user(updatedProfile))
                    }
                    
                    // Store the updated contact (needs to happen before variables go out of scope)
                    contacts_set(conf, &contact)
                }
                
                // Assign all properties to match the updated disappearing messages configuration (if there is one)
                if
                    let updatedConfig: DisappearingMessagesConfiguration = info.config,
                    let exp_mode: CONVO_EXPIRATION_MODE = updatedConfig.type?.toLibSession()
                {
                    contact.exp_mode = exp_mode
                    contact.exp_seconds = Int32(updatedConfig.durationSeconds)
                }
                
                // Store the updated contact (can't be sure if we made any changes above)
                contact.priority = (info.priority ?? contact.priority)
                contacts_set(conf, &contact)
            }
    }
}

// MARK: - Outgoing Changes

internal extension SessionUtil {
    static func updatingContacts<T>(
        _ db: Database,
        _ updated: [T],
        using dependencies: Dependencies
    ) throws -> [T] {
        guard let updatedContacts: [Contact] = updated as? [Contact] else { throw StorageError.generic }
        
        // The current users contact data doesn't need to sync so exclude it, we also don't want to sync
        // blinded message requests so exclude those as well
        let userSessionId: SessionId = getUserSessionId(db, using: dependencies)
        let targetContacts: [Contact] = updatedContacts
            .filter {
                $0.id != userSessionId.hexString &&
                (try? SessionId(from: $0.id))?.prefix == .standard
            }
        
        // If we only updated the current user contact then no need to continue
        guard !targetContacts.isEmpty else { return updated }
        
        try SessionUtil.performAndPushChange(
            db,
            for: .contacts,
            sessionId: userSessionId,
            using: dependencies
        ) { config in
            guard case .object(let conf) = config else { throw SessionUtilError.invalidConfigObject }
            
            // When inserting new contacts (or contacts with invalid profile data) we want
            // to add any valid profile information we have so identify if any of the updated
            // contacts are new/invalid, and if so, fetch any profile data we have for them
            let newContactIds: [String] = targetContacts
                .compactMap { contactData -> String? in
                    var cContactId: [CChar] = contactData.id.cArray.nullTerminated()
                    var contact: contacts_contact = contacts_contact()
                    
                    guard
                        contacts_get(conf, &contact, &cContactId),
                        String(libSessionVal: contact.name, nullIfEmpty: true) != nil
                    else { return contactData.id }
                    
                    return nil
                }
            let newProfiles: [String: Profile] = try Profile
                .fetchAll(db, ids: newContactIds)
                .reduce(into: [:]) { result, next in result[next.id] = next }
            
            // Upsert the updated contact data
            try SessionUtil
                .upsert(
                    contactData: targetContacts
                        .map { contact in
                            SyncedContactInfo(
                                id: contact.id,
                                contact: contact,
                                profile: newProfiles[contact.id]
                            )
                        },
                    in: config
                )
        }
        
        return updated
    }
    
    static func updatingProfiles<T>(
        _ db: Database,
        _ updated: [T],
        using dependencies: Dependencies
    ) throws -> [T] {
        guard let updatedProfiles: [Profile] = updated as? [Profile] else { throw StorageError.generic }
        
        // We should only sync profiles which are associated to contact data to avoid including profiles
        // for random people in community conversations so filter out any profiles which don't have an
        // associated contact
        let existingContactIds: [String] = (try? Contact
            .filter(ids: updatedProfiles.map { $0.id })
            .select(.id)
            .asRequest(of: String.self)
            .fetchAll(db))
            .defaulting(to: [])
        
        // If none of the profiles are associated with existing contacts then ignore the changes (no need
        // to do a config sync)
        guard !existingContactIds.isEmpty else { return updated }
        
        // Get the user public key (updating their profile is handled separately)
        let userSessionId: SessionId = getUserSessionId(db, using: dependencies)
        let targetProfiles: [Profile] = updatedProfiles
            .filter {
                $0.id != userSessionId.hexString &&
                (try? SessionId(from: $0.id))?.prefix == .standard &&
                existingContactIds.contains($0.id)
            }
        
        // Update the user profile first (if needed)
        if let updatedUserProfile: Profile = updatedProfiles.first(where: { $0.id == userSessionId.hexString }) {
            try SessionUtil.performAndPushChange(
                db,
                for: .userProfile,
                sessionId: userSessionId,
                using: dependencies
            ) { config in
                try SessionUtil.update(
                    profile: updatedUserProfile,
                    in: config
                )
            }
        }
        
        try SessionUtil.performAndPushChange(
            db,
            for: .contacts,
            sessionId: userSessionId,
            using: dependencies
        ) { config in
            try SessionUtil
                .upsert(
                    contactData: targetProfiles
                        .map { SyncedContactInfo(id: $0.id, profile: $0) },
                    in: config
                )
        }
        
        return updated
    }
    
    static func updatingDisappearingConfigsOneToOne<T>(
        _ db: Database,
        _ updated: [T],
        using dependencies: Dependencies
    ) throws -> [T] {
        guard let updatedDisappearingConfigs: [DisappearingMessagesConfiguration] = updated as? [DisappearingMessagesConfiguration] else { throw StorageError.generic }
        
        // Filter out any disappearing config changes related to groups
        let targetUpdatedConfigs: [DisappearingMessagesConfiguration] = updatedDisappearingConfigs
            .filter { (try? SessionId.Prefix(from: $0.id)) != .group }
        
        guard !targetUpdatedConfigs.isEmpty else { return updated }
        
        // We should only sync disappearing messages configs which are associated to existing contacts
        let existingContactIds: [String] = (try? Contact
            .filter(ids: targetUpdatedConfigs.map { $0.id })
            .select(.id)
            .asRequest(of: String.self)
            .fetchAll(db))
            .defaulting(to: [])
        
        // If none of the disappearing messages configs are associated with existing contacts then ignore
        // the changes (no need to do a config sync)
        guard !existingContactIds.isEmpty else { return updated }
        
        // Get the user public key (updating note to self is handled separately)
        let userSessionId: SessionId = getUserSessionId(db, using: dependencies)
        let targetDisappearingConfigs: [DisappearingMessagesConfiguration] = targetUpdatedConfigs
            .filter {
                $0.id != userSessionId.hexString &&
                (try? SessionId(from: $0.id))?.prefix == .standard &&
                existingContactIds.contains($0.id)
            }
        
        // Update the note to self disappearing messages config first (if needed)
        if let updatedUserDisappearingConfig: DisappearingMessagesConfiguration = targetUpdatedConfigs.first(where: { $0.id == userSessionId.hexString }) {
            try SessionUtil.performAndPushChange(
                db,
                for: .userProfile,
                sessionId: userSessionId,
                using: dependencies
            ) { config in
                try SessionUtil.updateNoteToSelf(
                    disappearingMessagesConfig: updatedUserDisappearingConfig,
                    in: config
                )
            }
        }
        
        try SessionUtil.performAndPushChange(
            db,
            for: .contacts,
            sessionId: userSessionId,
            using: dependencies
        ) { config in
            try SessionUtil
                .upsert(
                    contactData: targetDisappearingConfigs
                        .map { SyncedContactInfo(id: $0.id, disappearingMessagesConfig: $0) },
                    in: config
                )
        }
        
        return updated
    }
}

// MARK: - External Outgoing Changes

public extension SessionUtil {
    static func hide(
        _ db: Database,
        contactIds: [String],
        using dependencies: Dependencies
    ) throws {
        try SessionUtil.performAndPushChange(
            db,
            for: .contacts,
            sessionId: getUserSessionId(db, using: dependencies),
            using: dependencies
        ) { config in
            // Mark the contacts as hidden
            try SessionUtil.upsert(
                contactData: contactIds
                    .map {
                        SyncedContactInfo(
                            id: $0,
                            priority: SessionUtil.hiddenPriority
                        )
                    },
                in: config
            )
        }
    }
    
    static func remove(
        _ db: Database,
        contactIds: [String],
        using dependencies: Dependencies
    ) throws {
        guard !contactIds.isEmpty else { return }
        
        try SessionUtil.performAndPushChange(
            db,
            for: .contacts,
            sessionId: getUserSessionId(db, using: dependencies),
            using: dependencies
        ) { config in
            guard case .object(let conf) = config else { throw SessionUtilError.invalidConfigObject }
            
            contactIds.forEach { sessionId in
                var cSessionId: [CChar] = sessionId.cArray.nullTerminated()
                
                // Don't care if the contact doesn't exist
                contacts_erase(conf, &cSessionId)
            }
        }
    }
    
    static func update(
        _ db: Database,
        sessionId: String,
        disappearingMessagesConfig: DisappearingMessagesConfiguration,
        using dependencies: Dependencies
    ) throws {
        let userSessionId: SessionId = getUserSessionId(db, using: dependencies)
        
        switch sessionId {
            case userSessionId.hexString:
                try SessionUtil.performAndPushChange(
                    db,
                    for: .userProfile,
                    sessionId: userSessionId,
                    using: dependencies
                ) { config in
                    try SessionUtil.updateNoteToSelf(
                        disappearingMessagesConfig: disappearingMessagesConfig,
                        in: config
                    )
                }
                
            default:
                try SessionUtil.performAndPushChange(
                    db,
                    for: .contacts,
                    sessionId: userSessionId,
                    using: dependencies
                ) { config in
                    try SessionUtil
                        .upsert(
                            contactData: [
                                SyncedContactInfo(
                                    id: sessionId,
                                    disappearingMessagesConfig: disappearingMessagesConfig
                                )
                            ],
                            in: config
                        )
                }
        }
    }
}

// MARK: - SyncedContactInfo

extension SessionUtil {
    struct SyncedContactInfo {
        let id: String
        let contact: Contact?
        let profile: Profile?
        let config: DisappearingMessagesConfiguration?
        let priority: Int32?
        let created: TimeInterval?
        
        init(
            id: String,
            contact: Contact? = nil,
            profile: Profile? = nil,
            disappearingMessagesConfig: DisappearingMessagesConfiguration? = nil,
            priority: Int32? = nil,
            created: TimeInterval? = nil
        ) {
            self.id = id
            self.contact = contact
            self.profile = profile
            self.config = disappearingMessagesConfig
            self.priority = priority
            self.created = created
        }
    }
}

// MARK: - ContactData

private struct ContactData {
    let contact: Contact
    let profile: Profile
    let config: DisappearingMessagesConfiguration
    let priority: Int32
    let created: TimeInterval
}

// MARK: - ThreadCount

private struct ThreadCount: Codable, FetchableRecord {
    let id: String
    let interactionCount: Int
}

// MARK: - Convenience

private extension SessionUtil {
    static func extractContacts(
        from conf: UnsafeMutablePointer<config_object>?,
        serverTimestampMs: Int64
    ) throws -> [String: ContactData] {
        var infiniteLoopGuard: Int = 0
        var result: [String: ContactData] = [:]
        var contact: contacts_contact = contacts_contact()
        let contactIterator: UnsafeMutablePointer<contacts_iterator> = contacts_iterator_new(conf)
        
        while !contacts_iterator_done(contactIterator, &contact) {
            try SessionUtil.checkLoopLimitReached(&infiniteLoopGuard, for: .contacts)
            
            let contactId: String = String(cString: withUnsafeBytes(of: contact.session_id) { [UInt8]($0) }
                .map { CChar($0) }
                .nullTerminated()
            )
            let contactResult: Contact = Contact(
                id: contactId,
                isApproved: contact.approved,
                isBlocked: contact.blocked,
                didApproveMe: contact.approved_me
            )
            let profilePictureUrl: String? = String(libSessionVal: contact.profile_pic.url, nullIfEmpty: true)
            let profileResult: Profile = Profile(
                id: contactId,
                name: String(libSessionVal: contact.name),
                lastNameUpdate: TimeInterval(Double(serverTimestampMs) / 1000),
                nickname: String(libSessionVal: contact.nickname, nullIfEmpty: true),
                profilePictureUrl: profilePictureUrl,
                profileEncryptionKey: (profilePictureUrl == nil ? nil :
                    Data(
                        libSessionVal: contact.profile_pic.key,
                        count: DisplayPictureManager.aes256KeyByteLength
                    )
                ),
                lastProfilePictureUpdate: TimeInterval(Double(serverTimestampMs) / 1000)
            )
            let configResult: DisappearingMessagesConfiguration = DisappearingMessagesConfiguration(
                threadId: contactId,
                isEnabled: contact.exp_seconds > 0,
                durationSeconds: TimeInterval(contact.exp_seconds),
<<<<<<< HEAD
                type: DisappearingMessagesConfiguration.DisappearingMessageType(sessionUtilType: contact.exp_mode),
                lastChangeTimestampMs: serverTimestampMs
=======
                type: DisappearingMessagesConfiguration.DisappearingMessageType(sessionUtilType: contact.exp_mode)
>>>>>>> e9dd86bf
            )
            
            result[contactId] = ContactData(
                contact: contactResult,
                profile: profileResult,
                config: configResult,
                priority: contact.priority,
                created: TimeInterval(contact.created)
            )
            contacts_iterator_advance(contactIterator)
        }
        contacts_iterator_free(contactIterator) // Need to free the iterator
        
        return result
    }
}<|MERGE_RESOLUTION|>--- conflicted
+++ resolved
@@ -178,30 +178,17 @@
                 let localConfig: DisappearingMessagesConfiguration = try DisappearingMessagesConfiguration
                     .fetchOne(db, id: sessionId)
                     .defaulting(to: DisappearingMessagesConfiguration.defaultWith(sessionId))
-                
-<<<<<<< HEAD
-                if
-                    let remoteLastChangeTimestampMs = data.config.lastChangeTimestampMs,
-                    let localLastChangeTimestampMs = localConfig.lastChangeTimestampMs,
-                    remoteLastChangeTimestampMs > localLastChangeTimestampMs
-                {
-                    _ = try localConfig.with(
-                        isEnabled: data.config.isEnabled,
-                        durationSeconds: data.config.durationSeconds,
-                        type: data.config.type,
-                        lastChangeTimestampMs: data.config.lastChangeTimestampMs
-                    ).upsert(db)
-                    
-=======
-                let isValid: Bool = Features.useNewDisappearingMessagesConfig ? data.config.isValidV2Config() : true
+                let isValid: Bool = (dependencies[feature: .updatedDisappearingMessages] ?
+                    data.config.isValidV2Config() :
+                    true
+                )
                 
                 if isValid && data.config != localConfig {
-                    _ = try data.config.save(db)
->>>>>>> e9dd86bf
+                    _ = try data.config.upsert(db)
                     _ = try Interaction
                         .filter(Interaction.Columns.threadId == sessionId)
                         .filter(Interaction.Columns.variant == Interaction.Variant.infoDisappearingMessagesUpdate)
-                        .filter(Interaction.Columns.authorId == getUserHexEncodedPublicKey(db))
+                        .filter(Interaction.Columns.authorId == getUserSessionId(db, using: dependencies).hexString)
                         .deleteAll(db)
                 }
             }
@@ -749,12 +736,7 @@
                 threadId: contactId,
                 isEnabled: contact.exp_seconds > 0,
                 durationSeconds: TimeInterval(contact.exp_seconds),
-<<<<<<< HEAD
-                type: DisappearingMessagesConfiguration.DisappearingMessageType(sessionUtilType: contact.exp_mode),
-                lastChangeTimestampMs: serverTimestampMs
-=======
                 type: DisappearingMessagesConfiguration.DisappearingMessageType(sessionUtilType: contact.exp_mode)
->>>>>>> e9dd86bf
             )
             
             result[contactId] = ContactData(
