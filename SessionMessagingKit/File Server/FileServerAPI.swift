// Copyright © 2022 Rangeproof Pty Ltd. All rights reserved.

import Foundation
import Combine
import SessionSnodeKit
import SessionUtilitiesKit

public enum FileServerAPI {
    
    // MARK: - Settings
    
    public static let oldServer = "http://88.99.175.227"
    public static let oldServerPublicKey = "7cb31905b55cd5580c686911debf672577b3fb0bff81df4ce2d5c4cb3a7aaa69"
    public static let server = "http://filev2.getsession.org"
    public static let serverPublicKey = "da21e1d886c6fbaea313f75298bd64aab03a97ce985b46bb2dad9f2089c8ee59"
    public static let maxFileSize = (10 * 1024 * 1024) // 10 MB
    
<<<<<<< HEAD
    /// The file server has a file size limit of `maxFileSize`, which the Service Nodes try to enforce as well. However, the limit
    /// applied by the Service Nodes is on the **HTTP request** and not the actual file size. Because the file server expects the
    /// file data to be base 64 encoded, the size of the HTTP request for a given file will be at least `ceil(n / 3) * 4` bytes,
    /// where n is the file size in bytes. This is the minimum size because there might also be other parameters in the request. On
    /// average the multiplier appears to be about 1.5, so when checking whether the file will exceed the file size limit when uploading
    /// a file we just divide the size of the file by this number. The alternative would be to actually check the size of the HTTP request
    /// but that's only possible after proof of work has been calculated and the onion request encryption has happened, which takes
    /// several seconds.
    public static let fileSizeORMultiplier: Double = 2
=======
    /// Standard timeout is 10 seconds which is a little too short fir file upload/download with slightly larger files
    public static let fileTimeout: TimeInterval = 30
>>>>>>> a5cc813d
    
    // MARK: - File Storage
    
    public static func upload(_ file: Data) -> AnyPublisher<FileUploadResponse, Error> {
        let request = Request(
            method: .post,
            server: server,
            endpoint: Endpoint.file,
            headers: [
                .contentDisposition: "attachment",
                .contentType: "application/octet-stream"
            ],
            body: Array(file)
        )

        return send(request, serverPublicKey: serverPublicKey)
            .decoded(as: FileUploadResponse.self)
    }
    
    public static func download(_ fileId: String, useOldServer: Bool) -> AnyPublisher<Data, Error> {
        let serverPublicKey: String = (useOldServer ? oldServerPublicKey : serverPublicKey)
        let request = Request<NoBody, Endpoint>(
            server: (useOldServer ? oldServer : server),
            endpoint: .fileIndividual(fileId: fileId)
        )
        
        return send(request, serverPublicKey: serverPublicKey)
    }

    public static func getVersion(_ platform: String) -> AnyPublisher<String, Error> {
        let request = Request<NoBody, Endpoint>(
            server: server,
            endpoint: .sessionVersion,
            queryParameters: [
                .platform: platform
            ]
        )
        
        return send(request, serverPublicKey: serverPublicKey)
            .decoded(as: VersionResponse.self)
            .map { response in response.version }
            .eraseToAnyPublisher()
    }
    
    // MARK: - Convenience
    
    private static func send<T: Encodable>(
        _ request: Request<T, Endpoint>,
        serverPublicKey: String
    ) -> AnyPublisher<Data, Error> {
        let urlRequest: URLRequest
        
        do {
            urlRequest = try request.generateUrlRequest()
        }
        catch {
            return Fail(error: error)
                .eraseToAnyPublisher()
        }
        
<<<<<<< HEAD
        return OnionRequestAPI.sendOnionRequest(urlRequest, to: request.server, with: serverPublicKey)
            .subscribe(on: DispatchQueue.global(qos: .userInitiated))
            .flatMap { _, response -> AnyPublisher<Data, Error> in
                guard let response: Data = response else {
                    return Fail(error: HTTPError.parsingFailed)
                        .eraseToAnyPublisher()
                }
=======
        return OnionRequestAPI.sendOnionRequest(urlRequest, to: request.server, with: serverPublicKey, timeout: FileServerAPI.fileTimeout)
            .map2 { _, response in
                guard let response: Data = response else { throw HTTP.Error.parsingFailed }
>>>>>>> a5cc813d
                
                return Just(response)
                    .setFailureType(to: Error.self)
                    .eraseToAnyPublisher()
            }
            .eraseToAnyPublisher()
    }
}<|MERGE_RESOLUTION|>--- conflicted
+++ resolved
@@ -15,20 +15,8 @@
     public static let serverPublicKey = "da21e1d886c6fbaea313f75298bd64aab03a97ce985b46bb2dad9f2089c8ee59"
     public static let maxFileSize = (10 * 1024 * 1024) // 10 MB
     
-<<<<<<< HEAD
-    /// The file server has a file size limit of `maxFileSize`, which the Service Nodes try to enforce as well. However, the limit
-    /// applied by the Service Nodes is on the **HTTP request** and not the actual file size. Because the file server expects the
-    /// file data to be base 64 encoded, the size of the HTTP request for a given file will be at least `ceil(n / 3) * 4` bytes,
-    /// where n is the file size in bytes. This is the minimum size because there might also be other parameters in the request. On
-    /// average the multiplier appears to be about 1.5, so when checking whether the file will exceed the file size limit when uploading
-    /// a file we just divide the size of the file by this number. The alternative would be to actually check the size of the HTTP request
-    /// but that's only possible after proof of work has been calculated and the onion request encryption has happened, which takes
-    /// several seconds.
-    public static let fileSizeORMultiplier: Double = 2
-=======
     /// Standard timeout is 10 seconds which is a little too short fir file upload/download with slightly larger files
     public static let fileTimeout: TimeInterval = 30
->>>>>>> a5cc813d
     
     // MARK: - File Storage
     
@@ -89,19 +77,13 @@
                 .eraseToAnyPublisher()
         }
         
-<<<<<<< HEAD
-        return OnionRequestAPI.sendOnionRequest(urlRequest, to: request.server, with: serverPublicKey)
+        return OnionRequestAPI.sendOnionRequest(urlRequest, to: request.server, with: serverPublicKey, timeout: FileServerAPI.fileTimeout)
             .subscribe(on: DispatchQueue.global(qos: .userInitiated))
             .flatMap { _, response -> AnyPublisher<Data, Error> in
                 guard let response: Data = response else {
                     return Fail(error: HTTPError.parsingFailed)
                         .eraseToAnyPublisher()
                 }
-=======
-        return OnionRequestAPI.sendOnionRequest(urlRequest, to: request.server, with: serverPublicKey, timeout: FileServerAPI.fileTimeout)
-            .map2 { _, response in
-                guard let response: Data = response else { throw HTTP.Error.parsingFailed }
->>>>>>> a5cc813d
                 
                 return Just(response)
                     .setFailureType(to: Error.self)
