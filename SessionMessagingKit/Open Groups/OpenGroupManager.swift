// Copyright © 2022 Rangeproof Pty Ltd. All rights reserved.

import Foundation
import GRDB
import PromiseKit
import Sodium
import SessionUtilitiesKit
import SessionSnodeKit

// MARK: - OGMCacheType

public protocol OGMCacheType {
    var defaultRoomsPromise: Promise<[OpenGroupAPI.Room]>? { get set }
    var groupImagePromises: [String: Promise<Data>] { get set }
    
    var pollers: [String: OpenGroupAPI.Poller] { get set }
    var isPolling: Bool { get set }
    
    var hasPerformedInitialPoll: [String: Bool] { get set }
    var timeSinceLastPoll: [String: TimeInterval] { get set }
    
    func getTimeSinceLastOpen(using dependencies: Dependencies) -> TimeInterval
}

// MARK: - OpenGroupManager

@objc(SNOpenGroupManager)
public final class OpenGroupManager: NSObject {
    // MARK: - Cache
    
    public class Cache: OGMCacheType {
        public var defaultRoomsPromise: Promise<[OpenGroupAPI.Room]>?
        public var groupImagePromises: [String: Promise<Data>] = [:]
        
        public var pollers: [String: OpenGroupAPI.Poller] = [:] // One for each server
        public var isPolling: Bool = false
        
        /// Server URL to value
        public var hasPerformedInitialPoll: [String: Bool] = [:]
        public var timeSinceLastPoll: [String: TimeInterval] = [:]

        fileprivate var _timeSinceLastOpen: TimeInterval?
        public func getTimeSinceLastOpen(using dependencies: Dependencies) -> TimeInterval {
            if let storedTimeSinceLastOpen: TimeInterval = _timeSinceLastOpen {
                return storedTimeSinceLastOpen
            }
            
            guard let lastOpen: Date = dependencies.standardUserDefaults[.lastOpen] else {
                _timeSinceLastOpen = .greatestFiniteMagnitude
                return .greatestFiniteMagnitude
            }
            
            _timeSinceLastOpen = dependencies.date.timeIntervalSince(lastOpen)
            return dependencies.date.timeIntervalSince(lastOpen)
        }
    }
    
    // MARK: - Variables
    
    @objc public static let shared: OpenGroupManager = OpenGroupManager()
    
    /// Note: This should not be accessed directly but rather via the 'OGMDependencies' type
    fileprivate let mutableCache: Atomic<OGMCacheType> = Atomic(Cache())
    
    // MARK: - Polling

    public func startPolling(using dependencies: OGMDependencies = OGMDependencies()) {
        guard !dependencies.cache.isPolling else { return }
        
        let servers: Set<String> = dependencies.storage
            .read { db in
                // The default room promise creates an OpenGroup with an empty `roomToken` value,
                // we don't want to start a poller for this as the user hasn't actually joined a room
                try OpenGroup
                    .select(.server)
                    .filter(OpenGroup.Columns.isActive == true)
                    .filter(OpenGroup.Columns.roomToken != "")
                    .distinct()
                    .asRequest(of: String.self)
                    .fetchSet(db)
            }
            .defaulting(to: [])
        
        dependencies.mutableCache.mutate { cache in
            cache.isPolling = true
            cache.pollers = servers
                .reduce(into: [:]) { result, server in
                    result[server.lowercased()]?.stop() // Should never occur
                    result[server.lowercased()] = OpenGroupAPI.Poller(for: server.lowercased())
                }
            
            // Note: We loop separately here because when the cache is mocked-out for tests it
            // doesn't actually store the value (meaning the pollers won't be started), but if
            // we do it in the 'reduce' function, the 'reduce' result will actually store the
            // poller value resulting in a bunch of OpenGroup pollers running in a way that can't
            // be stopped during unit tests
            cache.pollers.forEach { _, poller in poller.startIfNeeded(using: dependencies) }
        }
    }

    public func stopPolling(using dependencies: OGMDependencies = OGMDependencies()) {
        dependencies.mutableCache.mutate {
            $0.pollers.forEach { (_, openGroupPoller) in openGroupPoller.stop() }
            $0.pollers.removeAll()
            $0.isPolling = false
        }
    }

    // MARK: - Adding & Removing
    
    private static func port(for server: String, serverUrl: URL) -> String {
        if let port: Int = serverUrl.port {
            return ":\(port)"
        }
        
        let components: [String] = server.components(separatedBy: ":")
        
        guard
            let port: String = components.last,
            (
                port != components.first &&
                !port.starts(with: "//")
            )
        else { return "" }
        
        return ":\(port)"
    }
    
    public static func isSessionRunOpenGroup(server: String) -> Bool {
        guard let serverUrl: URL = URL(string: server.lowercased()) else { return false }
        
        let serverPort: String = OpenGroupManager.port(for: server, serverUrl: serverUrl)
        let serverHost: String = serverUrl.host
            .defaulting(
                to: server
                    .lowercased()
                    .replacingOccurrences(of: serverPort, with: "")
            )
        let options: Set<String> = Set([
            OpenGroupAPI.legacyDefaultServerIP,
            OpenGroupAPI.defaultServer
                .replacingOccurrences(of: "http://", with: "")
                .replacingOccurrences(of: "https://", with: "")
        ])
        
        return options.contains(serverHost)
    }
    
    public func hasExistingOpenGroup(_ db: Database, roomToken: String, server: String, publicKey: String, dependencies: OGMDependencies = OGMDependencies()) -> Bool {
        guard let serverUrl: URL = URL(string: server.lowercased()) else { return false }
        
        let serverPort: String = OpenGroupManager.port(for: server, serverUrl: serverUrl)
        let serverHost: String = serverUrl.host
            .defaulting(
                to: server
                    .lowercased()
                    .replacingOccurrences(of: serverPort, with: "")
            )
        let defaultServerHost: String = OpenGroupAPI.defaultServer
            .replacingOccurrences(of: "http://", with: "")
            .replacingOccurrences(of: "https://", with: "")
        var serverOptions: Set<String> = Set([
            server.lowercased(),
            "\(serverHost)\(serverPort)",
            "http://\(serverHost)\(serverPort)",
            "https://\(serverHost)\(serverPort)"
        ])
        
        // If the server is run by Session then include all configurations in case one of the alternate configurations
        // was used
        if OpenGroupManager.isSessionRunOpenGroup(server: server) {
            serverOptions.insert(defaultServerHost)
            serverOptions.insert("http://\(defaultServerHost)")
            serverOptions.insert("https://\(defaultServerHost)")
            serverOptions.insert(OpenGroupAPI.legacyDefaultServerIP)
            serverOptions.insert("http://\(OpenGroupAPI.legacyDefaultServerIP)")
            serverOptions.insert("https://\(OpenGroupAPI.legacyDefaultServerIP)")
        }
        
        // First check if there is no poller for the specified server
        if serverOptions.first(where: { dependencies.cache.pollers[$0] != nil }) == nil {
            return false
        }
        
        // Then check if there is an existing open group thread
        let hasExistingThread: Bool = serverOptions.contains(where: { serverName in
            (try? SessionThread
                .exists(
                    db,
                    id: OpenGroup.idFor(roomToken: roomToken, server: serverName)
                ))
                .defaulting(to: false)
        })
                                                                  
        return hasExistingThread
    }
    
    public func add(_ db: Database, roomToken: String, server: String, publicKey: String, isConfigMessage: Bool, dependencies: OGMDependencies = OGMDependencies()) -> Promise<Void> {
        // If we are currently polling for this server and already have a TSGroupThread for this room the do nothing
        if hasExistingOpenGroup(db, roomToken: roomToken, server: server, publicKey: publicKey, dependencies: dependencies) {
            SNLog("Ignoring join open group attempt (already joined), user initiated: \(!isConfigMessage)")
            return Promise.value(())
        }
        
        // Store the open group information
        let targetServer: String = {
            guard OpenGroupManager.isSessionRunOpenGroup(server: server) else {
                return server.lowercased()
            }
            
            return OpenGroupAPI.defaultServer
        }()
        let threadId: String = OpenGroup.idFor(roomToken: roomToken, server: targetServer)
        
        // Optionally try to insert a new version of the OpenGroup (it will fail if there is already an
        // inactive one but that won't matter as we then activate it
        _ = try? SessionThread.fetchOrCreate(db, id: threadId, variant: .openGroup)
        _ = try? SessionThread.filter(id: threadId).updateAll(db, SessionThread.Columns.shouldBeVisible.set(to: true))
        
        if (try? OpenGroup.exists(db, id: threadId)) == false {
            try? OpenGroup
                .fetchOrCreate(db, server: targetServer, roomToken: roomToken, publicKey: publicKey)
                .save(db)
        }
        
        // Set the group to active and reset the sequenceNumber (handle groups which have
        // been deactivated)
        _ = try? OpenGroup
            .filter(id: OpenGroup.idFor(roomToken: roomToken, server: targetServer))
            .updateAll(
                db,
                OpenGroup.Columns.isActive.set(to: true),
                OpenGroup.Columns.sequenceNumber.set(to: 0)
            )
        
        let (promise, seal) = Promise<Void>.pending()
        
        // Note: We don't do this after the db commit as it can fail (resulting in endless loading)
        OpenGroupAPI.workQueue.async {
            dependencies.storage
                .writeAsync { db in
                    // Note: The initial request for room info and it's capabilities should NOT be
                    // authenticated (this is because if the server requires blinding and the auth
                    // headers aren't blinded it will error - these endpoints do support unauthenticated
                    // retrieval so doing so prevents the error)
                    OpenGroupAPI
                        .capabilitiesAndRoom(
                            db,
                            for: roomToken,
                            on: targetServer,
                            authenticated: false,
                            using: dependencies
                        )
                }
                .done(on: OpenGroupAPI.workQueue) { response in
                    dependencies.storage.write { db in
                        // Store the capabilities first
                        OpenGroupManager.handleCapabilities(
                            db,
                            capabilities: response.capabilities.data,
                            on: targetServer
                        )
                        
                        // Then the room
                        try OpenGroupManager.handlePollInfo(
                            db,
                            pollInfo: OpenGroupAPI.RoomPollInfo(room: response.room.data),
                            publicKey: publicKey,
                            for: roomToken,
                            on: targetServer,
                            dependencies: dependencies
                        ) {
                            seal.fulfill(())
                        }
                    }
                }
                .catch(on: DispatchQueue.global(qos: .userInitiated)) { error in
                    SNLog("Failed to join open group.")
                    seal.reject(error)
                }
                .retainUntilComplete()
        }
        
        return promise
    }

    public func delete(_ db: Database, openGroupId: String, dependencies: OGMDependencies = OGMDependencies()) {
        let server: String? = try? OpenGroup
            .select(.server)
            .filter(id: openGroupId)
            .asRequest(of: String.self)
            .fetchOne(db)
        
        // Stop the poller if needed
        //
        // Note: The default room promise creates an OpenGroup with an empty `roomToken` value,
        // we don't want to start a poller for this as the user hasn't actually joined a room
        let numActiveRooms: Int = (try? OpenGroup
            .filter(OpenGroup.Columns.server == server?.lowercased())
            .filter(OpenGroup.Columns.roomToken != "")
            .filter(OpenGroup.Columns.isActive)
            .fetchCount(db))
            .defaulting(to: 1)
        
        if numActiveRooms == 1, let server: String = server?.lowercased() {
            let poller = dependencies.cache.pollers[server]
            poller?.stop()
            dependencies.mutableCache.mutate { $0.pollers[server] = nil }
        }
        
        // Remove all the data (everything should cascade delete)
        _ = try? SessionThread
            .filter(id: openGroupId)
            .deleteAll(db)
        
        // Remove the open group (no foreign key to the thread so it won't auto-delete)
        if server?.lowercased() != OpenGroupAPI.defaultServer.lowercased() {
            _ = try? OpenGroup
                .filter(id: openGroupId)
                .deleteAll(db)
        }
        else {
            // If it's a session-run room then just set it to inactive
            _ = try? OpenGroup
                .filter(id: openGroupId)
                .updateAll(db, OpenGroup.Columns.isActive.set(to: false))
        }
        
        // Remove the thread and associated data
        _ = try? SessionThread
            .filter(id: openGroupId)
            .deleteAll(db)
    }
    
    // MARK: - Response Processing
    
    internal static func handleCapabilities(
        _ db: Database,
        capabilities: OpenGroupAPI.Capabilities,
        on server: String
    ) {
        // Remove old capabilities first
        _ = try? Capability
            .filter(Capability.Columns.openGroupServer == server.lowercased())
            .deleteAll(db)
        
        // Then insert the new capabilities (both present and missing)
        capabilities.capabilities.forEach { capability in
            _ = try? Capability(
                openGroupServer: server.lowercased(),
                variant: capability,
                isMissing: false
            )
            .saved(db)
        }
        capabilities.missing?.forEach { capability in
            _ = try? Capability(
                openGroupServer: server.lowercased(),
                variant: capability,
                isMissing: true
            )
            .saved(db)
        }
    }
    
    internal static func handlePollInfo(
        _ db: Database,
        pollInfo: OpenGroupAPI.RoomPollInfo,
        publicKey maybePublicKey: String?,
        for roomToken: String,
        on server: String,
        waitForImageToComplete: Bool = false,
        dependencies: OGMDependencies = OGMDependencies(),
        completion: (() -> ())? = nil
    ) throws {
        // Create the open group model and get or create the thread
        let threadId: String = OpenGroup.idFor(roomToken: roomToken, server: server)
        
        guard let openGroup: OpenGroup = try OpenGroup.fetchOne(db, id: threadId) else { return }
        
        // Only update the database columns which have changed (this is to prevent the UI from triggering
        // updates due to changing database columns to the existing value)
        try OpenGroup
            .filter(id: openGroup.id)
            .updateAll(
                db,
                [
                    (openGroup.publicKey != maybePublicKey ?
                        maybePublicKey.map { OpenGroup.Columns.publicKey.set(to: $0) } :
                        nil
                    ),
                    (openGroup.name != pollInfo.details?.name ?
                        (pollInfo.details?.name).map { OpenGroup.Columns.name.set(to: $0) } :
                        nil
                    ),
                    (openGroup.roomDescription != pollInfo.details?.roomDescription ?
                        (pollInfo.details?.roomDescription).map { OpenGroup.Columns.roomDescription.set(to: $0) } :
                        nil
                    ),
                    (openGroup.imageId != pollInfo.details?.imageId.map { "\($0)" } ?
                        (pollInfo.details?.imageId).map { OpenGroup.Columns.imageId.set(to: "\($0)") } :
                        nil
                    ),
                    (openGroup.userCount != pollInfo.activeUsers ?
                        OpenGroup.Columns.userCount.set(to: pollInfo.activeUsers) :
                        nil
                    ),
                    (openGroup.infoUpdates != pollInfo.details?.infoUpdates ?
                        (pollInfo.details?.infoUpdates).map { OpenGroup.Columns.infoUpdates.set(to: $0) } :
                        nil
                    )
                ].compactMap { $0 }
            )
        
        // Update the admin/moderator group members
        if let roomDetails: OpenGroupAPI.Room = pollInfo.details {
            _ = try? GroupMember
                .filter(GroupMember.Columns.groupId == threadId)
                .deleteAll(db)
            
            try roomDetails.admins.forEach { adminId in
                _ = try GroupMember(
                    groupId: threadId,
                    profileId: adminId,
                    role: .admin,
                    isHidden: false
                ).saved(db)
            }
            
            try roomDetails.hiddenAdmins
                .defaulting(to: [])
                .forEach { adminId in
                    _ = try GroupMember(
                        groupId: threadId,
                        profileId: adminId,
                        role: .admin,
                        isHidden: true
                    ).saved(db)
                }
            
            try roomDetails.moderators.forEach { moderatorId in
                _ = try GroupMember(
                    groupId: threadId,
                    profileId: moderatorId,
                    role: .moderator,
                    isHidden: false
                ).saved(db)
            }
            
            try roomDetails.hiddenModerators
                .defaulting(to: [])
                .forEach { moderatorId in
                    _ = try GroupMember(
                        groupId: threadId,
                        profileId: moderatorId,
                        role: .moderator,
                        isHidden: true
                    ).saved(db)
                }
        }
        
        db.afterNextTransactionCommit { db in
            // Start the poller if needed
            if dependencies.cache.pollers[server.lowercased()] == nil {
                dependencies.mutableCache.mutate {
                    $0.pollers[server.lowercased()] = OpenGroupAPI.Poller(for: server.lowercased())
                    $0.pollers[server.lowercased()]?.startIfNeeded(using: dependencies)
                }
            }
            
            /// Start downloading the room image (if we don't have one or it's been updated)
            if
                let imageId: String = pollInfo.details?.imageId,
                (
                    openGroup.imageData == nil ||
                    openGroup.imageId != imageId
                )
            {
                OpenGroupManager.roomImage(db, fileId: imageId, for: roomToken, on: server, using: dependencies)
                    .done { data in
                        dependencies.storage.write { db in
                            _ = try OpenGroup
                                .filter(id: threadId)
                                .updateAll(db, OpenGroup.Columns.imageData.set(to: data))
                            
                            if waitForImageToComplete {
                                completion?()
                            }
                        }
                    }
                    .catch { _ in
                        if waitForImageToComplete {
                            completion?()
                        }
                    }
                    .retainUntilComplete()
            }
            else if waitForImageToComplete {
                completion?()
            }
            
            // If we want to wait for the image to complete then don't call the completion here
            guard !waitForImageToComplete else { return }

            // Finish
            completion?()
        }
    }
    
    internal static func handleMessages(
        _ db: Database,
        messages: [OpenGroupAPI.Message],
        for roomToken: String,
        on server: String,
        dependencies: OGMDependencies = OGMDependencies()
    ) {
        // Sorting the messages by server ID before importing them fixes an issue where messages
        // that quote older messages can't find those older messages
        guard let openGroup: OpenGroup = try? OpenGroup.fetchOne(db, id: OpenGroup.idFor(roomToken: roomToken, server: server)) else {
            SNLog("Couldn't handle open group messages.")
            return
        }
        
        let seqNo: Int64? = messages.map { $0.seqNo }.max()
        let sortedMessages: [OpenGroupAPI.Message] = messages
            .filter { $0.deleted != true }
            .sorted { lhs, rhs in lhs.id < rhs.id }
        var messageServerIdsToRemove: [Int64] = messages
            .filter { $0.deleted == true }
            .map { $0.id }
        
        // Update the 'openGroupSequenceNumber' value (Note: SOGS V4 uses the 'seqNo' instead of the 'serverId')
        if let seqNo: Int64 = seqNo {
            _ = try? OpenGroup
                .filter(id: openGroup.id)
                .updateAll(db, OpenGroup.Columns.sequenceNumber.set(to: seqNo))
        }
        
        // Process the messages
        sortedMessages.forEach { message in
            if message.base64EncodedData == nil && message.reactions == nil {
                messageServerIdsToRemove.append(Int64(message.id))
                return
            }
            
            // Handle messages
            if let base64EncodedString: String = message.base64EncodedData,
               let data = Data(base64Encoded: base64EncodedString)
            {
                do {
                    let processedMessage: ProcessedMessage? = try Message.processReceivedOpenGroupMessage(
                        db,
                        openGroupId: openGroup.id,
<<<<<<< HEAD
                        openGroupServerPublicKey: openGroup.publicKey,
                        message: message,
                        data: data,
=======
>>>>>>> 7097853d
                        dependencies: dependencies
                    )
                    
                    if let messageInfo: MessageReceiveJob.Details.MessageInfo = processedMessage?.messageInfo {
                        try MessageReceiver.handle(
                            db,
                            message: messageInfo.message,
                            associatedWithProto: try SNProtoContent.parseData(messageInfo.serializedProtoData),
                            openGroupId: openGroup.id,
                            isBackgroundPoll: isBackgroundPoll,
                            dependencies: dependencies
                        )
                    }
                }
                catch {
                    switch error {
                        // Ignore duplicate & selfSend message errors (and don't bother logging
                        // them as there will be a lot since we each service node duplicates messages)
                        case DatabaseError.SQLITE_CONSTRAINT_UNIQUE,
                            MessageReceiverError.duplicateMessage,
                            MessageReceiverError.duplicateControlMessage,
                            MessageReceiverError.selfSend:
                            break
                        
                        default: SNLog("Couldn't receive open group message due to error: \(error).")
                    }
                }
            }
            
            // Handle reactions
            if message.reactions != nil {
                do {
                    let reactions: [Reaction] = Message.processRawReceivedReactions(
                        db,
                        openGroupId: openGroup.id,
                        message: message,
                        dependencies: dependencies
                    )
                    
                    try MessageReceiver.handleOpenGroupReactions(
                        db,
                        openGroupMessageServerId: message.id,
                        openGroupReactions: reactions
                    )
                }
                catch {
                    SNLog("Couldn't handle open group reactions due to error: \(error).")
                }
            }
        }

        // Handle any deletions that are needed
        guard !messageServerIdsToRemove.isEmpty else { return }
        
        _ = try? Interaction
            .filter(messageServerIdsToRemove.contains(Interaction.Columns.openGroupServerMessageId))
            .deleteAll(db)
    }
    
    internal static func handleDirectMessages(
        _ db: Database,
        messages: [OpenGroupAPI.DirectMessage],
        fromOutbox: Bool,
        on server: String,
        dependencies: OGMDependencies = OGMDependencies()
    ) {
        // Don't need to do anything if we have no messages (it's a valid case)
        guard !messages.isEmpty else { return }
        guard let openGroup: OpenGroup = try? OpenGroup.filter(OpenGroup.Columns.server == server.lowercased()).fetchOne(db) else {
            SNLog("Couldn't receive inbox message.")
            return
        }
        
        // Sorting the messages by server ID before importing them fixes an issue where messages
        // that quote older messages can't find those older messages
        let sortedMessages: [OpenGroupAPI.DirectMessage] = messages
            .sorted { lhs, rhs in lhs.id < rhs.id }
        let latestMessageId: Int64 = sortedMessages[sortedMessages.count - 1].id
        var lookupCache: [String: BlindedIdLookup] = [:]  // Only want this cache to exist for the current loop
        
        // Update the 'latestMessageId' value
        if fromOutbox {
            _ = try? OpenGroup
                .filter(OpenGroup.Columns.server == server.lowercased())
                .updateAll(db, OpenGroup.Columns.outboxLatestMessageId.set(to: latestMessageId))
        }
        else {
            _ = try? OpenGroup
                .filter(OpenGroup.Columns.server == server.lowercased())
                .updateAll(db, OpenGroup.Columns.inboxLatestMessageId.set(to: latestMessageId))
        }

        // Process the messages
        sortedMessages.forEach { message in
            guard let messageData = Data(base64Encoded: message.base64EncodedMessage) else {
                SNLog("Couldn't receive inbox message.")
                return
            }

            do {
                let processedMessage: ProcessedMessage? = try Message.processReceivedOpenGroupDirectMessage(
                    db,
                    openGroupServerPublicKey: openGroup.publicKey,
                    message: message,
                    data: messageData,
                    isOutgoing: fromOutbox,
                    otherBlindedPublicKey: (fromOutbox ? message.recipient : message.sender),
                    dependencies: dependencies
                )
                
                // We want to update the BlindedIdLookup cache with the message info so we can avoid using the
                // "expensive" lookup when possible
                let lookup: BlindedIdLookup = try {
                    // Minor optimisation to avoid processing the same sender multiple times in the same
                    // 'handleMessages' call (since the 'mapping' call is done within a transaction we
                    // will never have a mapping come through part-way through processing these messages)
                    if let result: BlindedIdLookup = lookupCache[message.recipient] {
                        return result
                    }
                    
                    return try BlindedIdLookup.fetchOrCreate(
                        db,
                        blindedId: (fromOutbox ?
                            message.recipient :
                            message.sender
                        ),
                        sessionId: (fromOutbox ?
                            nil :
                            processedMessage?.threadId
                        ),
                        openGroupServer: server.lowercased(),
                        openGroupPublicKey: openGroup.publicKey,
                        isCheckingForOutbox: fromOutbox,
                        dependencies: dependencies
                    )
                }()
                lookupCache[message.recipient] = lookup
                    
                // We also need to set the 'syncTarget' for outgoing messages to be consistent with
                // standard messages
                if fromOutbox {
                    let syncTarget: String = (lookup.sessionId ?? message.recipient)
                    
                    switch processedMessage?.messageInfo.variant {
                        case .visibleMessage:
                            (processedMessage?.messageInfo.message as? VisibleMessage)?.syncTarget = syncTarget
                            
                        case .expirationTimerUpdate:
                            (processedMessage?.messageInfo.message as? ExpirationTimerUpdate)?.syncTarget = syncTarget
                            
                        default: break
                    }
                }
                
                if let messageInfo: MessageReceiveJob.Details.MessageInfo = processedMessage?.messageInfo {
                    try MessageReceiver.handle(
                        db,
                        message: messageInfo.message,
                        associatedWithProto: try SNProtoContent.parseData(messageInfo.serializedProtoData),
                        openGroupId: nil,   // Intentionally nil as they are technically not open group messages
                        dependencies: dependencies
                    )
                }
            }
            catch {
                switch error {
                    // Ignore duplicate and self-send errors (we will always receive a duplicate message back
                    // whenever we send a message so this ends up being spam otherwise)
                    case DatabaseError.SQLITE_CONSTRAINT_UNIQUE,
                        MessageReceiverError.duplicateMessage,
                        MessageReceiverError.duplicateControlMessage,
                        MessageReceiverError.selfSend:
                        break
                        
                    default:
                        SNLog("Couldn't receive inbox message due to error: \(error).")
                }
            }
        }
    }
    
    // MARK: - Convenience
    
    /// This method specifies if the given capability is supported on a specified Open Group
    public static func isOpenGroupSupport(
        _ capability: Capability.Variant,
        on server: String?,
        using dependencies: OGMDependencies = OGMDependencies()
    ) -> Bool {
        guard let server: String = server else { return false }
        
        return dependencies.storage
            .read { db in
                let capabilities: [Capability.Variant] = (try? Capability
                    .select(.variant)
                    .filter(Capability.Columns.openGroupServer == server)
                    .filter(Capability.Columns.isMissing == false)
                    .asRequest(of: Capability.Variant.self)
                    .fetchAll(db))
                    .defaulting(to: [])

                return capabilities.contains(capability)
            }
            .defaulting(to: false)
    }
    
    /// This method specifies if the given publicKey is a moderator or an admin within a specified Open Group
    public static func isUserModeratorOrAdmin(
        _ publicKey: String,
        for roomToken: String?,
        on server: String?,
        using dependencies: OGMDependencies = OGMDependencies()
    ) -> Bool {
        guard let roomToken: String = roomToken, let server: String = server else { return false }

        let groupId: String = OpenGroup.idFor(roomToken: roomToken, server: server)
        let targetRoles: [GroupMember.Role] = [.moderator, .admin]
        
        return dependencies.storage
            .read { db in
                let isDirectModOrAdmin: Bool = (try? GroupMember
                    .filter(GroupMember.Columns.groupId == groupId)
                    .filter(GroupMember.Columns.profileId == publicKey)
                    .filter(targetRoles.contains(GroupMember.Columns.role))
                    .isNotEmpty(db))
                    .defaulting(to: false)
                
                // If the publicKey provided matches a mod or admin directly then just return immediately
                if isDirectModOrAdmin { return true }
                
                // Otherwise we need to check if it's a variant of the current users key and if so we want
                // to check if any of those have mod/admin entries
                guard let sessionId: SessionId = SessionId(from: publicKey) else { return false }
                
                // Conveniently the logic for these different cases works in order so we can fallthrough each
                // case with only minor efficiency losses
                let userPublicKey: String = getUserHexEncodedPublicKey(db, dependencies: dependencies)
                
                switch sessionId.prefix {
                    case .standard:
                        guard publicKey == userPublicKey else { return false }
                        fallthrough
                        
                    case .unblinded:
                        guard let userEdKeyPair: Box.KeyPair = Identity.fetchUserEd25519KeyPair(db) else {
                            return false
                        }
                        guard sessionId.prefix != .unblinded || publicKey == SessionId(.unblinded, publicKey: userEdKeyPair.publicKey).hexString else {
                            return false
                        }
                        fallthrough
                        
                    case .blinded:
                        guard
                            let userEdKeyPair: Box.KeyPair = Identity.fetchUserEd25519KeyPair(db),
                            let openGroupPublicKey: String = try? OpenGroup
                                .select(.publicKey)
                                .filter(id: groupId)
                                .asRequest(of: String.self)
                                .fetchOne(db),
                            let blindedKeyPair: Box.KeyPair = dependencies.sodium.blindedKeyPair(
                                serverPublicKey: openGroupPublicKey,
                                edKeyPair: userEdKeyPair,
                                genericHash: dependencies.genericHash
                            )
                        else { return false }
                        guard sessionId.prefix != .blinded || publicKey == SessionId(.blinded, publicKey: blindedKeyPair.publicKey).hexString else {
                            return false
                        }
                        
                        // If we got to here that means that the 'publicKey' value matches one of the current
                        // users 'standard', 'unblinded' or 'blinded' keys and as such we should check if any
                        // of them exist in the `modsAndAminKeys` Set
                        let possibleKeys: Set<String> = Set([
                            userPublicKey,
                            SessionId(.unblinded, publicKey: userEdKeyPair.publicKey).hexString,
                            SessionId(.blinded, publicKey: blindedKeyPair.publicKey).hexString
                        ])
                        
                        return (try? GroupMember
                            .filter(GroupMember.Columns.groupId == groupId)
                            .filter(possibleKeys.contains(GroupMember.Columns.profileId))
                            .filter(targetRoles.contains(GroupMember.Columns.role))
                            .isNotEmpty(db))
                            .defaulting(to: false)
                }
            }
            .defaulting(to: false)
    }
    
    @discardableResult public static func getDefaultRoomsIfNeeded(using dependencies: OGMDependencies = OGMDependencies()) -> Promise<[OpenGroupAPI.Room]> {
        // Note: If we already have a 'defaultRoomsPromise' then there is no need to get it again
        if let existingPromise: Promise<[OpenGroupAPI.Room]> = dependencies.cache.defaultRoomsPromise {
            return existingPromise
        }
        
        let (promise, seal) = Promise<[OpenGroupAPI.Room]>.pending()
        
        // Try to retrieve the default rooms 8 times
        attempt(maxRetryCount: 8, recoveringOn: OpenGroupAPI.workQueue) {
            dependencies.storage.read { db in
                OpenGroupAPI.capabilitiesAndRooms(
                    db,
                    on: OpenGroupAPI.defaultServer,
                    authenticated: false,
                    using: dependencies
                )
            }
        }
        .done(on: OpenGroupAPI.workQueue) { response in
            dependencies.storage.writeAsync { db in
                // Store the capabilities first
                OpenGroupManager.handleCapabilities(
                    db,
                    capabilities: response.capabilities.data,
                    on: OpenGroupAPI.defaultServer
                )
                    
                // Then the rooms
                response.rooms.data
                    .compactMap { room -> (String, String)? in
                        // Try to insert an inactive version of the OpenGroup (use 'insert' rather than 'save'
                        // as we want it to fail if the room already exists)
                        do {
                            _ = try OpenGroup(
                                server: OpenGroupAPI.defaultServer,
                                roomToken: room.token,
                                publicKey: OpenGroupAPI.defaultServerPublicKey,
                                isActive: false,
                                name: room.name,
                                roomDescription: room.roomDescription,
                                imageId: room.imageId,
                                imageData: nil,
                                userCount: room.activeUsers,
                                infoUpdates: room.infoUpdates,
                                sequenceNumber: 0,
                                inboxLatestMessageId: 0,
                                outboxLatestMessageId: 0
                            )
                            .inserted(db)
                        }
                        catch {}
                        
                        guard let imageId: String = room.imageId else { return nil }
                        
                        return (imageId, room.token)
                    }
                    .forEach { imageId, roomToken in
                        roomImage(
                            db,
                            fileId: imageId,
                            for: roomToken,
                            on: OpenGroupAPI.defaultServer,
                            using: dependencies
                        )
                        .retainUntilComplete()
                    }
            }
            
            seal.fulfill(response.rooms.data)
        }
        .catch(on: OpenGroupAPI.workQueue) { error in
            dependencies.mutableCache.mutate { cache in
                cache.defaultRoomsPromise = nil
            }
            
            seal.reject(error)
        }
        .retainUntilComplete()
        
        dependencies.mutableCache.mutate { cache in
            cache.defaultRoomsPromise = promise
        }
        
        return promise
    }
    
    public static func roomImage(
        _ db: Database,
        fileId: String,
        for roomToken: String,
        on server: String,
        using dependencies: OGMDependencies = OGMDependencies()
    ) -> Promise<Data> {
        // Normally the image for a given group is stored with the group thread, so it's only
        // fetched once. However, on the join open group screen we show images for groups the
        // user * hasn't * joined yet. We don't want to re-fetch these images every time the
        // user opens the app because that could slow the app down or be data-intensive. So
        // instead we assume that these images don't change that often and just fetch them once
        // a week. We also assume that they're all fetched at the same time as well, so that
        // we only need to maintain one date in user defaults. On top of all of this we also
        // don't double up on fetch requests by storing the existing request as a promise if
        // there is one.
        let threadId: String = OpenGroup.idFor(roomToken: roomToken, server: server)
        let lastOpenGroupImageUpdate: Date? = dependencies.standardUserDefaults[.lastOpenGroupImageUpdate]
        let now: Date = dependencies.date
        let timeSinceLastUpdate: TimeInterval = (lastOpenGroupImageUpdate.map { now.timeIntervalSince($0) } ?? .greatestFiniteMagnitude)
        let updateInterval: TimeInterval = (7 * 24 * 60 * 60)
        
        if
            server.lowercased() == OpenGroupAPI.defaultServer,
            timeSinceLastUpdate < updateInterval,
            let data = try? OpenGroup
                .select(.imageData)
                .filter(id: threadId)
                .asRequest(of: Data.self)
                .fetchOne(db)
        { return Promise.value(data) }
        
        if let promise = dependencies.cache.groupImagePromises[threadId] {
            return promise
        }
        
        let (promise, seal) = Promise<Data>.pending()
        
        // Trigger the download on a background queue
        DispatchQueue.global(qos: .background).async {
            dependencies.storage
                .read { db in
                    OpenGroupAPI
                        .downloadFile(
                            db,
                            fileId: fileId,
                            from: roomToken,
                            on: server,
                            using: dependencies
                        )
                }
                .done { _, imageData in
                    if server.lowercased() == OpenGroupAPI.defaultServer {
                        dependencies.storage.write { db in
                            _ = try OpenGroup
                                .filter(id: threadId)
                                .updateAll(db, OpenGroup.Columns.imageData.set(to: imageData))
                        }
                        dependencies.standardUserDefaults[.lastOpenGroupImageUpdate] = now
                    }
                    
                    seal.fulfill(imageData)
                }
                .catch { seal.reject($0) }
                .retainUntilComplete()
        }
        
        dependencies.mutableCache.mutate { cache in
            cache.groupImagePromises[threadId] = promise
        }
        
        return promise
    }
    
    public static func parseOpenGroup(from string: String) -> (room: String, server: String, publicKey: String)? {
        guard let url = URL(string: string), let host = url.host ?? given(string.split(separator: "/").first, { String($0) }), let query = url.query else { return nil }
        // Inputs that should work:
        // https://sessionopengroup.co/r/main?public_key=658d29b91892a2389505596b135e76a53db6e11d613a51dbd3d0816adffb231c
        // https://sessionopengroup.co/main?public_key=658d29b91892a2389505596b135e76a53db6e11d613a51dbd3d0816adffb231c
        // http://sessionopengroup.co/r/main?public_key=658d29b91892a2389505596b135e76a53db6e11d613a51dbd3d0816adffb231c
        // http://sessionopengroup.co/main?public_key=658d29b91892a2389505596b135e76a53db6e11d613a51dbd3d0816adffb231c
        // sessionopengroup.co/main?public_key=658d29b91892a2389505596b135e76a53db6e11d613a51dbd3d0816adffb231c (does NOT go to HTTPS)
        // sessionopengroup.co/r/main?public_key=658d29b91892a2389505596b135e76a53db6e11d613a51dbd3d0816adffb231c (does NOT go to HTTPS)
        // https://143.198.213.225:443/r/main?public_key=658d29b91892a2389505596b135e76a53db6e11d613a51dbd3d0816adffb231c
        // https://143.198.213.225:443/main?public_key=658d29b91892a2389505596b135e76a53db6e11d613a51dbd3d0816adffb231c
        // 143.198.213.255:80/main?public_key=658d29b91892a2389505596b135e76a53db6e11d613a51dbd3d0816adffb231c
        // 143.198.213.255:80/r/main?public_key=658d29b91892a2389505596b135e76a53db6e11d613a51dbd3d0816adffb231c
        let useTLS = (url.scheme == "https")
        
        // If there is no scheme then the host is included in the path (so handle that case)
        let hostFreePath = (url.host != nil || !url.path.starts(with: host) ? url.path : url.path.substring(from: host.count))
        let updatedPath = (hostFreePath.starts(with: "/r/") ? hostFreePath.substring(from: 2) : hostFreePath)
        let room = String(updatedPath.dropFirst()) // Drop the leading slash
        let queryParts = query.split(separator: "=")
        guard !room.isEmpty && !room.contains("/"), queryParts.count == 2, queryParts[0] == "public_key" else { return nil }
        let publicKey = String(queryParts[1])
        guard publicKey.count == 64 && Hex.isValid(publicKey) else { return nil }
        var server = (useTLS ? "https://" : "http://") + host
        if let port = url.port { server += ":\(port)" }
        return (room: room, server: server, publicKey: publicKey)
    }
}


// MARK: - OGMDependencies

extension OpenGroupManager {
    public class OGMDependencies: SMKDependencies {
        internal var _mutableCache: Atomic<OGMCacheType>?
        public var mutableCache: Atomic<OGMCacheType> {
            get { Dependencies.getValueSettingIfNull(&_mutableCache) { OpenGroupManager.shared.mutableCache } }
            set { _mutableCache = newValue }
        }
        
        public var cache: OGMCacheType { return mutableCache.wrappedValue }
        
        public init(
            cache: Atomic<OGMCacheType>? = nil,
            onionApi: OnionRequestAPIType.Type? = nil,
            generalCache: Atomic<GeneralCacheType>? = nil,
            storage: Storage? = nil,
            sodium: SodiumType? = nil,
            box: BoxType? = nil,
            genericHash: GenericHashType? = nil,
            sign: SignType? = nil,
            aeadXChaCha20Poly1305Ietf: AeadXChaCha20Poly1305IetfType? = nil,
            ed25519: Ed25519Type? = nil,
            nonceGenerator16: NonceGenerator16ByteType? = nil,
            nonceGenerator24: NonceGenerator24ByteType? = nil,
            standardUserDefaults: UserDefaultsType? = nil,
            date: Date? = nil
        ) {
            _mutableCache = cache
            
            super.init(
                onionApi: onionApi,
                generalCache: generalCache,
                storage: storage,
                sodium: sodium,
                box: box,
                genericHash: genericHash,
                sign: sign,
                aeadXChaCha20Poly1305Ietf: aeadXChaCha20Poly1305Ietf,
                ed25519: ed25519,
                nonceGenerator16: nonceGenerator16,
                nonceGenerator24: nonceGenerator24,
                standardUserDefaults: standardUserDefaults,
                date: date
            )
        }
    }
}<|MERGE_RESOLUTION|>--- conflicted
+++ resolved
@@ -551,12 +551,9 @@
                     let processedMessage: ProcessedMessage? = try Message.processReceivedOpenGroupMessage(
                         db,
                         openGroupId: openGroup.id,
-<<<<<<< HEAD
                         openGroupServerPublicKey: openGroup.publicKey,
                         message: message,
                         data: data,
-=======
->>>>>>> 7097853d
                         dependencies: dependencies
                     )
                     
@@ -566,7 +563,6 @@
                             message: messageInfo.message,
                             associatedWithProto: try SNProtoContent.parseData(messageInfo.serializedProtoData),
                             openGroupId: openGroup.id,
-                            isBackgroundPoll: isBackgroundPoll,
                             dependencies: dependencies
                         )
                     }
