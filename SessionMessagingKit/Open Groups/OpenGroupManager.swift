--- conflicted
+++ resolved
@@ -26,6 +26,12 @@
     )
 }
 
+// MARK: - Log.Category
+
+public extension Log.Category {
+    static let openGroup: Log.Category = .create("OpenGroup", defaultLevel: .info)
+}
+
 // MARK: - OpenGroupManager
 
 public final class OpenGroupManager {
@@ -37,52 +43,7 @@
     
     init(using dependencies: Dependencies) {
         self.dependencies = dependencies
-    }
-    
-    // MARK: - Polling
-
-    public func startPolling() {
-        // Run on the 'workQueue' to ensure any 'Atomic' access doesn't block the main thread
-        // on startup
-        OpenGroupAPI.workQueue.async(using: dependencies) { [dependencies] in
-            guard !dependencies[cache: .openGroupManager].isPolling else { return }
-        
-            let servers: Set<String> = dependencies[singleton: .storage]
-                .read { db in
-                    // The default room promise creates an OpenGroup with an empty `roomToken` value,
-                    // we don't want to start a poller for this as the user hasn't actually joined a room
-                    try OpenGroup
-                        .select(.server)
-                        .filter(OpenGroup.Columns.isActive == true)
-                        .filter(OpenGroup.Columns.roomToken != "")
-                        .distinct()
-                        .asRequest(of: String.self)
-                        .fetchSet(db)
-                }
-                .defaulting(to: [])
-            
-            // Update the cache state and re-create all of the pollers
-            let pollers: [OpenGroupAPI.PollerType] = dependencies.mutate(cache: .openGroupManager) { cache in
-                cache.isPolling = true
-                
-                return servers.map { server -> OpenGroupAPI.PollerType in cache.getOrCreatePoller(for: server.lowercased()) }
-            }
-            
-            // Need to do this outside of the mutate as the poller will attempt to read from the
-            // 'openGroupManager' cache which is not allowed
-            pollers.forEach { poller in
-                poller.stop() // Should never be an issue
-                poller.startIfNeeded(using: dependencies)
-            }
-        }
-    }
-
-    public func stopPolling() {
-        dependencies.mutate(cache: .openGroupManager) {
-            $0.stopAndRemoveAllPollers()
-            $0.isPolling = false
-        }
-    }
+    }    
 
     // MARK: - Adding & Removing
     
@@ -129,17 +90,10 @@
     public func hasExistingOpenGroup(
         roomToken: String,
         server: String,
-        publicKey: String,
-        using dependencies: Dependencies = Dependencies()
+        publicKey: String
     ) -> Bool? {
-        return Storage.shared.read { db in
-            self.hasExistingOpenGroup(
-                db,
-                roomToken: roomToken,
-                server: server,
-                publicKey: publicKey,
-                using: dependencies
-            )
+        return dependencies[singleton: .storage].read { [weak self] db in
+            self?.hasExistingOpenGroup(db, roomToken: roomToken, server: server, publicKey: publicKey)
         }
     }
     
@@ -147,8 +101,7 @@
         _ db: Database,
         roomToken: String,
         server: String,
-        publicKey: String,
-        using dependencies: Dependencies
+        publicKey: String
     ) -> Bool {
         guard let serverUrl: URL = URL(string: server.lowercased()) else { return false }
         
@@ -181,7 +134,7 @@
         }
         
         // First check if there is no poller for the specified server
-        if Set(dependencies[cache: .openGroupManager].serversBeingPolled).intersection(serverOptions).isEmpty {
+        if Set(dependencies[cache: .communityPollers].serversBeingPolled).intersection(serverOptions).isEmpty {
             return false
         }
         
@@ -206,8 +159,8 @@
         calledFromConfig configTriggeringChange: ConfigDump.Variant?
     ) -> Bool {
         // If we are currently polling for this server and already have a TSGroupThread for this room the do nothing
-        if hasExistingOpenGroup(db, roomToken: roomToken, server: server, publicKey: publicKey, using: dependencies) {
-            SNLog("Ignoring join open group attempt (already joined), user initiated: \(configTriggeringChange == nil)")
+        if hasExistingOpenGroup(db, roomToken: roomToken, server: server, publicKey: publicKey) {
+            Log.info(.openGroup, "Ignoring join open group attempt (already joined), user initiated: \(configTriggeringChange == nil)")
             return false
         }
         
@@ -228,6 +181,7 @@
                 db,
                 id: threadId,
                 variant: .community,
+                creationDateTimestamp: (dependencies[cache: .snodeAPI].currentOffsetTimestampMs() / 1000),
                 /// If we didn't add this open group via config handling then flag it to be visible (if it did come via config handling then
                 /// we want to wait until it actually has messages before making it visible)
                 ///
@@ -284,45 +238,42 @@
         
         return dependencies[singleton: .storage]
             .readPublisher { [dependencies] db in
-                try OpenGroupAPI
-                    .preparedCapabilitiesAndRoom(
+                try OpenGroupAPI.preparedCapabilitiesAndRoom(
+                    db,
+                    for: roomToken,
+                    on: targetServer,
+                    using: dependencies
+                )
+            }
+            .flatMap { [dependencies] request in request.send(using: dependencies) }
+            .flatMapStorageWritePublisher(using: dependencies) { [dependencies] (db: Database, response: (info: ResponseInfoType, value: OpenGroupAPI.CapabilitiesAndRoomResponse)) -> Void in
+                // Add the new open group to libSession
+                if configTriggeringChange != .userGroups {
+                    try LibSession.add(
                         db,
-                        for: roomToken,
-                        on: targetServer,
+                        server: server,
+                        rootToken: roomToken,
+                        publicKey: publicKey,
                         using: dependencies
                     )
-            }
-            .flatMap { [dependencies] request in request.send(using: dependencies) }
-            .flatMap { [dependencies] info, response -> AnyPublisher<Void, Error> in
-                dependencies[singleton: .storage].writePublisher { db in
-                    // Add the new open group to libSession
-                    if configTriggeringChange != .userGroups {
-                        try LibSession.add(
-                            db,
-                            server: server,
-                            rootToken: roomToken,
-                            publicKey: publicKey,
-                            using: dependencies
-                        )
-                    }
-                    
-                    // Store the capabilities first
-                    OpenGroupManager.handleCapabilities(
-                        db,
-                        capabilities: response.capabilities.data,
-                        on: targetServer
-                    )
-                    
-                    // Then the room
-                    try OpenGroupManager.handlePollInfo(
-                        db,
-                        pollInfo: OpenGroupAPI.RoomPollInfo(room: response.room.data),
-                        publicKey: publicKey,
-                        for: roomToken,
-                        on: targetServer,
-                        using: dependencies
-                    )
-                }
+                }
+                
+                // Store the capabilities first
+                OpenGroupManager.handleCapabilities(
+                    db,
+                    capabilities: response.value.capabilities.data,
+                    on: targetServer
+                )
+                
+                // Then the room
+                try OpenGroupManager.handlePollInfo(
+                    db,
+                    pollInfo: OpenGroupAPI.RoomPollInfo(room: response.value.room.data),
+                    publicKey: publicKey,
+                    for: roomToken,
+                    on: targetServer,
+                    using: dependencies
+                )
             }
             .handleEvents(
                 receiveCompletion: { [dependencies] result in
@@ -330,16 +281,13 @@
                         case .finished:
                             // (Re)start the poller if needed (want to force it to poll immediately in the next
                             // run loop to avoid a big delay before the next poll)
-                            let poller: OpenGroupAPI.PollerType = dependencies.mutate(cache: .openGroupManager) {
-                                $0.getOrCreatePoller(for: server.lowercased())
+                            dependencies.mutate(cache: .communityPollers) { cache in
+                                let poller: CommunityPollerType = cache.getOrCreatePoller(for: server.lowercased())
+                                poller.stop()
+                                poller.startIfNeeded()
                             }
                             
-                            // Need to do this outside of the mutate as the poller will attempt to read from the
-                            // 'openGroupManager' cache which is not allowed
-                            poller.stop()
-                            poller.startIfNeeded(using: dependencies)
-                            
-                        case .failure(let error): SNLog("Failed to join open group with error: \(error).")
+                        case .failure(let error): Log.error(.openGroup, "Failed to join open group with error: \(error).")
                     }
                 }
             )
@@ -374,7 +322,7 @@
             .defaulting(to: 1)
         
         if numActiveRooms == 1, let server: String = server?.lowercased() {
-            dependencies.mutate(cache: .openGroupManager) {
+            dependencies.mutate(cache: .communityPollers) {
                 $0.stopAndRemovePoller(for: server)
             }
         }
@@ -574,7 +522,7 @@
         using dependencies: Dependencies
     ) {
         guard let openGroup: OpenGroup = try? OpenGroup.fetchOne(db, id: OpenGroup.idFor(roomToken: roomToken, server: server)) else {
-            SNLog("Couldn't handle open group messages.")
+            Log.error(.openGroup, "Couldn't handle open group messages due to missing group.")
             return
         }
         
@@ -635,7 +583,7 @@
                             MessageReceiverError.selfSend:
                             break
                         
-                        default: SNLog("Couldn't receive open group message due to error: \(error).")
+                        default: Log.error(.openGroup, "Couldn't receive open group message due to error: \(error).")
                     }
                 }
             }
@@ -670,7 +618,7 @@
                     largestValidSeqNo = max(largestValidSeqNo, message.seqNo)
                 }
                 catch {
-                    SNLog("Couldn't handle open group reactions due to error: \(error).")
+                    Log.error(.openGroup, "Couldn't handle open group reactions due to error: \(error).")
                 }
             }
         }
@@ -710,7 +658,7 @@
         // Don't need to do anything if we have no messages (it's a valid case)
         guard !messages.isEmpty else { return }
         guard let openGroup: OpenGroup = try? OpenGroup.filter(OpenGroup.Columns.server == server.lowercased()).fetchOne(db) else {
-            SNLog("Couldn't receive inbox message.")
+            Log.error(.openGroup, "Couldn't receive inbox message due to missing group.")
             return
         }
         
@@ -736,7 +684,7 @@
         // Process the messages
         sortedMessages.forEach { message in
             guard let messageData = Data(base64Encoded: message.base64EncodedMessage) else {
-                SNLog("Couldn't receive inbox message.")
+                Log.error(.openGroup, "Couldn't receive inbox message.")
                 return
             }
 
@@ -814,7 +762,7 @@
                         break
                         
                     default:
-                        SNLog("Couldn't receive inbox message due to error: \(error).")
+                        Log.error(.openGroup, "Couldn't receive inbox message due to error: \(error).")
                 }
             }
         }
@@ -934,7 +882,6 @@
                 }
                 fallthrough
                 
-<<<<<<< HEAD
             case .blinded15, .blinded25:
                 guard
                     let userEdKeyPair: KeyPair = Identity.fetchUserEd25519KeyPair(db),
@@ -958,11 +905,6 @@
                     publicKey == SessionId(.blinded15, publicKey: blinded15KeyPair.publicKey).hexString ||
                     publicKey == SessionId(.blinded25, publicKey: blinded25KeyPair.publicKey).hexString
                 else { return false }
-=======
-                // Otherwise we need to check if it's a variant of the current users key and if so we want
-                // to check if any of those have mod/admin entries
-                guard let sessionId: SessionId = try? SessionId(from: publicKey) else { return false }
->>>>>>> bd34d1a9
                 
                 // If we got to here that means that the 'publicKey' value matches one of the current
                 // users 'standard', 'unblinded' or 'blinded' keys and as such we should check if any
@@ -974,75 +916,14 @@
                     SessionId(.blinded25, publicKey: blinded25KeyPair.publicKey).hexString
                 ])
                 
-<<<<<<< HEAD
                 return GroupMember
                     .filter(GroupMember.Columns.groupId == groupId)
                     .filter(possibleKeys.contains(GroupMember.Columns.profileId))
                     .filter(targetRoles.contains(GroupMember.Columns.role))
                     .isNotEmpty(db)
-                
+            
             case .group: return false
         }
-=======
-                switch sessionId.prefix {
-                    case .standard:
-                        guard publicKey == userPublicKey else { return false }
-                        fallthrough
-                        
-                    case .unblinded:
-                        guard let userEdKeyPair: KeyPair = Identity.fetchUserEd25519KeyPair(db) else {
-                            return false
-                        }
-                        guard sessionId.prefix != .unblinded || publicKey == SessionId(.unblinded, publicKey: userEdKeyPair.publicKey).hexString else {
-                            return false
-                        }
-                        fallthrough
-                        
-                    case .blinded15, .blinded25:
-                        guard
-                            let userEdKeyPair: KeyPair = Identity.fetchUserEd25519KeyPair(db),
-                            let openGroupPublicKey: String = try? OpenGroup
-                                .select(.publicKey)
-                                .filter(id: groupId)
-                                .asRequest(of: String.self)
-                                .fetchOne(db),
-                            let blinded15KeyPair: KeyPair = dependencies.crypto.generate(
-                                .blinded15KeyPair(serverPublicKey: openGroupPublicKey, ed25519SecretKey: userEdKeyPair.secretKey)
-                            ),
-                            let blinded25KeyPair: KeyPair = dependencies.crypto.generate(
-                                .blinded25KeyPair(serverPublicKey: openGroupPublicKey, ed25519SecretKey: userEdKeyPair.secretKey)
-                            )
-                        else { return false }
-                        guard
-                            (
-                                sessionId.prefix != .blinded15 &&
-                                sessionId.prefix != .blinded25
-                            ) ||
-                            publicKey == SessionId(.blinded15, publicKey: blinded15KeyPair.publicKey).hexString ||
-                            publicKey == SessionId(.blinded25, publicKey: blinded25KeyPair.publicKey).hexString
-                        else { return false }
-                        
-                        // If we got to here that means that the 'publicKey' value matches one of the current
-                        // users 'standard', 'unblinded' or 'blinded' keys and as such we should check if any
-                        // of them exist in the `modsAndAminKeys` Set
-                        let possibleKeys: Set<String> = Set([
-                            userPublicKey,
-                            SessionId(.unblinded, publicKey: userEdKeyPair.publicKey).hexString,
-                            SessionId(.blinded15, publicKey: blinded15KeyPair.publicKey).hexString,
-                            SessionId(.blinded25, publicKey: blinded25KeyPair.publicKey).hexString
-                        ])
-                        
-                        return GroupMember
-                            .filter(GroupMember.Columns.groupId == groupId)
-                            .filter(possibleKeys.contains(GroupMember.Columns.profileId))
-                            .filter(targetRoles.contains(GroupMember.Columns.role))
-                            .isNotEmpty(db)
-                        
-                    case .group: return false
-                }
-            }
-            .defaulting(to: false)
->>>>>>> bd34d1a9
     }
     
     @discardableResult public func getDefaultRoomsIfNeeded() -> AnyPublisher<[DefaultRoomInfo], Error> {
@@ -1174,32 +1055,6 @@
     class Cache: OGMCacheType {
         public var defaultRoomsPublisher: AnyPublisher<[DefaultRoomInfo], Error>?
         
-        public var isPolling: Bool = false
-        public var serversBeingPolled: Set<String> { return Set(_pollers.keys) }
-        
-        /// Server URL to value
-        public var hasPerformedInitialPoll: [String: Bool] = [:]
-        public var timeSinceLastPoll: [String: TimeInterval] = [:]
-        
-        private var _pollers: [String: OpenGroupAPI.PollerType] = [:] // One for each server
-        public func getOrCreatePoller(for server: String) -> OpenGroupAPI.PollerType {
-            guard let poller: OpenGroupAPI.PollerType = _pollers[server.lowercased()] else {
-                let poller: OpenGroupAPI.Poller = OpenGroupAPI.Poller(for: server.lowercased())
-                _pollers[server.lowercased()] = poller
-                return poller
-            }
-            
-            return poller
-        }
-        public func stopAndRemovePoller(for server: String) {
-            _pollers[server.lowercased()]?.stop()
-            _pollers[server.lowercased()] = nil
-        }
-        public func stopAndRemoveAllPollers() {
-            _pollers.forEach { _, poller in poller.stop() }
-            _pollers.removeAll()
-        }
-
         fileprivate var _timeSinceLastOpen: TimeInterval?
         public func getTimeSinceLastOpen(using dependencies: Dependencies) -> TimeInterval {
             if let storedTimeSinceLastOpen: TimeInterval = _timeSinceLastOpen {
@@ -1225,29 +1080,13 @@
 public protocol OGMImmutableCacheType: ImmutableCacheType {
     var defaultRoomsPublisher: AnyPublisher<[OpenGroupManager.DefaultRoomInfo], Error>? { get }
     
-    var isPolling: Bool { get }
-    var serversBeingPolled: Set<String> { get }
-    
-    var hasPerformedInitialPoll: [String: Bool] { get }
-    var timeSinceLastPoll: [String: TimeInterval] { get }
-    
     var pendingChanges: [OpenGroupAPI.PendingChange] { get }
 }
 
 public protocol OGMCacheType: OGMImmutableCacheType, MutableCacheType {
     var defaultRoomsPublisher: AnyPublisher<[OpenGroupManager.DefaultRoomInfo], Error>? { get set }
     
-    var isPolling: Bool { get set }
-    var serversBeingPolled: Set<String> { get }
-    
-    var hasPerformedInitialPoll: [String: Bool] { get set }
-    var timeSinceLastPoll: [String: TimeInterval] { get set }
-    
     var pendingChanges: [OpenGroupAPI.PendingChange] { get set }
-    
-    func getOrCreatePoller(for server: String) -> OpenGroupAPI.PollerType
-    func stopAndRemovePoller(for server: String)
-    func stopAndRemoveAllPollers()
     
     func getTimeSinceLastOpen(using dependencies: Dependencies) -> TimeInterval
 }