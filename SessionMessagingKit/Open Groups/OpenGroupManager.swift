// Copyright © 2022 Rangeproof Pty Ltd. All rights reserved.

import Foundation
import GRDB
import PromiseKit
import Sodium
import SessionUtilitiesKit
import SessionSnodeKit

// MARK: - OGMCacheType

public protocol OGMCacheType {
    var defaultRoomsPromise: Promise<[OpenGroupAPI.Room]>? { get set }
    var groupImagePromises: [String: Promise<Data>] { get set }
    
    var pollers: [String: OpenGroupAPI.Poller] { get set }
    var isPolling: Bool { get set }
    
    var hasPerformedInitialPoll: [String: Bool] { get set }
    var timeSinceLastPoll: [String: TimeInterval] { get set }
    
    func getTimeSinceLastOpen(using dependencies: Dependencies) -> TimeInterval
}

// MARK: - OpenGroupManager

@objc(SNOpenGroupManager)
public final class OpenGroupManager: NSObject {
    // MARK: - Cache
    
    public class Cache: OGMCacheType {
        public var defaultRoomsPromise: Promise<[OpenGroupAPI.Room]>?
        public var groupImagePromises: [String: Promise<Data>] = [:]
        
        public var pollers: [String: OpenGroupAPI.Poller] = [:] // One for each server
        public var isPolling: Bool = false
        
        /// Server URL to value
        public var hasPerformedInitialPoll: [String: Bool] = [:]
        public var timeSinceLastPoll: [String: TimeInterval] = [:]

        fileprivate var _timeSinceLastOpen: TimeInterval?
        public func getTimeSinceLastOpen(using dependencies: Dependencies) -> TimeInterval {
            if let storedTimeSinceLastOpen: TimeInterval = _timeSinceLastOpen {
                return storedTimeSinceLastOpen
            }
            
            guard let lastOpen: Date = dependencies.standardUserDefaults[.lastOpen] else {
                _timeSinceLastOpen = .greatestFiniteMagnitude
                return .greatestFiniteMagnitude
            }
            
            _timeSinceLastOpen = dependencies.date.timeIntervalSince(lastOpen)
            return dependencies.date.timeIntervalSince(lastOpen)
        }
    }
    
    // MARK: - Variables
    
    @objc public static let shared: OpenGroupManager = OpenGroupManager()
    
    /// Note: This should not be accessed directly but rather via the 'OGMDependencies' type
    fileprivate let mutableCache: Atomic<OGMCacheType> = Atomic(Cache())
    
    // MARK: - Polling

    public func startPolling(using dependencies: OGMDependencies = OGMDependencies()) {
        guard !dependencies.cache.isPolling else { return }
        
        let servers: Set<String> = dependencies.storage
            .read { db in
                // The default room promise creates an OpenGroup with an empty `roomToken` value,
                // we don't want to start a poller for this as the user hasn't actually joined a room
                try OpenGroup
                    .select(.server)
                    .filter(OpenGroup.Columns.isActive == true)
                    .filter(OpenGroup.Columns.roomToken != "")
                    .distinct()
                    .asRequest(of: String.self)
                    .fetchSet(db)
            }
            .defaulting(to: [])
        
        dependencies.mutableCache.mutate { cache in
            cache.isPolling = true
            cache.pollers = servers
                .reduce(into: [:]) { result, server in
                    result[server.lowercased()]?.stop() // Should never occur
                    result[server.lowercased()] = OpenGroupAPI.Poller(for: server.lowercased())
                }
            
            // Note: We loop separately here because when the cache is mocked-out for tests it
            // doesn't actually store the value (meaning the pollers won't be started), but if
            // we do it in the 'reduce' function, the 'reduce' result will actually store the
            // poller value resulting in a bunch of OpenGroup pollers running in a way that can't
            // be stopped during unit tests
            cache.pollers.forEach { _, poller in poller.startIfNeeded(using: dependencies) }
        }
    }

    public func stopPolling(using dependencies: OGMDependencies = OGMDependencies()) {
        dependencies.mutableCache.mutate {
            $0.pollers.forEach { (_, openGroupPoller) in openGroupPoller.stop() }
            $0.pollers.removeAll()
            $0.isPolling = false
        }
    }

    // MARK: - Adding & Removing
    
    private static func port(for server: String, serverUrl: URL) -> String {
        if let port: Int = serverUrl.port {
            return ":\(port)"
        }
        
        let components: [String] = server.components(separatedBy: ":")
        
        guard
            let port: String = components.last,
            (
                port != components.first &&
                !port.starts(with: "//")
            )
        else { return "" }
        
        return ":\(port)"
    }
    
    public static func isSessionRunOpenGroup(server: String) -> Bool {
        guard let serverUrl: URL = URL(string: server.lowercased()) else { return false }
        
        let serverPort: String = OpenGroupManager.port(for: server, serverUrl: serverUrl)
        let serverHost: String = serverUrl.host
            .defaulting(
                to: server
                    .lowercased()
                    .replacingOccurrences(of: serverPort, with: "")
            )
        let options: Set<String> = Set([
            OpenGroupAPI.legacyDefaultServerIP,
            OpenGroupAPI.defaultServer
                .replacingOccurrences(of: "http://", with: "")
                .replacingOccurrences(of: "https://", with: "")
        ])
        
        return options.contains(serverHost)
    }
    
    public func hasExistingOpenGroup(_ db: Database, roomToken: String, server: String, publicKey: String, dependencies: OGMDependencies = OGMDependencies()) -> Bool {
        guard let serverUrl: URL = URL(string: server.lowercased()) else { return false }
        
        let serverPort: String = OpenGroupManager.port(for: server, serverUrl: serverUrl)
        let serverHost: String = serverUrl.host
            .defaulting(
                to: server
                    .lowercased()
                    .replacingOccurrences(of: serverPort, with: "")
            )
        let defaultServerHost: String = OpenGroupAPI.defaultServer
            .replacingOccurrences(of: "http://", with: "")
            .replacingOccurrences(of: "https://", with: "")
        var serverOptions: Set<String> = Set([
            server.lowercased(),
            "\(serverHost)\(serverPort)",
            "http://\(serverHost)\(serverPort)",
            "https://\(serverHost)\(serverPort)"
        ])
        
        // If the server is run by Session then include all configurations in case one of the alternate configurations
        // was used
        if OpenGroupManager.isSessionRunOpenGroup(server: server) {
            serverOptions.insert(defaultServerHost)
            serverOptions.insert("http://\(defaultServerHost)")
            serverOptions.insert("https://\(defaultServerHost)")
            serverOptions.insert(OpenGroupAPI.legacyDefaultServerIP)
            serverOptions.insert("http://\(OpenGroupAPI.legacyDefaultServerIP)")
            serverOptions.insert("https://\(OpenGroupAPI.legacyDefaultServerIP)")
        }
        
        // First check if there is no poller for the specified server
        if serverOptions.first(where: { dependencies.cache.pollers[$0] != nil }) == nil {
            return false
        }
        
        // Then check if there is an existing open group thread
        let hasExistingThread: Bool = serverOptions.contains(where: { serverName in
            (try? SessionThread
                .exists(
                    db,
                    id: OpenGroup.idFor(roomToken: roomToken, server: serverName)
                ))
                .defaulting(to: false)
        })
                                                                  
        return hasExistingThread
    }
    
    public func add(_ db: Database, roomToken: String, server: String, publicKey: String, isConfigMessage: Bool, dependencies: OGMDependencies = OGMDependencies()) -> Promise<Void> {
        // If we are currently polling for this server and already have a TSGroupThread for this room the do nothing
        if hasExistingOpenGroup(db, roomToken: roomToken, server: server, publicKey: publicKey, dependencies: dependencies) {
            SNLog("Ignoring join open group attempt (already joined), user initiated: \(!isConfigMessage)")
            return Promise.value(())
        }
        
        // Store the open group information
        let targetServer: String = {
            guard OpenGroupManager.isSessionRunOpenGroup(server: server) else {
                return server.lowercased()
            }
            
            return OpenGroupAPI.defaultServer
        }()
        let threadId: String = OpenGroup.idFor(roomToken: roomToken, server: targetServer)
        
        // Optionally try to insert a new version of the OpenGroup (it will fail if there is already an
        // inactive one but that won't matter as we then activate it
        _ = try? SessionThread.fetchOrCreate(db, id: threadId, variant: .openGroup)
        _ = try? SessionThread.filter(id: threadId).updateAll(db, SessionThread.Columns.shouldBeVisible.set(to: true))
        
        if (try? OpenGroup.exists(db, id: threadId)) == false {
            try? OpenGroup
                .fetchOrCreate(db, server: targetServer, roomToken: roomToken, publicKey: publicKey)
                .save(db)
        }
        
        // Set the group to active and reset the sequenceNumber (handle groups which have
        // been deactivated)
        _ = try? OpenGroup
            .filter(id: OpenGroup.idFor(roomToken: roomToken, server: targetServer))
            .updateAll(
                db,
                OpenGroup.Columns.isActive.set(to: true),
                OpenGroup.Columns.sequenceNumber.set(to: 0)
            )
        
        let (promise, seal) = Promise<Void>.pending()
        
        // Note: We don't do this after the db commit as it can fail (resulting in endless loading)
        OpenGroupAPI.workQueue.async {
            dependencies.storage
                .writeAsync { db in
                    // Note: The initial request for room info and it's capabilities should NOT be
                    // authenticated (this is because if the server requires blinding and the auth
                    // headers aren't blinded it will error - these endpoints do support unauthenticated
                    // retrieval so doing so prevents the error)
                    OpenGroupAPI
                        .capabilitiesAndRoom(
                            db,
                            for: roomToken,
                            on: targetServer,
                            authenticated: false,
                            using: dependencies
                        )
                }
                .done(on: OpenGroupAPI.workQueue) { response in
                    dependencies.storage.write { db in
                        // Store the capabilities first
                        OpenGroupManager.handleCapabilities(
                            db,
                            capabilities: response.capabilities.data,
                            on: targetServer
                        )
                        
                        // Then the room
                        try OpenGroupManager.handlePollInfo(
                            db,
                            pollInfo: OpenGroupAPI.RoomPollInfo(room: response.room.data),
                            publicKey: publicKey,
                            for: roomToken,
                            on: targetServer,
                            dependencies: dependencies
                        ) {
                            seal.fulfill(())
                        }
                    }
                }
                .catch(on: DispatchQueue.global(qos: .userInitiated)) { error in
                    SNLog("Failed to join open group.")
                    seal.reject(error)
                }
                .retainUntilComplete()
        }
        
        return promise
    }

    public func delete(_ db: Database, openGroupId: String, dependencies: OGMDependencies = OGMDependencies()) {
        let server: String? = try? OpenGroup
            .select(.server)
            .filter(id: openGroupId)
            .asRequest(of: String.self)
            .fetchOne(db)
        
        // Stop the poller if needed
        //
        // Note: The default room promise creates an OpenGroup with an empty `roomToken` value,
        // we don't want to start a poller for this as the user hasn't actually joined a room
        let numActiveRooms: Int = (try? OpenGroup
            .filter(OpenGroup.Columns.server == server?.lowercased())
            .filter(OpenGroup.Columns.roomToken != "")
            .filter(OpenGroup.Columns.isActive)
            .fetchCount(db))
            .defaulting(to: 1)
        
        if numActiveRooms == 1, let server: String = server?.lowercased() {
            let poller = dependencies.cache.pollers[server]
            poller?.stop()
            dependencies.mutableCache.mutate { $0.pollers[server] = nil }
        }
        
        // Remove all the data (everything should cascade delete)
        _ = try? SessionThread
            .filter(id: openGroupId)
            .deleteAll(db)
        
        // Remove the open group (no foreign key to the thread so it won't auto-delete)
        if server?.lowercased() != OpenGroupAPI.defaultServer.lowercased() {
            _ = try? OpenGroup
                .filter(id: openGroupId)
                .deleteAll(db)
        }
        else {
            // If it's a session-run room then just set it to inactive
            _ = try? OpenGroup
                .filter(id: openGroupId)
                .updateAll(db, OpenGroup.Columns.isActive.set(to: false))
        }
        
        // Remove the thread and associated data
        _ = try? SessionThread
            .filter(id: openGroupId)
            .deleteAll(db)
    }
    
    // MARK: - Response Processing
    
    internal static func handleCapabilities(
        _ db: Database,
        capabilities: OpenGroupAPI.Capabilities,
        on server: String
    ) {
        // Remove old capabilities first
        _ = try? Capability
            .filter(Capability.Columns.openGroupServer == server.lowercased())
            .deleteAll(db)
        
        // Then insert the new capabilities (both present and missing)
        capabilities.capabilities.forEach { capability in
            _ = try? Capability(
                openGroupServer: server.lowercased(),
                variant: capability,
                isMissing: false
            )
            .saved(db)
        }
        capabilities.missing?.forEach { capability in
            _ = try? Capability(
                openGroupServer: server.lowercased(),
                variant: capability,
                isMissing: true
            )
            .saved(db)
        }
    }
    
    internal static func handlePollInfo(
        _ db: Database,
        pollInfo: OpenGroupAPI.RoomPollInfo,
        publicKey maybePublicKey: String?,
        for roomToken: String,
        on server: String,
        waitForImageToComplete: Bool = false,
        dependencies: OGMDependencies = OGMDependencies(),
        completion: (() -> ())? = nil
    ) throws {
        // Create the open group model and get or create the thread
        let threadId: String = OpenGroup.idFor(roomToken: roomToken, server: server)
        
        guard let openGroup: OpenGroup = try OpenGroup.fetchOne(db, id: threadId) else { return }
        
        // Only update the database columns which have changed (this is to prevent the UI from triggering
        // updates due to changing database columns to the existing value)
        try OpenGroup
            .filter(id: openGroup.id)
            .updateAll(
                db,
                [
                    (openGroup.publicKey != maybePublicKey ?
                        maybePublicKey.map { OpenGroup.Columns.publicKey.set(to: $0) } :
                        nil
                    ),
                    (openGroup.name != pollInfo.details?.name ?
                        (pollInfo.details?.name).map { OpenGroup.Columns.name.set(to: $0) } :
                        nil
                    ),
                    (openGroup.roomDescription != pollInfo.details?.roomDescription ?
                        (pollInfo.details?.roomDescription).map { OpenGroup.Columns.roomDescription.set(to: $0) } :
                        nil
                    ),
                    (openGroup.imageId != pollInfo.details?.imageId.map { "\($0)" } ?
                        (pollInfo.details?.imageId).map { OpenGroup.Columns.imageId.set(to: "\($0)") } :
                        nil
                    ),
                    (openGroup.userCount != pollInfo.activeUsers ?
                        OpenGroup.Columns.userCount.set(to: pollInfo.activeUsers) :
                        nil
                    ),
                    (openGroup.infoUpdates != pollInfo.details?.infoUpdates ?
                        (pollInfo.details?.infoUpdates).map { OpenGroup.Columns.infoUpdates.set(to: $0) } :
                        nil
                    )
                ].compactMap { $0 }
            )
        
        // Update the admin/moderator group members
        if let roomDetails: OpenGroupAPI.Room = pollInfo.details {
            _ = try? GroupMember
                .filter(GroupMember.Columns.groupId == threadId)
                .deleteAll(db)
            
            try roomDetails.admins.forEach { adminId in
                _ = try GroupMember(
                    groupId: threadId,
                    profileId: adminId,
                    role: .admin
                ).saved(db)
            }
            
            try roomDetails.moderators.forEach { moderatorId in
                _ = try GroupMember(
                    groupId: threadId,
                    profileId: moderatorId,
                    role: .moderator
                ).saved(db)
            }
        }
        
        db.afterNextTransactionCommit { db in
            // Start the poller if needed
            if dependencies.cache.pollers[server.lowercased()] == nil {
                dependencies.mutableCache.mutate {
                    $0.pollers[server.lowercased()] = OpenGroupAPI.Poller(for: server.lowercased())
                    $0.pollers[server.lowercased()]?.startIfNeeded(using: dependencies)
                }
            }
            
            /// Start downloading the room image (if we don't have one or it's been updated)
            if
                let imageId: String = pollInfo.details?.imageId,
                (
                    openGroup.imageData == nil ||
                    openGroup.imageId != imageId
                )
            {
                OpenGroupManager.roomImage(db, fileId: imageId, for: roomToken, on: server, using: dependencies)
                    .done { data in
                        dependencies.storage.write { db in
                            _ = try OpenGroup
                                .filter(id: threadId)
                                .updateAll(db, OpenGroup.Columns.imageData.set(to: data))
                            
                            if waitForImageToComplete {
                                completion?()
                            }
                        }
                    }
                    .catch { _ in
                        if waitForImageToComplete {
                            completion?()
                        }
                    }
                    .retainUntilComplete()
            }
            else if waitForImageToComplete {
                completion?()
            }
            
            // If we want to wait for the image to complete then don't call the completion here
            guard !waitForImageToComplete else { return }

            // Finish
            completion?()
        }
    }
    
    internal static func handleMessages(
        _ db: Database,
        messages: [OpenGroupAPI.Message],
        for roomToken: String,
        on server: String,
        isBackgroundPoll: Bool,
        dependencies: OGMDependencies = OGMDependencies()
    ) {
        // Sorting the messages by server ID before importing them fixes an issue where messages
        // that quote older messages can't find those older messages
        guard let openGroup: OpenGroup = try? OpenGroup.fetchOne(db, id: OpenGroup.idFor(roomToken: roomToken, server: server)) else {
            SNLog("Couldn't handle open group messages.")
            return
        }
        
        let sortedMessages: [OpenGroupAPI.Message] = messages
            .filter { $0.deleted != true }
            .sorted { lhs, rhs in lhs.id < rhs.id }
        let messageServerIdsToRemove: [Int64] = messages
            .filter { $0.deleted == true }
            .map { $0.id }
        let seqNo: Int64? = sortedMessages.map { $0.seqNo }.max()
        
        // Update the 'openGroupSequenceNumber' value (Note: SOGS V4 uses the 'seqNo' instead of the 'serverId')
        if let seqNo: Int64 = seqNo {
            _ = try? OpenGroup
                .filter(id: openGroup.id)
                .updateAll(db, OpenGroup.Columns.sequenceNumber.set(to: seqNo))
        }
        
        // Process the messages
        sortedMessages.forEach { message in
<<<<<<< HEAD
            if message.base64EncodedData == nil && message.reactions == nil {
                // A message with no data has been deleted so add it to the list to remove
                messageServerIdsToRemove.append(UInt64(message.id))
                return
            }
=======
            guard
                let base64EncodedString: String = message.base64EncodedData,
                let data = Data(base64Encoded: base64EncodedString)
            else { return }
>>>>>>> 3f63a44c
            
            // Handle messages
            if let base64EncodedString: String = message.base64EncodedData,
               let data = Data(base64Encoded: base64EncodedString)
            {
                do {
                    let processedMessage: ProcessedMessage? = try Message.processReceivedOpenGroupMessage(
                        db,
                        openGroupId: openGroup.id,
                        openGroupServerPublicKey: openGroup.publicKey,
                        message: message,
                        data: data,
                        dependencies: dependencies
                    )
                    
                    if let messageInfo: MessageReceiveJob.Details.MessageInfo = processedMessage?.messageInfo {
                        try MessageReceiver.handle(
                            db,
                            message: messageInfo.message,
                            associatedWithProto: try SNProtoContent.parseData(messageInfo.serializedProtoData),
                            openGroupId: openGroup.id,
                            isBackgroundPoll: isBackgroundPoll,
                            dependencies: dependencies
                        )
                    }
                }
                catch {
                    switch error {
                        // Ignore duplicate & selfSend message errors (and don't bother logging
                        // them as there will be a lot since we each service node duplicates messages)
                        case DatabaseError.SQLITE_CONSTRAINT_UNIQUE,
                            MessageReceiverError.duplicateMessage,
                            MessageReceiverError.duplicateControlMessage,
                            MessageReceiverError.selfSend:
                            break
                        
                        default: SNLog("Couldn't receive open group message due to error: \(error).")
                    }
                }
            }
            
            // Handle reactions
            if message.reactions != nil {
                do {
                    let reactions: [Reaction] = Message.processRawReceivedReactions(
                        db,
                        openGroupId: openGroup.id,
                        message: message,
                        dependencies: dependencies
                    )
                    
                    if !reactions.isEmpty {
                        try MessageReceiver.handleOpenGroupReactions(
                            db,
                            openGroupMessageServerId: message.id,
                            openGroupReactions: reactions
                        )
                    }
                }
                catch {
                    SNLog("Couldn't handle open group reactions due to error: \(error).")
                }
            }
        }

        // Handle any deletions that are needed
        guard !messageServerIdsToRemove.isEmpty else { return }
        
        _ = try? Interaction
            .filter(messageServerIdsToRemove.contains(Interaction.Columns.openGroupServerMessageId))
            .deleteAll(db)
    }
    
    internal static func handleDirectMessages(
        _ db: Database,
        messages: [OpenGroupAPI.DirectMessage],
        fromOutbox: Bool,
        on server: String,
        isBackgroundPoll: Bool,
        dependencies: OGMDependencies = OGMDependencies()
    ) {
        // Don't need to do anything if we have no messages (it's a valid case)
        guard !messages.isEmpty else { return }
        guard let openGroup: OpenGroup = try? OpenGroup.filter(OpenGroup.Columns.server == server.lowercased()).fetchOne(db) else {
            SNLog("Couldn't receive inbox message.")
            return
        }
        
        // Sorting the messages by server ID before importing them fixes an issue where messages
        // that quote older messages can't find those older messages
        let sortedMessages: [OpenGroupAPI.DirectMessage] = messages
            .sorted { lhs, rhs in lhs.id < rhs.id }
        let latestMessageId: Int64 = sortedMessages[sortedMessages.count - 1].id
        var lookupCache: [String: BlindedIdLookup] = [:]  // Only want this cache to exist for the current loop
        
        // Update the 'latestMessageId' value
        if fromOutbox {
            _ = try? OpenGroup
                .filter(OpenGroup.Columns.server == server.lowercased())
                .updateAll(db, OpenGroup.Columns.outboxLatestMessageId.set(to: latestMessageId))
        }
        else {
            _ = try? OpenGroup
                .filter(OpenGroup.Columns.server == server.lowercased())
                .updateAll(db, OpenGroup.Columns.inboxLatestMessageId.set(to: latestMessageId))
        }

        // Process the messages
        sortedMessages.forEach { message in
            guard let messageData = Data(base64Encoded: message.base64EncodedMessage) else {
                SNLog("Couldn't receive inbox message.")
                return
            }

            do {
                let processedMessage: ProcessedMessage? = try Message.processReceivedOpenGroupDirectMessage(
                    db,
                    openGroupServerPublicKey: openGroup.publicKey,
                    message: message,
                    data: messageData,
                    isOutgoing: fromOutbox,
                    otherBlindedPublicKey: (fromOutbox ? message.recipient : message.sender),
                    dependencies: dependencies
                )
                
                // We want to update the BlindedIdLookup cache with the message info so we can avoid using the
                // "expensive" lookup when possible
                let lookup: BlindedIdLookup = try {
                    // Minor optimisation to avoid processing the same sender multiple times in the same
                    // 'handleMessages' call (since the 'mapping' call is done within a transaction we
                    // will never have a mapping come through part-way through processing these messages)
                    if let result: BlindedIdLookup = lookupCache[message.recipient] {
                        return result
                    }
                    
                    return try BlindedIdLookup.fetchOrCreate(
                        db,
                        blindedId: (fromOutbox ?
                            message.recipient :
                            message.sender
                        ),
                        sessionId: (fromOutbox ?
                            nil :
                            processedMessage?.threadId
                        ),
                        openGroupServer: server.lowercased(),
                        openGroupPublicKey: openGroup.publicKey,
                        isCheckingForOutbox: fromOutbox,
                        dependencies: dependencies
                    )
                }()
                lookupCache[message.recipient] = lookup
                    
                // We also need to set the 'syncTarget' for outgoing messages to be consistent with
                // standard messages
                if fromOutbox {
                    let syncTarget: String = (lookup.sessionId ?? message.recipient)
                    
                    switch processedMessage?.messageInfo.variant {
                        case .visibleMessage:
                            (processedMessage?.messageInfo.message as? VisibleMessage)?.syncTarget = syncTarget
                            
                        case .expirationTimerUpdate:
                            (processedMessage?.messageInfo.message as? ExpirationTimerUpdate)?.syncTarget = syncTarget
                            
                        default: break
                    }
                }
                
                if let messageInfo: MessageReceiveJob.Details.MessageInfo = processedMessage?.messageInfo {
                    try MessageReceiver.handle(
                        db,
                        message: messageInfo.message,
                        associatedWithProto: try SNProtoContent.parseData(messageInfo.serializedProtoData),
                        openGroupId: nil,   // Intentionally nil as they are technically not open group messages
                        isBackgroundPoll: isBackgroundPoll,
                        dependencies: dependencies
                    )
                }
            }
            catch {
                switch error {
                    // Ignore duplicate and self-send errors (we will always receive a duplicate message back
                    // whenever we send a message so this ends up being spam otherwise)
                    case DatabaseError.SQLITE_CONSTRAINT_UNIQUE,
                        MessageReceiverError.duplicateMessage,
                        MessageReceiverError.duplicateControlMessage,
                        MessageReceiverError.selfSend:
                        break
                        
                    default:
                        SNLog("Couldn't receive inbox message due to error: \(error).")
                }
            }
        }
    }
    
    // MARK: - Convenience
    
    /// This method specifies if the given publicKey is a moderator or an admin within a specified Open Group
    public static func isUserModeratorOrAdmin(
        _ publicKey: String,
        for roomToken: String?,
        on server: String?,
        using dependencies: OGMDependencies = OGMDependencies()
    ) -> Bool {
        guard let roomToken: String = roomToken, let server: String = server else { return false }

        let groupId: String = OpenGroup.idFor(roomToken: roomToken, server: server)
        let targetRoles: [GroupMember.Role] = [.moderator, .admin]
        
        return dependencies.storage
            .read { db in
                let isDirectModOrAdmin: Bool = (try? GroupMember
                    .filter(GroupMember.Columns.groupId == groupId)
                    .filter(GroupMember.Columns.profileId == publicKey)
                    .filter(targetRoles.contains(GroupMember.Columns.role))
                    .isNotEmpty(db))
                    .defaulting(to: false)
                
                // If the publicKey provided matches a mod or admin directly then just return immediately
                if isDirectModOrAdmin { return true }
                
                // Otherwise we need to check if it's a variant of the current users key and if so we want
                // to check if any of those have mod/admin entries
                guard let sessionId: SessionId = SessionId(from: publicKey) else { return false }
                
                // Conveniently the logic for these different cases works in order so we can fallthrough each
                // case with only minor efficiency losses
                let userPublicKey: String = getUserHexEncodedPublicKey(db, dependencies: dependencies)
                
                switch sessionId.prefix {
                    case .standard:
                        guard publicKey == userPublicKey else { return false }
                        fallthrough
                        
                    case .unblinded:
                        guard let userEdKeyPair: Box.KeyPair = Identity.fetchUserEd25519KeyPair(db) else {
                            return false
                        }
                        guard sessionId.prefix != .unblinded || publicKey == SessionId(.unblinded, publicKey: userEdKeyPair.publicKey).hexString else {
                            return false
                        }
                        fallthrough
                        
                    case .blinded:
                        guard
                            let userEdKeyPair: Box.KeyPair = Identity.fetchUserEd25519KeyPair(db),
                            let openGroupPublicKey: String = try? OpenGroup
                                .select(.publicKey)
                                .filter(id: groupId)
                                .asRequest(of: String.self)
                                .fetchOne(db),
                            let blindedKeyPair: Box.KeyPair = dependencies.sodium.blindedKeyPair(
                                serverPublicKey: openGroupPublicKey,
                                edKeyPair: userEdKeyPair,
                                genericHash: dependencies.genericHash
                            )
                        else { return false }
                        guard sessionId.prefix != .blinded || publicKey == SessionId(.blinded, publicKey: blindedKeyPair.publicKey).hexString else {
                            return false
                        }
                        
                        // If we got to here that means that the 'publicKey' value matches one of the current
                        // users 'standard', 'unblinded' or 'blinded' keys and as such we should check if any
                        // of them exist in the `modsAndAminKeys` Set
                        let possibleKeys: Set<String> = Set([
                            userPublicKey,
                            SessionId(.unblinded, publicKey: userEdKeyPair.publicKey).hexString,
                            SessionId(.blinded, publicKey: blindedKeyPair.publicKey).hexString
                        ])
                        
                        return (try? GroupMember
                            .filter(GroupMember.Columns.groupId == groupId)
                            .filter(possibleKeys.contains(GroupMember.Columns.profileId))
                            .filter(targetRoles.contains(GroupMember.Columns.role))
                            .isNotEmpty(db))
                            .defaulting(to: false)
                }
            }
            .defaulting(to: false)
    }
    
    @discardableResult public static func getDefaultRoomsIfNeeded(using dependencies: OGMDependencies = OGMDependencies()) -> Promise<[OpenGroupAPI.Room]> {
        // Note: If we already have a 'defaultRoomsPromise' then there is no need to get it again
        if let existingPromise: Promise<[OpenGroupAPI.Room]> = dependencies.cache.defaultRoomsPromise {
            return existingPromise
        }
        
        let (promise, seal) = Promise<[OpenGroupAPI.Room]>.pending()
        
        // Try to retrieve the default rooms 8 times
        attempt(maxRetryCount: 8, recoveringOn: OpenGroupAPI.workQueue) {
            dependencies.storage.read { db in
                OpenGroupAPI.capabilitiesAndRooms(
                    db,
                    on: OpenGroupAPI.defaultServer,
                    authenticated: false,
                    using: dependencies
                )
            }
        }
        .done(on: OpenGroupAPI.workQueue) { response in
            dependencies.storage.writeAsync { db in
                // Store the capabilities first
                OpenGroupManager.handleCapabilities(
                    db,
                    capabilities: response.capabilities.data,
                    on: OpenGroupAPI.defaultServer
                )
                    
                // Then the rooms
                response.rooms.data
                    .compactMap { room -> (String, String)? in
                        // Try to insert an inactive version of the OpenGroup (use 'insert' rather than 'save'
                        // as we want it to fail if the room already exists)
                        do {
                            _ = try OpenGroup(
                                server: OpenGroupAPI.defaultServer,
                                roomToken: room.token,
                                publicKey: OpenGroupAPI.defaultServerPublicKey,
                                isActive: false,
                                name: room.name,
                                roomDescription: room.roomDescription,
                                imageId: room.imageId,
                                imageData: nil,
                                userCount: room.activeUsers,
                                infoUpdates: room.infoUpdates,
                                sequenceNumber: 0,
                                inboxLatestMessageId: 0,
                                outboxLatestMessageId: 0
                            )
                            .inserted(db)
                        }
                        catch {}
                        
                        guard let imageId: String = room.imageId else { return nil }
                        
                        return (imageId, room.token)
                    }
                    .forEach { imageId, roomToken in
                        roomImage(
                            db,
                            fileId: imageId,
                            for: roomToken,
                            on: OpenGroupAPI.defaultServer,
                            using: dependencies
                        )
                        .retainUntilComplete()
                    }
            }
            
            seal.fulfill(response.rooms.data)
        }
        .catch(on: OpenGroupAPI.workQueue) { error in
            dependencies.mutableCache.mutate { cache in
                cache.defaultRoomsPromise = nil
            }
            
            seal.reject(error)
        }
        .retainUntilComplete()
        
        dependencies.mutableCache.mutate { cache in
            cache.defaultRoomsPromise = promise
        }
        
        return promise
    }
    
    public static func roomImage(
        _ db: Database,
        fileId: String,
        for roomToken: String,
        on server: String,
        using dependencies: OGMDependencies = OGMDependencies()
    ) -> Promise<Data> {
        // Normally the image for a given group is stored with the group thread, so it's only
        // fetched once. However, on the join open group screen we show images for groups the
        // user * hasn't * joined yet. We don't want to re-fetch these images every time the
        // user opens the app because that could slow the app down or be data-intensive. So
        // instead we assume that these images don't change that often and just fetch them once
        // a week. We also assume that they're all fetched at the same time as well, so that
        // we only need to maintain one date in user defaults. On top of all of this we also
        // don't double up on fetch requests by storing the existing request as a promise if
        // there is one.
        let threadId: String = OpenGroup.idFor(roomToken: roomToken, server: server)
        let lastOpenGroupImageUpdate: Date? = dependencies.standardUserDefaults[.lastOpenGroupImageUpdate]
        let now: Date = dependencies.date
        let timeSinceLastUpdate: TimeInterval = (lastOpenGroupImageUpdate.map { now.timeIntervalSince($0) } ?? .greatestFiniteMagnitude)
        let updateInterval: TimeInterval = (7 * 24 * 60 * 60)
        
        if
            server.lowercased() == OpenGroupAPI.defaultServer,
            timeSinceLastUpdate < updateInterval,
            let data = try? OpenGroup
                .select(.imageData)
                .filter(id: threadId)
                .asRequest(of: Data.self)
                .fetchOne(db)
        { return Promise.value(data) }
        
        if let promise = dependencies.cache.groupImagePromises[threadId] {
            return promise
        }
        
        let (promise, seal) = Promise<Data>.pending()
        
        // Trigger the download on a background queue
        DispatchQueue.global(qos: .background).async {
            dependencies.storage
                .read { db in
                    OpenGroupAPI
                        .downloadFile(
                            db,
                            fileId: fileId,
                            from: roomToken,
                            on: server,
                            using: dependencies
                        )
                }
                .done { _, imageData in
                    if server.lowercased() == OpenGroupAPI.defaultServer {
                        dependencies.storage.write { db in
                            _ = try OpenGroup
                                .filter(id: threadId)
                                .updateAll(db, OpenGroup.Columns.imageData.set(to: imageData))
                        }
                        dependencies.standardUserDefaults[.lastOpenGroupImageUpdate] = now
                    }
                    
                    seal.fulfill(imageData)
                }
                .catch { seal.reject($0) }
                .retainUntilComplete()
        }
        
        dependencies.mutableCache.mutate { cache in
            cache.groupImagePromises[threadId] = promise
        }
        
        return promise
    }
    
    public static func parseOpenGroup(from string: String) -> (room: String, server: String, publicKey: String)? {
        guard let url = URL(string: string), let host = url.host ?? given(string.split(separator: "/").first, { String($0) }), let query = url.query else { return nil }
        // Inputs that should work:
        // https://sessionopengroup.co/r/main?public_key=658d29b91892a2389505596b135e76a53db6e11d613a51dbd3d0816adffb231c
        // https://sessionopengroup.co/main?public_key=658d29b91892a2389505596b135e76a53db6e11d613a51dbd3d0816adffb231c
        // http://sessionopengroup.co/r/main?public_key=658d29b91892a2389505596b135e76a53db6e11d613a51dbd3d0816adffb231c
        // http://sessionopengroup.co/main?public_key=658d29b91892a2389505596b135e76a53db6e11d613a51dbd3d0816adffb231c
        // sessionopengroup.co/main?public_key=658d29b91892a2389505596b135e76a53db6e11d613a51dbd3d0816adffb231c (does NOT go to HTTPS)
        // sessionopengroup.co/r/main?public_key=658d29b91892a2389505596b135e76a53db6e11d613a51dbd3d0816adffb231c (does NOT go to HTTPS)
        // https://143.198.213.225:443/r/main?public_key=658d29b91892a2389505596b135e76a53db6e11d613a51dbd3d0816adffb231c
        // https://143.198.213.225:443/main?public_key=658d29b91892a2389505596b135e76a53db6e11d613a51dbd3d0816adffb231c
        // 143.198.213.255:80/main?public_key=658d29b91892a2389505596b135e76a53db6e11d613a51dbd3d0816adffb231c
        // 143.198.213.255:80/r/main?public_key=658d29b91892a2389505596b135e76a53db6e11d613a51dbd3d0816adffb231c
        let useTLS = (url.scheme == "https")
        
        // If there is no scheme then the host is included in the path (so handle that case)
        let hostFreePath = (url.host != nil || !url.path.starts(with: host) ? url.path : url.path.substring(from: host.count))
        let updatedPath = (hostFreePath.starts(with: "/r/") ? hostFreePath.substring(from: 2) : hostFreePath)
        let room = String(updatedPath.dropFirst()) // Drop the leading slash
        let queryParts = query.split(separator: "=")
        guard !room.isEmpty && !room.contains("/"), queryParts.count == 2, queryParts[0] == "public_key" else { return nil }
        let publicKey = String(queryParts[1])
        guard publicKey.count == 64 && Hex.isValid(publicKey) else { return nil }
        var server = (useTLS ? "https://" : "http://") + host
        if let port = url.port { server += ":\(port)" }
        return (room: room, server: server, publicKey: publicKey)
    }
}


// MARK: - OGMDependencies

extension OpenGroupManager {
    public class OGMDependencies: SMKDependencies {
        internal var _mutableCache: Atomic<OGMCacheType>?
        public var mutableCache: Atomic<OGMCacheType> {
            get { Dependencies.getValueSettingIfNull(&_mutableCache) { OpenGroupManager.shared.mutableCache } }
            set { _mutableCache = newValue }
        }
        
        public var cache: OGMCacheType { return mutableCache.wrappedValue }
        
        public init(
            cache: Atomic<OGMCacheType>? = nil,
            onionApi: OnionRequestAPIType.Type? = nil,
            generalCache: Atomic<GeneralCacheType>? = nil,
            storage: Storage? = nil,
            sodium: SodiumType? = nil,
            box: BoxType? = nil,
            genericHash: GenericHashType? = nil,
            sign: SignType? = nil,
            aeadXChaCha20Poly1305Ietf: AeadXChaCha20Poly1305IetfType? = nil,
            ed25519: Ed25519Type? = nil,
            nonceGenerator16: NonceGenerator16ByteType? = nil,
            nonceGenerator24: NonceGenerator24ByteType? = nil,
            standardUserDefaults: UserDefaultsType? = nil,
            date: Date? = nil
        ) {
            _mutableCache = cache
            
            super.init(
                onionApi: onionApi,
                generalCache: generalCache,
                storage: storage,
                sodium: sodium,
                box: box,
                genericHash: genericHash,
                sign: sign,
                aeadXChaCha20Poly1305Ietf: aeadXChaCha20Poly1305Ietf,
                ed25519: ed25519,
                nonceGenerator16: nonceGenerator16,
                nonceGenerator24: nonceGenerator24,
                standardUserDefaults: standardUserDefaults,
                date: date
            )
        }
    }
}<|MERGE_RESOLUTION|>--- conflicted
+++ resolved
@@ -515,18 +515,9 @@
         
         // Process the messages
         sortedMessages.forEach { message in
-<<<<<<< HEAD
             if message.base64EncodedData == nil && message.reactions == nil {
-                // A message with no data has been deleted so add it to the list to remove
-                messageServerIdsToRemove.append(UInt64(message.id))
                 return
             }
-=======
-            guard
-                let base64EncodedString: String = message.base64EncodedData,
-                let data = Data(base64Encoded: base64EncodedString)
-            else { return }
->>>>>>> 3f63a44c
             
             // Handle messages
             if let base64EncodedString: String = message.base64EncodedData,
