// Copyright © 2022 Rangeproof Pty Ltd. All rights reserved.

import Foundation
import Combine
import GRDB
import SessionUtilitiesKit
import SessionSnodeKit

// MARK: - Singleton

public extension Singleton {
    static let openGroupManager: SingletonConfig<OpenGroupManager> = Dependencies.create(
        identifier: "openGroupManager",
        createInstance: { dependencies in OpenGroupManager(using: dependencies) }
    )
}

// MARK: - Cache

public extension Cache {
    static let openGroupManager: CacheConfig<OGMCacheType, OGMImmutableCacheType> = Dependencies.create(
        identifier: "openGroupManager",
        createInstance: { dependencies in OpenGroupManager.Cache(using: dependencies) },
        mutableInstance: { $0 },
        immutableInstance: { $0 }
    )
}

// MARK: - Log.Category

public extension Log.Category {
    static let openGroup: Log.Category = .create("OpenGroup", defaultLevel: .info)
}

// MARK: - OpenGroupManager

public final class OpenGroupManager {
    public typealias DefaultRoomInfo = (room: OpenGroupAPI.Room, openGroup: OpenGroup)
    
    private let dependencies: Dependencies
    
    // MARK: - Initialization
    
    init(using dependencies: Dependencies) {
        self.dependencies = dependencies
    }    

    // MARK: - Adding & Removing
    
    // stringlint:ignore_contents
    private static func port(for server: String, serverUrl: URL) -> String {
        if let port: Int = serverUrl.port {
            return ":\(port)"
        }
        
        let components: [String] = server.components(separatedBy: ":")
        
        guard
            let port: String = components.last,
            (
                port != components.first &&
                !port.starts(with: "//")
            )
        else { return "" }
        
        return ":\(port)"
    }
    
    public static func isSessionRunOpenGroup(server: String) -> Bool {
        guard let serverUrl: URL = (URL(string: server.lowercased()) ?? URL(string: "http://\(server.lowercased())")) else {
            return false
        }
        
        let serverPort: String = OpenGroupManager.port(for: server, serverUrl: serverUrl)
        let serverHost: String = serverUrl.host
            .defaulting(
                to: server
                    .lowercased()
                    .replacingOccurrences(of: serverPort, with: "")
            )
        let options: Set<String> = Set([
            OpenGroupAPI.legacyDefaultServerIP,
            OpenGroupAPI.defaultServer
                .replacingOccurrences(of: "http://", with: "")
                .replacingOccurrences(of: "https://", with: "")
        ])
        
        return options.contains(serverHost)
    }
    
    public func hasExistingOpenGroup(
        roomToken: String,
        server: String,
        publicKey: String
    ) -> Bool? {
        return dependencies[singleton: .storage].read { [weak self] db in
            self?.hasExistingOpenGroup(db, roomToken: roomToken, server: server, publicKey: publicKey)
        }
    }
    
    public func hasExistingOpenGroup(
        _ db: Database,
        roomToken: String,
        server: String,
        publicKey: String
    ) -> Bool {
        guard let serverUrl: URL = URL(string: server.lowercased()) else { return false }
        
        let serverPort: String = OpenGroupManager.port(for: server, serverUrl: serverUrl)
        let serverHost: String = serverUrl.host
            .defaulting(
                to: server
                    .lowercased()
                    .replacingOccurrences(of: serverPort, with: "")
            )
        let defaultServerHost: String = OpenGroupAPI.defaultServer
            .replacingOccurrences(of: "http://", with: "")
            .replacingOccurrences(of: "https://", with: "")
        var serverOptions: Set<String> = Set([
            server.lowercased(),
            "\(serverHost)\(serverPort)",
            "http://\(serverHost)\(serverPort)",
            "https://\(serverHost)\(serverPort)"
        ])
        
        // If the server is run by Session then include all configurations in case one of the alternate configurations
        // was used
        if OpenGroupManager.isSessionRunOpenGroup(server: server) {
            serverOptions.insert(defaultServerHost)
            serverOptions.insert("http://\(defaultServerHost)")
            serverOptions.insert("https://\(defaultServerHost)")
            serverOptions.insert(OpenGroupAPI.legacyDefaultServerIP)
            serverOptions.insert("http://\(OpenGroupAPI.legacyDefaultServerIP)")
            serverOptions.insert("https://\(OpenGroupAPI.legacyDefaultServerIP)")
        }
        
        // First check if there is no poller for the specified server
        if Set(dependencies[cache: .communityPollers].serversBeingPolled).intersection(serverOptions).isEmpty {
            return false
        }
        
        // Then check if there is an existing open group thread
        let hasExistingThread: Bool = serverOptions.contains(where: { serverName in
            (try? SessionThread
                .exists(
                    db,
                    id: OpenGroup.idFor(roomToken: roomToken, server: serverName)
                ))
                .defaulting(to: false)
        })
                                                                  
        return hasExistingThread
    }
    
    public func add(
        _ db: Database,
        roomToken: String,
        server: String,
        publicKey: String,
<<<<<<< HEAD
        calledFromConfig configTriggeringChange: ConfigDump.Variant?
    ) -> Bool {
        // If we are currently polling for this server and already have a TSGroupThread for this room the do nothing
        if hasExistingOpenGroup(db, roomToken: roomToken, server: server, publicKey: publicKey) {
            Log.info(.openGroup, "Ignoring join open group attempt (already joined), user initiated: \(configTriggeringChange == nil)")
=======
        calledFromConfig configTriggeringChange: LibSession.Config.Variant?,
        using dependencies: Dependencies = Dependencies()
    ) -> Bool {
        // If we are currently polling for this server and already have a TSGroupThread for this room the do nothing
        if hasExistingOpenGroup(db, roomToken: roomToken, server: server, publicKey: publicKey, using: dependencies) {
            SNLog("Ignoring join open group attempt (already joined), user initiated: \(configTriggeringChange != nil)")
>>>>>>> 5db5fbd9
            return false
        }
        
        // Store the open group information
        let targetServer: String = {
            guard OpenGroupManager.isSessionRunOpenGroup(server: server) else {
                return server.lowercased()
            }
            
            return OpenGroupAPI.defaultServer
        }()
        let threadId: String = OpenGroup.idFor(roomToken: roomToken, server: targetServer)
        
        // Optionally try to insert a new version of the OpenGroup (it will fail if there is already an
        // inactive one but that won't matter as we then activate it)
<<<<<<< HEAD
        _ = try? SessionThread
            .fetchOrCreate(
                db,
                id: threadId,
                variant: .community,
                creationDateTimestamp: (dependencies[cache: .snodeAPI].currentOffsetTimestampMs() / 1000),
=======
        _ = try? SessionThread.upsert(
            db,
            id: threadId,
            variant: .community,
            values: SessionThread.TargetValues(
>>>>>>> 5db5fbd9
                /// If we didn't add this open group via config handling then flag it to be visible (if it did come via config handling then
                /// we want to wait until it actually has messages before making it visible)
                ///
                /// **Note:** We **MUST** provide a `nil` value if this method was called from the config handling as updating
                /// the `shouldVeVisible` state can trigger a config update which could result in an infinite loop in the future
<<<<<<< HEAD
                shouldBeVisible: (configTriggeringChange != nil ? nil : true),
                calledFromConfig: configTriggeringChange,
                using: dependencies
            )
=======
                shouldBeVisible: (configTriggeringChange != nil ? .useExisting : .setTo(true))
            ),
            calledFromConfig: configTriggeringChange,
            using: dependencies
        )
>>>>>>> 5db5fbd9
        
        if (try? OpenGroup.exists(db, id: threadId)) == false {
            try? OpenGroup
                .fetchOrCreate(db, server: targetServer, roomToken: roomToken, publicKey: publicKey)
                .upsert(db)
        }
        
        // Set the group to active and reset the sequenceNumber (handle groups which have
        // been deactivated)
<<<<<<< HEAD
        _ = try? OpenGroup
            .filter(id: OpenGroup.idFor(roomToken: roomToken, server: targetServer))
            .updateAllAndConfig(
                db,
                OpenGroup.Columns.isActive.set(to: true),
                OpenGroup.Columns.sequenceNumber.set(to: 0),
                calledFromConfig: configTriggeringChange,
                using: dependencies
            )
=======
        if configTriggeringChange != nil {
            _ = try? OpenGroup
                .filter(id: OpenGroup.idFor(roomToken: roomToken, server: targetServer))
                .updateAll( // Handling a config update so don't use `updateAllAndConfig`
                    db,
                    OpenGroup.Columns.isActive.set(to: true),
                    OpenGroup.Columns.sequenceNumber.set(to: 0)
                )
        }
        else {
            _ = try? OpenGroup
                .filter(id: OpenGroup.idFor(roomToken: roomToken, server: targetServer))
                .updateAllAndConfig(
                    db,
                    OpenGroup.Columns.isActive.set(to: true),
                    OpenGroup.Columns.sequenceNumber.set(to: 0),
                    using: dependencies
                )
        }
>>>>>>> 5db5fbd9
        
        return true
    }
    
    public func performInitialRequestsAfterAdd(
        queue: DispatchQueue,
        successfullyAddedGroup: Bool,
        roomToken: String,
        server: String,
        publicKey: String,
        calledFromConfig configTriggeringChange: ConfigDump.Variant?
    ) -> AnyPublisher<Void, Error> {
        guard successfullyAddedGroup else {
            return Just(())
                .setFailureType(to: Error.self)
                .eraseToAnyPublisher()
        }
        
        // Store the open group information
        let targetServer: String = {
            guard OpenGroupManager.isSessionRunOpenGroup(server: server) else {
                return server.lowercased()
            }
            
            return OpenGroupAPI.defaultServer
        }()
        
        return dependencies[singleton: .storage]
            .readPublisher { [dependencies] db in
                try OpenGroupAPI.preparedCapabilitiesAndRoom(
                    db,
                    for: roomToken,
                    on: targetServer,
                    using: dependencies
                )
            }
            .flatMap { [dependencies] request in request.send(using: dependencies) }
            .flatMapStorageWritePublisher(using: dependencies) { [dependencies] (db: Database, response: (info: ResponseInfoType, value: OpenGroupAPI.CapabilitiesAndRoomResponse)) -> Void in
                // Add the new open group to libSession
                if configTriggeringChange != .userGroups {
                    try LibSession.add(
                        db,
                        server: server,
                        rootToken: roomToken,
                        publicKey: publicKey,
                        using: dependencies
                    )
<<<<<<< HEAD
=======
            }
            .flatMap { $0.send(using: dependencies) }
            .flatMap { info, response -> Future<Void, Error> in
                Future<Void, Error> { resolver in
                    dependencies.storage.write { db in
                        // Add the new open group to libSession
                        if !calledFromConfigHandling {
                            try LibSession.add(
                                db,
                                server: server,
                                rootToken: roomToken,
                                publicKey: publicKey,
                                using: dependencies
                            )
                        }
                        
                        // Store the capabilities first
                        OpenGroupManager.handleCapabilities(
                            db,
                            capabilities: response.capabilities.data,
                            on: targetServer
                        )
                        
                        // Then the room
                        try OpenGroupManager.handlePollInfo(
                            db,
                            pollInfo: OpenGroupAPI.RoomPollInfo(room: response.room.data),
                            publicKey: publicKey,
                            for: roomToken,
                            on: targetServer,
                            using: dependencies
                        ) {
                            // Dispatch async to the workQueue to prevent holding up the thread
                            OpenGroupAPI.workQueue.async(using: dependencies) {
                                // (Re)start the poller if needed (want to force it to poll immediately in the next
                                // run loop to avoid a big delay before the next poll)
                                let poller: OpenGroupAPI.PollerType = dependencies.caches.mutate(cache: .openGroupManager) {
                                    $0.getOrCreatePoller(for: server.lowercased())
                                }
                                
                                // Need to do this outside of the mutate as the poller will attempt to read from the
                                // 'openGroupManager' cache which is not allowed
                                poller.stop()
                                poller.startIfNeeded(using: dependencies)
                            }
                            
                            resolver(Result.success(()))
                        }
                    }
>>>>>>> 5db5fbd9
                }
                
                // Store the capabilities first
                OpenGroupManager.handleCapabilities(
                    db,
                    capabilities: response.value.capabilities.data,
                    on: targetServer
                )
                
                // Then the room
                try OpenGroupManager.handlePollInfo(
                    db,
                    pollInfo: OpenGroupAPI.RoomPollInfo(room: response.value.room.data),
                    publicKey: publicKey,
                    for: roomToken,
                    on: targetServer,
                    using: dependencies
                )
            }
            .handleEvents(
                receiveCompletion: { [dependencies] result in
                    switch result {
                        case .finished:
                            // (Re)start the poller if needed (want to force it to poll immediately in the next
                            // run loop to avoid a big delay before the next poll)
                            dependencies.mutate(cache: .communityPollers) { cache in
                                let poller: CommunityPollerType = cache.getOrCreatePoller(for: server.lowercased())
                                poller.stop()
                                poller.startIfNeeded()
                            }
                            
                        case .failure(let error): Log.error(.openGroup, "Failed to join open group with error: \(error).")
                    }
                }
            )
            .eraseToAnyPublisher()
    }

    public func delete(
        _ db: Database,
        openGroupId: String,
        calledFromConfig configTriggeringChange: ConfigDump.Variant?
    ) throws {
        let server: String? = try? OpenGroup
            .select(.server)
            .filter(id: openGroupId)
            .asRequest(of: String.self)
            .fetchOne(db)
        let roomToken: String? = try? OpenGroup
            .select(.roomToken)
            .filter(id: openGroupId)
            .asRequest(of: String.self)
            .fetchOne(db)
        
        // Stop the poller if needed
        //
        // Note: The default room promise creates an OpenGroup with an empty `roomToken` value,
        // we don't want to start a poller for this as the user hasn't actually joined a room
        let numActiveRooms: Int = (try? OpenGroup
            .filter(OpenGroup.Columns.server == server?.lowercased())
            .filter(OpenGroup.Columns.roomToken != "")
            .filter(OpenGroup.Columns.isActive)
            .fetchCount(db))
            .defaulting(to: 1)
        
        if numActiveRooms == 1, let server: String = server?.lowercased() {
            dependencies.mutate(cache: .communityPollers) {
                $0.stopAndRemovePoller(for: server)
            }
        }
        
        // Remove all the data (everything should cascade delete)
        _ = try? SessionThread
            .filter(id: openGroupId)
            .deleteAll(db)
        
        // Remove any MessageProcessRecord entries (we will want to reprocess all OpenGroup messages
        // if they get re-added)
        _ = try? ControlMessageProcessRecord
            .filter(ControlMessageProcessRecord.Columns.threadId == openGroupId)
            .deleteAll(db)
        
        // Remove the open group (no foreign key to the thread so it won't auto-delete)
        if server?.lowercased() != OpenGroupAPI.defaultServer.lowercased() {
            _ = try? OpenGroup
                .filter(id: openGroupId)
                .deleteAll(db)
        }
        else {
            // If it's a session-run room then just set it to inactive
            _ = try? OpenGroup
                .filter(id: openGroupId)
                .updateAllAndConfig(
                    db,
                    OpenGroup.Columns.isActive.set(to: false),
<<<<<<< HEAD
                    calledFromConfig: configTriggeringChange,
=======
>>>>>>> 5db5fbd9
                    using: dependencies
                )
        }
        
<<<<<<< HEAD
        if configTriggeringChange != .userGroups, let server: String = server, let roomToken: String = roomToken {
            try LibSession.remove(db, server: server, roomToken: roomToken, using: dependencies)
=======
        if !calledFromConfigHandling, let server: String = server, let roomToken: String = roomToken {
            try? LibSession.remove(db, server: server, roomToken: roomToken, using: dependencies)
>>>>>>> 5db5fbd9
        }
    }
    
    // MARK: - Response Processing
    
    internal static func handleCapabilities(
        _ db: Database,
        capabilities: OpenGroupAPI.Capabilities,
        on server: String
    ) {
        // Remove old capabilities first
        _ = try? Capability
            .filter(Capability.Columns.openGroupServer == server.lowercased())
            .deleteAll(db)
        
        // Then insert the new capabilities (both present and missing)
        capabilities.capabilities.forEach { capability in
            try? Capability(
                openGroupServer: server.lowercased(),
                variant: capability,
                isMissing: false
            )
            .upsert(db)
        }
        capabilities.missing?.forEach { capability in
            try? Capability(
                openGroupServer: server.lowercased(),
                variant: capability,
                isMissing: true
            )
            .upsert(db)
        }
    }
    
    internal static func handlePollInfo(
        _ db: Database,
        pollInfo: OpenGroupAPI.RoomPollInfo,
        publicKey maybePublicKey: String?,
        for roomToken: String,
        on server: String,
        using dependencies: Dependencies
    ) throws {
        // Create the open group model and get or create the thread
        let threadId: String = OpenGroup.idFor(roomToken: roomToken, server: server)
        
        guard let openGroup: OpenGroup = try OpenGroup.fetchOne(db, id: threadId) else { return }
        
        // Only update the database columns which have changed (this is to prevent the UI from triggering
        // updates due to changing database columns to the existing value)
        let hasDetails: Bool = (pollInfo.details != nil)
        let permissions: OpenGroup.Permissions = OpenGroup.Permissions(roomInfo: pollInfo)
        let changes: [ConfigColumnAssignment] = []
            .appending(openGroup.publicKey == maybePublicKey ? nil :
                maybePublicKey.map { OpenGroup.Columns.publicKey.set(to: $0) }
            )
            .appending(openGroup.userCount == pollInfo.activeUsers ? nil :
                OpenGroup.Columns.userCount.set(to: pollInfo.activeUsers)
            )
            .appending(openGroup.permissions == permissions ? nil :
                OpenGroup.Columns.permissions.set(to: permissions)
            )
            .appending(!hasDetails || openGroup.name == pollInfo.details?.name ? nil :
                OpenGroup.Columns.name.set(to: pollInfo.details?.name)
            )
            .appending(!hasDetails || openGroup.roomDescription == pollInfo.details?.roomDescription ? nil :
                OpenGroup.Columns.roomDescription.set(to: pollInfo.details?.roomDescription)
            )
            .appending(!hasDetails || openGroup.imageId == pollInfo.details?.imageId ? nil :
                OpenGroup.Columns.imageId.set(to: pollInfo.details?.imageId)
            )
            .appending(!hasDetails || openGroup.infoUpdates == pollInfo.details?.infoUpdates ? nil :
                OpenGroup.Columns.infoUpdates.set(to: pollInfo.details?.infoUpdates)
            )
        
        try OpenGroup
            .filter(id: openGroup.id)
<<<<<<< HEAD
            .updateAllAndConfig(db, changes, calledFromConfig: nil, using: dependencies)
=======
            .updateAllAndConfig(db, changes, using: dependencies)
>>>>>>> 5db5fbd9
        
        // Update the admin/moderator group members
        if let roomDetails: OpenGroupAPI.Room = pollInfo.details {
            _ = try? GroupMember
                .filter(GroupMember.Columns.groupId == threadId)
                .deleteAll(db)
            
            try roomDetails.admins.forEach { adminId in
                try GroupMember(
                    groupId: threadId,
                    profileId: adminId,
                    role: .admin,
                    roleStatus: .accepted,  // Community members don't have role statuses
                    isHidden: false
                ).upsert(db)
            }
            
            try roomDetails.hiddenAdmins
                .defaulting(to: [])
                .forEach { adminId in
                    try GroupMember(
                        groupId: threadId,
                        profileId: adminId,
                        role: .admin,
                        roleStatus: .accepted,  // Community members don't have role statuses
                        isHidden: true
                    ).upsert(db)
                }
            
            try roomDetails.moderators.forEach { moderatorId in
                try GroupMember(
                    groupId: threadId,
                    profileId: moderatorId,
                    role: .moderator,
                    roleStatus: .accepted,      // Community members don't have role statuses
                    isHidden: false
                ).upsert(db)
            }
            
            try roomDetails.hiddenModerators
                .defaulting(to: [])
                .forEach { moderatorId in
                    try GroupMember(
                        groupId: threadId,
                        profileId: moderatorId,
                        role: .moderator,
                        roleStatus: .accepted,  // Community members don't have role statuses
                        isHidden: true
                    ).upsert(db)
                }
        }
        
        /// Schedule the room image download (if we don't have one or it's been updated)
        if
            let imageId: String = (pollInfo.details?.imageId ?? openGroup.imageId),
            (
                openGroup.displayPictureFilename == nil ||
                openGroup.imageId != imageId
            )
        {
            dependencies[singleton: .jobRunner].add(
                db,
                job: Job(
                    variant: .displayPictureDownload,
                    shouldBeUnique: true,
                    details: DisplayPictureDownloadJob.Details(
                        target: .community(
                            imageId: imageId,
                            roomToken: openGroup.roomToken,
                            server: openGroup.server
                        ),
                        timestamp: (dependencies[cache: .snodeAPI].currentOffsetTimestampMs() / 1000)
                    )
                ),
                canStartJob: true
            )
        }
    }
    
    internal static func handleMessages(
        _ db: Database,
        messages: [OpenGroupAPI.Message],
        for roomToken: String,
        on server: String,
        using dependencies: Dependencies
    ) {
        guard let openGroup: OpenGroup = try? OpenGroup.fetchOne(db, id: OpenGroup.idFor(roomToken: roomToken, server: server)) else {
            Log.error(.openGroup, "Couldn't handle open group messages due to missing group.")
            return
        }
        
        // Sorting the messages by server ID before importing them fixes an issue where messages
        // that quote older messages can't find those older messages
        let sortedMessages: [OpenGroupAPI.Message] = messages
            .filter { $0.deleted != true }
            .sorted { lhs, rhs in lhs.id < rhs.id }
        var messageServerInfoToRemove: [(id: Int64, seqNo: Int64)] = messages
            .filter { $0.deleted == true }
            .map { ($0.id, $0.seqNo) }
        var largestValidSeqNo: Int64 = openGroup.sequenceNumber
        
        // Process the messages
        sortedMessages.forEach { message in
            if message.base64EncodedData == nil && message.reactions == nil {
                messageServerInfoToRemove.append((message.id, message.seqNo))
                return
            }
            
            // Handle messages
            if let base64EncodedString: String = message.base64EncodedData,
               let data = Data(base64Encoded: base64EncodedString)
            {
                do {
                    let processedMessage: ProcessedMessage? = try Message.processReceivedOpenGroupMessage(
                        db,
                        openGroupId: openGroup.id,
                        openGroupServerPublicKey: openGroup.publicKey,
                        message: message,
                        data: data,
                        using: dependencies
                    )
                    
                    switch processedMessage {
                        case .config, .none: break
                        case .standard(_, _, _, let messageInfo):
                            try MessageReceiver.handle(
                                db,
                                threadId: openGroup.id,
                                threadVariant: .community,
                                message: messageInfo.message,
                                serverExpirationTimestamp: messageInfo.serverExpirationTimestamp,
                                associatedWithProto: try SNProtoContent.parseData(messageInfo.serializedProtoData),
                                using: dependencies
                            )
                            largestValidSeqNo = max(largestValidSeqNo, message.seqNo)
                    }
                }
                catch {
                    switch error {
                        // Ignore duplicate & selfSend message errors (and don't bother logging
                        // them as there will be a lot since we each service node duplicates messages)
                        case DatabaseError.SQLITE_CONSTRAINT_UNIQUE,
                            DatabaseError.SQLITE_CONSTRAINT,    // Sometimes thrown for UNIQUE
                            MessageReceiverError.duplicateMessage,
                            MessageReceiverError.duplicateControlMessage,
                            MessageReceiverError.selfSend:
                            break
                        
                        default: Log.error(.openGroup, "Couldn't receive open group message due to error: \(error).")
                    }
                }
            }
            
            // Handle reactions
            if message.reactions != nil {
                do {
                    let reactions: [Reaction] = Message.processRawReceivedReactions(
                        db,
                        openGroupId: openGroup.id,
                        message: message,
                        associatedPendingChanges: dependencies[cache: .openGroupManager].pendingChanges
                            .filter {
                                guard $0.server == server && $0.room == roomToken && $0.changeType == .reaction else {
                                    return false
                                }
                                
                                if case .reaction(let messageId, _, _) = $0.metadata {
                                    return messageId == message.id
                                }
                                return false
                            },
                        using: dependencies
                    )
                    
                    try MessageReceiver.handleOpenGroupReactions(
                        db,
                        threadId: openGroup.threadId,
                        openGroupMessageServerId: message.id,
                        openGroupReactions: reactions
                    )
                    largestValidSeqNo = max(largestValidSeqNo, message.seqNo)
                }
                catch {
                    Log.error(.openGroup, "Couldn't handle open group reactions due to error: \(error).")
                }
            }
        }

        // Handle any deletions that are needed
        if !messageServerInfoToRemove.isEmpty {
            let messageServerIdsToRemove: [Int64] = messageServerInfoToRemove.map { $0.id }
            _ = try? Interaction
                .filter(Interaction.Columns.threadId == openGroup.threadId)
                .filter(messageServerIdsToRemove.contains(Interaction.Columns.openGroupServerMessageId))
                .deleteAll(db)
            
            // Update the seqNo for deletions
            largestValidSeqNo = max(largestValidSeqNo, (messageServerInfoToRemove.map({ $0.seqNo }).max() ?? 0))
        }
        
        // Now that we've finished processing all valid message changes we can update the `sequenceNumber` to
        // the `largestValidSeqNo` value
        _ = try? OpenGroup
            .filter(id: openGroup.id)
            .updateAll(db, OpenGroup.Columns.sequenceNumber.set(to: largestValidSeqNo))

        // Update pendingChange cache based on the `largestValidSeqNo` value
        dependencies.mutate(cache: .openGroupManager) {
            $0.pendingChanges = $0.pendingChanges
                .filter { $0.seqNo == nil || $0.seqNo! > largestValidSeqNo }
        }
    }
    
    internal static func handleDirectMessages(
        _ db: Database,
        messages: [OpenGroupAPI.DirectMessage],
        fromOutbox: Bool,
        on server: String,
        using dependencies: Dependencies
    ) {
        // Don't need to do anything if we have no messages (it's a valid case)
        guard !messages.isEmpty else { return }
        guard let openGroup: OpenGroup = try? OpenGroup.filter(OpenGroup.Columns.server == server.lowercased()).fetchOne(db) else {
            Log.error(.openGroup, "Couldn't receive inbox message due to missing group.")
            return
        }
        
        // Sorting the messages by server ID before importing them fixes an issue where messages
        // that quote older messages can't find those older messages
        let sortedMessages: [OpenGroupAPI.DirectMessage] = messages
            .sorted { lhs, rhs in lhs.id < rhs.id }
        let latestMessageId: Int64 = sortedMessages[sortedMessages.count - 1].id
        var lookupCache: [String: BlindedIdLookup] = [:]  // Only want this cache to exist for the current loop
        
        // Update the 'latestMessageId' value
        if fromOutbox {
            _ = try? OpenGroup
                .filter(OpenGroup.Columns.server == server.lowercased())
                .updateAll(db, OpenGroup.Columns.outboxLatestMessageId.set(to: latestMessageId))
        }
        else {
            _ = try? OpenGroup
                .filter(OpenGroup.Columns.server == server.lowercased())
                .updateAll(db, OpenGroup.Columns.inboxLatestMessageId.set(to: latestMessageId))
        }

        // Process the messages
        sortedMessages.forEach { message in
            guard let messageData = Data(base64Encoded: message.base64EncodedMessage) else {
                Log.error(.openGroup, "Couldn't receive inbox message.")
                return
            }

            do {
                let processedMessage: ProcessedMessage? = try Message.processReceivedOpenGroupDirectMessage(
                    db,
                    openGroupServerPublicKey: openGroup.publicKey,
                    message: message,
                    data: messageData,
                    using: dependencies
                )
                
                switch processedMessage {
                    case .config, .none: break
                    case .standard(_, _, let proto, let messageInfo):
                        // We want to update the BlindedIdLookup cache with the message info so we can avoid using the
                        // "expensive" lookup when possible
                        let lookup: BlindedIdLookup = try {
                            // Minor optimisation to avoid processing the same sender multiple times in the same
                            // 'handleMessages' call (since the 'mapping' call is done within a transaction we
                            // will never have a mapping come through part-way through processing these messages)
                            if let result: BlindedIdLookup = lookupCache[message.recipient] {
                                return result
                            }
                            
                            return try BlindedIdLookup.fetchOrCreate(
                                db,
                                blindedId: (fromOutbox ?
                                    message.recipient :
                                    message.sender
                                ),
                                sessionId: (fromOutbox ?
                                    nil :
                                    threadId
                                ),
                                openGroupServer: server.lowercased(),
                                openGroupPublicKey: openGroup.publicKey,
                                isCheckingForOutbox: fromOutbox,
                                using: dependencies
                            )
                        }()
                        lookupCache[message.recipient] = lookup
                        
                        // We also need to set the 'syncTarget' for outgoing messages to be consistent with
                        // standard messages
                        if fromOutbox {
                            let syncTarget: String = (lookup.sessionId ?? message.recipient)
                            
                            switch messageInfo.variant {
                                case .visibleMessage:
                                    (messageInfo.message as? VisibleMessage)?.syncTarget = syncTarget
                                
                                case .expirationTimerUpdate:
                                    (messageInfo.message as? ExpirationTimerUpdate)?.syncTarget = syncTarget
                                
                                default: break
                            }
                        }
                        
                        try MessageReceiver.handle(
                            db,
                            threadId: (lookup.sessionId ?? lookup.blindedId),
                            threadVariant: .contact,    // Technically not open group messages
                            message: messageInfo.message,
                            serverExpirationTimestamp: messageInfo.serverExpirationTimestamp,
                            associatedWithProto: proto,
                            using: dependencies
                        )
                }
            }
            catch {
                switch error {
                    // Ignore duplicate and self-send errors (we will always receive a duplicate message back
                    // whenever we send a message so this ends up being spam otherwise)
                    case DatabaseError.SQLITE_CONSTRAINT_UNIQUE,
                        DatabaseError.SQLITE_CONSTRAINT,    // Sometimes thrown for UNIQUE
                        MessageReceiverError.duplicateMessage,
                        MessageReceiverError.duplicateControlMessage,
                        MessageReceiverError.selfSend:
                        break
                        
                    default:
                        Log.error(.openGroup, "Couldn't receive inbox message due to error: \(error).")
                }
            }
        }
    }
    
    // MARK: - Convenience
    
    public func addPendingReaction(
        emoji: String,
        id: Int64,
        in roomToken: String,
        on server: String,
        type: OpenGroupAPI.PendingChange.ReactAction
    ) -> OpenGroupAPI.PendingChange {
        let pendingChange = OpenGroupAPI.PendingChange(
            server: server,
            room: roomToken,
            changeType: .reaction,
            metadata: .reaction(
                messageId: id,
                emoji: emoji,
                action: type
            )
        )
        
        dependencies.mutate(cache: .openGroupManager) {
            $0.pendingChanges.append(pendingChange)
        }
        
        return pendingChange
    }
    
    public func updatePendingChange(_ pendingChange: OpenGroupAPI.PendingChange, seqNo: Int64?) {
        dependencies.mutate(cache: .openGroupManager) {
            if let index = $0.pendingChanges.firstIndex(of: pendingChange) {
                $0.pendingChanges[index].seqNo = seqNo
            }
        }
    }
    
    public func removePendingChange(_ pendingChange: OpenGroupAPI.PendingChange) {
        dependencies.mutate(cache: .openGroupManager) {
            if let index = $0.pendingChanges.firstIndex(of: pendingChange) {
                $0.pendingChanges.remove(at: index)
            }
        }
    }
    
    /// This method specifies if the given capability is supported on a specified Open Group
    public func doesOpenGroupSupport(
        _ db: Database? = nil,
        capability: Capability.Variant,
        on server: String?
    ) -> Bool {
        guard let server: String = server else { return false }
        guard let db: Database = db else {
            return dependencies[singleton: .storage]
                .read { [weak self] db in self?.doesOpenGroupSupport(db, capability: capability, on: server) }
                .defaulting(to: false)
        }
        
        let capabilities: [Capability.Variant] = (try? Capability
            .select(.variant)
            .filter(Capability.Columns.openGroupServer == server)
            .filter(Capability.Columns.isMissing == false)
            .asRequest(of: Capability.Variant.self)
            .fetchAll(db))
            .defaulting(to: [])

        return capabilities.contains(capability)
    }
    
    /// This method specifies if the given publicKey is a moderator or an admin within a specified Open Group
    public func isUserModeratorOrAdmin(
        _ db: Database? = nil,
        publicKey: String,
        for roomToken: String?,
        on server: String?
    ) -> Bool {
        guard let roomToken: String = roomToken, let server: String = server else { return false }
        guard let db: Database = db else {
            return dependencies[singleton: .storage]
                .read { [weak self] db in self?.isUserModeratorOrAdmin(db, publicKey: publicKey, for: roomToken, on: server) }
                .defaulting(to: false)
        }

        let groupId: String = OpenGroup.idFor(roomToken: roomToken, server: server)
        let targetRoles: [GroupMember.Role] = [.moderator, .admin]
        let isDirectModOrAdmin: Bool = GroupMember
            .filter(GroupMember.Columns.groupId == groupId)
            .filter(GroupMember.Columns.profileId == publicKey)
            .filter(targetRoles.contains(GroupMember.Columns.role))
            .isNotEmpty(db)
        
        // If the publicKey provided matches a mod or admin directly then just return immediately
        if isDirectModOrAdmin { return true }
        
        // Otherwise we need to check if it's a variant of the current users key and if so we want
        // to check if any of those have mod/admin entries
        guard let sessionId: SessionId = try? SessionId(from: publicKey) else { return false }
        
        // Conveniently the logic for these different cases works in order so we can fallthrough each
        // case with only minor efficiency losses
        let userSessionId: SessionId = dependencies[cache: .general].sessionId
        
        switch sessionId.prefix {
            case .standard:
                guard publicKey == userSessionId.hexString else { return false }
                fallthrough
                
            case .unblinded:
                guard let userEdKeyPair: KeyPair = Identity.fetchUserEd25519KeyPair(db) else {
                    return false
                }
                guard sessionId.prefix != .unblinded || publicKey == SessionId(.unblinded, publicKey: userEdKeyPair.publicKey).hexString else {
                    return false
                }
                fallthrough
                
            case .blinded15, .blinded25:
                guard
                    let userEdKeyPair: KeyPair = Identity.fetchUserEd25519KeyPair(db),
                    let openGroupPublicKey: String = try? OpenGroup
                        .select(.publicKey)
                        .filter(id: groupId)
                        .asRequest(of: String.self)
                        .fetchOne(db),
                    let blinded15KeyPair: KeyPair = dependencies[singleton: .crypto].generate(
                        .blinded15KeyPair(serverPublicKey: openGroupPublicKey, ed25519SecretKey: userEdKeyPair.secretKey)
                    ),
                    let blinded25KeyPair: KeyPair = dependencies[singleton: .crypto].generate(
                        .blinded25KeyPair(serverPublicKey: openGroupPublicKey, ed25519SecretKey: userEdKeyPair.secretKey)
                    )
                else { return false }
                guard
                    (
                        sessionId.prefix != .blinded15 &&
                        sessionId.prefix != .blinded25
                    ) ||
                    publicKey == SessionId(.blinded15, publicKey: blinded15KeyPair.publicKey).hexString ||
                    publicKey == SessionId(.blinded25, publicKey: blinded25KeyPair.publicKey).hexString
                else { return false }
                
                // If we got to here that means that the 'publicKey' value matches one of the current
                // users 'standard', 'unblinded' or 'blinded' keys and as such we should check if any
                // of them exist in the `modsAndAminKeys` Set
                let possibleKeys: Set<String> = Set([
                    userSessionId.hexString,
                    SessionId(.unblinded, publicKey: userEdKeyPair.publicKey).hexString,
                    SessionId(.blinded15, publicKey: blinded15KeyPair.publicKey).hexString,
                    SessionId(.blinded25, publicKey: blinded25KeyPair.publicKey).hexString
                ])
                
                return GroupMember
                    .filter(GroupMember.Columns.groupId == groupId)
                    .filter(possibleKeys.contains(GroupMember.Columns.profileId))
                    .filter(targetRoles.contains(GroupMember.Columns.role))
                    .isNotEmpty(db)
            
            case .group: return false
        }
    }
}

// MARK: - OpenGroupManager Cache

public extension OpenGroupManager {
    class Cache: OGMCacheType {
        private let dependencies: Dependencies
        private let defaultRoomsSubject: CurrentValueSubject<[DefaultRoomInfo], Error> = CurrentValueSubject([])
        private var _timeSinceLastOpen: TimeInterval?
        public var pendingChanges: [OpenGroupAPI.PendingChange] = []
        
        public var defaultRoomsPublisher: AnyPublisher<[DefaultRoomInfo], Error> {
            defaultRoomsSubject
                .handleEvents(
                    receiveSubscription: { [weak defaultRoomsSubject, dependencies] _ in
                        /// If we don't have any default rooms in memory then we haven't fetched this launch so schedule
                        /// the `RetrieveDefaultOpenGroupRoomsJob` if one isn't already running
                        if defaultRoomsSubject?.value.isEmpty == true {
                            RetrieveDefaultOpenGroupRoomsJob.run(using: dependencies)
                        }
                    }
                )
                .filter { !$0.isEmpty }
                .eraseToAnyPublisher()
        }
        
        // MARK: - Initialization
        
        init(using dependencies: Dependencies) {
            self.dependencies = dependencies
        }
        
        // MARK: - Functions
        
        public func getTimeSinceLastOpen(using dependencies: Dependencies) -> TimeInterval {
            if let storedTimeSinceLastOpen: TimeInterval = _timeSinceLastOpen {
                return storedTimeSinceLastOpen
            }
            
            guard let lastOpen: Date = dependencies[defaults: .standard, key: .lastOpen] else {
                _timeSinceLastOpen = .greatestFiniteMagnitude
                return .greatestFiniteMagnitude
            }
            
            _timeSinceLastOpen = dependencies.dateNow.timeIntervalSince(lastOpen)
            return dependencies.dateNow.timeIntervalSince(lastOpen)
        }
        
        public func setDefaultRoomInfo(_ info: [DefaultRoomInfo]) {
            defaultRoomsSubject.send(info)
        }
    }
}

// MARK: - OGMCacheType

/// This is a read-only version of the Cache designed to avoid unintentionally mutating the instance in a non-thread-safe way
public protocol OGMImmutableCacheType: ImmutableCacheType {
    var defaultRoomsPublisher: AnyPublisher<[OpenGroupManager.DefaultRoomInfo], Error> { get }
    
    var pendingChanges: [OpenGroupAPI.PendingChange] { get }
}

public protocol OGMCacheType: OGMImmutableCacheType, MutableCacheType {
    var defaultRoomsPublisher: AnyPublisher<[OpenGroupManager.DefaultRoomInfo], Error> { get }
    
    var pendingChanges: [OpenGroupAPI.PendingChange] { get set }
    
    func getTimeSinceLastOpen(using dependencies: Dependencies) -> TimeInterval
    func setDefaultRoomInfo(_ info: [OpenGroupManager.DefaultRoomInfo])
}<|MERGE_RESOLUTION|>--- conflicted
+++ resolved
@@ -157,20 +157,11 @@
         roomToken: String,
         server: String,
         publicKey: String,
-<<<<<<< HEAD
-        calledFromConfig configTriggeringChange: ConfigDump.Variant?
+        calledFromConfig configTriggeringChange: LibSession.Config.Variant?
     ) -> Bool {
         // If we are currently polling for this server and already have a TSGroupThread for this room the do nothing
         if hasExistingOpenGroup(db, roomToken: roomToken, server: server, publicKey: publicKey) {
             Log.info(.openGroup, "Ignoring join open group attempt (already joined), user initiated: \(configTriggeringChange == nil)")
-=======
-        calledFromConfig configTriggeringChange: LibSession.Config.Variant?,
-        using dependencies: Dependencies = Dependencies()
-    ) -> Bool {
-        // If we are currently polling for this server and already have a TSGroupThread for this room the do nothing
-        if hasExistingOpenGroup(db, roomToken: roomToken, server: server, publicKey: publicKey, using: dependencies) {
-            SNLog("Ignoring join open group attempt (already joined), user initiated: \(configTriggeringChange != nil)")
->>>>>>> 5db5fbd9
             return false
         }
         
@@ -186,37 +177,21 @@
         
         // Optionally try to insert a new version of the OpenGroup (it will fail if there is already an
         // inactive one but that won't matter as we then activate it)
-<<<<<<< HEAD
-        _ = try? SessionThread
-            .fetchOrCreate(
-                db,
-                id: threadId,
-                variant: .community,
-                creationDateTimestamp: (dependencies[cache: .snodeAPI].currentOffsetTimestampMs() / 1000),
-=======
         _ = try? SessionThread.upsert(
             db,
             id: threadId,
             variant: .community,
             values: SessionThread.TargetValues(
->>>>>>> 5db5fbd9
                 /// If we didn't add this open group via config handling then flag it to be visible (if it did come via config handling then
                 /// we want to wait until it actually has messages before making it visible)
                 ///
                 /// **Note:** We **MUST** provide a `nil` value if this method was called from the config handling as updating
                 /// the `shouldVeVisible` state can trigger a config update which could result in an infinite loop in the future
-<<<<<<< HEAD
-                shouldBeVisible: (configTriggeringChange != nil ? nil : true),
-                calledFromConfig: configTriggeringChange,
-                using: dependencies
-            )
-=======
                 shouldBeVisible: (configTriggeringChange != nil ? .useExisting : .setTo(true))
             ),
             calledFromConfig: configTriggeringChange,
             using: dependencies
         )
->>>>>>> 5db5fbd9
         
         if (try? OpenGroup.exists(db, id: threadId)) == false {
             try? OpenGroup
@@ -226,37 +201,15 @@
         
         // Set the group to active and reset the sequenceNumber (handle groups which have
         // been deactivated)
-<<<<<<< HEAD
         _ = try? OpenGroup
             .filter(id: OpenGroup.idFor(roomToken: roomToken, server: targetServer))
             .updateAllAndConfig(
                 db,
                 OpenGroup.Columns.isActive.set(to: true),
                 OpenGroup.Columns.sequenceNumber.set(to: 0),
-                calledFromConfig: configTriggeringChange,
+                calledFromConfig: configTriggeringChange?.dumpVariant,
                 using: dependencies
             )
-=======
-        if configTriggeringChange != nil {
-            _ = try? OpenGroup
-                .filter(id: OpenGroup.idFor(roomToken: roomToken, server: targetServer))
-                .updateAll( // Handling a config update so don't use `updateAllAndConfig`
-                    db,
-                    OpenGroup.Columns.isActive.set(to: true),
-                    OpenGroup.Columns.sequenceNumber.set(to: 0)
-                )
-        }
-        else {
-            _ = try? OpenGroup
-                .filter(id: OpenGroup.idFor(roomToken: roomToken, server: targetServer))
-                .updateAllAndConfig(
-                    db,
-                    OpenGroup.Columns.isActive.set(to: true),
-                    OpenGroup.Columns.sequenceNumber.set(to: 0),
-                    using: dependencies
-                )
-        }
->>>>>>> 5db5fbd9
         
         return true
     }
@@ -304,58 +257,6 @@
                         publicKey: publicKey,
                         using: dependencies
                     )
-<<<<<<< HEAD
-=======
-            }
-            .flatMap { $0.send(using: dependencies) }
-            .flatMap { info, response -> Future<Void, Error> in
-                Future<Void, Error> { resolver in
-                    dependencies.storage.write { db in
-                        // Add the new open group to libSession
-                        if !calledFromConfigHandling {
-                            try LibSession.add(
-                                db,
-                                server: server,
-                                rootToken: roomToken,
-                                publicKey: publicKey,
-                                using: dependencies
-                            )
-                        }
-                        
-                        // Store the capabilities first
-                        OpenGroupManager.handleCapabilities(
-                            db,
-                            capabilities: response.capabilities.data,
-                            on: targetServer
-                        )
-                        
-                        // Then the room
-                        try OpenGroupManager.handlePollInfo(
-                            db,
-                            pollInfo: OpenGroupAPI.RoomPollInfo(room: response.room.data),
-                            publicKey: publicKey,
-                            for: roomToken,
-                            on: targetServer,
-                            using: dependencies
-                        ) {
-                            // Dispatch async to the workQueue to prevent holding up the thread
-                            OpenGroupAPI.workQueue.async(using: dependencies) {
-                                // (Re)start the poller if needed (want to force it to poll immediately in the next
-                                // run loop to avoid a big delay before the next poll)
-                                let poller: OpenGroupAPI.PollerType = dependencies.caches.mutate(cache: .openGroupManager) {
-                                    $0.getOrCreatePoller(for: server.lowercased())
-                                }
-                                
-                                // Need to do this outside of the mutate as the poller will attempt to read from the
-                                // 'openGroupManager' cache which is not allowed
-                                poller.stop()
-                                poller.startIfNeeded(using: dependencies)
-                            }
-                            
-                            resolver(Result.success(()))
-                        }
-                    }
->>>>>>> 5db5fbd9
                 }
                 
                 // Store the capabilities first
@@ -451,21 +352,13 @@
                 .updateAllAndConfig(
                     db,
                     OpenGroup.Columns.isActive.set(to: false),
-<<<<<<< HEAD
                     calledFromConfig: configTriggeringChange,
-=======
->>>>>>> 5db5fbd9
                     using: dependencies
                 )
         }
         
-<<<<<<< HEAD
         if configTriggeringChange != .userGroups, let server: String = server, let roomToken: String = roomToken {
             try LibSession.remove(db, server: server, roomToken: roomToken, using: dependencies)
-=======
-        if !calledFromConfigHandling, let server: String = server, let roomToken: String = roomToken {
-            try? LibSession.remove(db, server: server, roomToken: roomToken, using: dependencies)
->>>>>>> 5db5fbd9
         }
     }
     
@@ -542,11 +435,7 @@
         
         try OpenGroup
             .filter(id: openGroup.id)
-<<<<<<< HEAD
             .updateAllAndConfig(db, changes, calledFromConfig: nil, using: dependencies)
-=======
-            .updateAllAndConfig(db, changes, using: dependencies)
->>>>>>> 5db5fbd9
         
         // Update the admin/moderator group members
         if let roomDetails: OpenGroupAPI.Room = pollInfo.details {
@@ -811,7 +700,7 @@
                 
                 switch processedMessage {
                     case .config, .none: break
-                    case .standard(_, _, let proto, let messageInfo):
+                    case .standard(let threadId, _, let proto, let messageInfo):
                         // We want to update the BlindedIdLookup cache with the message info so we can avoid using the
                         // "expensive" lookup when possible
                         let lookup: BlindedIdLookup = try {
