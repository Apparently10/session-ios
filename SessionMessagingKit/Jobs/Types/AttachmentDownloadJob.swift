--- conflicted
+++ resolved
@@ -123,7 +123,6 @@
                     }
                     .eraseToAnyPublisher()
             }
-<<<<<<< HEAD
             .flatMap { data -> AnyPublisher<Void, Error> in
                 do {
                     // Store the encrypted data temporarily
@@ -143,25 +142,6 @@
                             withKey: key,
                             digest: digest,
                             unpaddedSize: UInt32(attachment.byteCount)
-=======
-            .done(on: queue) {
-                // Remove the temporary file
-                OWSFileSystem.deleteFile(temporaryFileUrl.path)
-                
-                /// Update the attachment state
-                ///
-                /// **Note:** We **MUST** use the `'with()` function here as it will update the
-                /// `isValid` and `duration` values based on the downloaded data and the state
-                Storage.shared.write { db in
-                    _ = try attachment
-                        .with(
-                            state: .downloaded,
-                            creationTimestamp: (TimeInterval(SnodeAPI.currentOffsetTimestampMs()) / 1000),
-                            localRelativeFilePath: (
-                                attachment.localRelativeFilePath ??
-                                Attachment.localRelativeFilePath(from: attachment.originalFilePath)
-                            )
->>>>>>> a5cc813d
                         )
                     }()
                     
@@ -194,7 +174,7 @@
                                 _ = try attachment
                                     .with(
                                         state: .downloaded,
-                                        creationTimestamp: Date().timeIntervalSince1970,
+                                        creationTimestamp: (TimeInterval(SnodeAPI.currentOffsetTimestampMs()) / 1000),
                                         localRelativeFilePath: (
                                             attachment.localRelativeFilePath ??
                                             Attachment.localRelativeFilePath(from: attachment.originalFilePath)
