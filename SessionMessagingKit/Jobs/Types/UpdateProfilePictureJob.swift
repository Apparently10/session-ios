// Copyright © 2022 Rangeproof Pty Ltd. All rights reserved.

import Foundation
import GRDB
import SessionUtilitiesKit

public enum UpdateProfilePictureJob: JobExecutor {
    public static let maxFailureCount: Int = -1
    public static let requiresThreadId: Bool = false
    public static let requiresInteractionId: Bool = false
    
    public static func run(
        _ job: Job,
        queue: DispatchQueue,
        success: @escaping (Job, Bool, Dependencies) -> (),
        failure: @escaping (Job, Error?, Bool, Dependencies) -> (),
        deferred: @escaping (Job, Dependencies) -> (),
        dependencies: Dependencies = Dependencies()
    ) {
        // Don't run when inactive or not in main app
        guard (UserDefaults.sharedLokiProject?[.isMainAppActive]).defaulting(to: false) else {
            deferred(job, dependencies) // Don't need to do anything if it's not the main app
            return
        }
        
        // Only re-upload the profile picture if enough time has passed since the last upload
        guard
            let lastProfilePictureUpload: Date = UserDefaults.standard[.lastProfilePictureUpload],
            Date().timeIntervalSince(lastProfilePictureUpload) > (14 * 24 * 60 * 60)
        else {
            // Reset the `nextRunTimestamp` value just in case the last run failed so we don't get stuck
            // in a loop endlessly deferring the job
            if let jobId: Int64 = job.id {
                dependencies.storage.write { db in
                    try Job
                        .filter(id: jobId)
                        .updateAll(db, Job.Columns.nextRunTimestamp.set(to: 0))
                }
            }
<<<<<<< HEAD
            deferred(job, dependencies)
=======
            SNLog("[UpdateProfilePictureJob] Deferred as not enough time has passed since the last update")
            deferred(job)
>>>>>>> 6ba9d1df
            return
        }
        
        // Note: The user defaults flag is updated in ProfileManager
<<<<<<< HEAD
        let profile: Profile = Profile.fetchOrCreateCurrentUser(dependencies: dependencies)
        let profileFilePath: String? = profile.profilePictureFileName
            .map { ProfileManager.profileAvatarFilepath(filename: $0) }
=======
        let profile: Profile = Profile.fetchOrCreateCurrentUser()
        let profilePictureData: Data? = profile.profilePictureFileName
            .map { ProfileManager.loadProfileData(with: $0) }
>>>>>>> 6ba9d1df
        
        ProfileManager.updateLocal(
            queue: queue,
            profileName: profile.name,
            avatarUpdate: (profilePictureData.map { .uploadImageData($0) } ?? .none),
            success: { db in
                // Need to call the 'success' closure asynchronously on the queue to prevent a reentrancy
                // issue as it will write to the database and this closure is already called within
                // another database write
                queue.async {
<<<<<<< HEAD
                    success(job, false, dependencies)
                }
            },
            failure: { error in failure(job, error, false, dependencies) }
=======
                    SNLog("[UpdateProfilePictureJob] Profile successfully updated")
                    success(job, false)
                }
            },
            failure: { error in
                SNLog("[UpdateProfilePictureJob] Failed to update profile")
                failure(job, error, false)
            }
>>>>>>> 6ba9d1df
        )
    }
}<|MERGE_RESOLUTION|>--- conflicted
+++ resolved
@@ -19,8 +19,7 @@
     ) {
         // Don't run when inactive or not in main app
         guard (UserDefaults.sharedLokiProject?[.isMainAppActive]).defaulting(to: false) else {
-            deferred(job, dependencies) // Don't need to do anything if it's not the main app
-            return
+            return deferred(job, dependencies) // Don't need to do anything if it's not the main app
         }
         
         // Only re-upload the profile picture if enough time has passed since the last upload
@@ -37,25 +36,15 @@
                         .updateAll(db, Job.Columns.nextRunTimestamp.set(to: 0))
                 }
             }
-<<<<<<< HEAD
-            deferred(job, dependencies)
-=======
+
             SNLog("[UpdateProfilePictureJob] Deferred as not enough time has passed since the last update")
-            deferred(job)
->>>>>>> 6ba9d1df
-            return
+            return deferred(job, dependencies)
         }
         
         // Note: The user defaults flag is updated in ProfileManager
-<<<<<<< HEAD
         let profile: Profile = Profile.fetchOrCreateCurrentUser(dependencies: dependencies)
-        let profileFilePath: String? = profile.profilePictureFileName
-            .map { ProfileManager.profileAvatarFilepath(filename: $0) }
-=======
-        let profile: Profile = Profile.fetchOrCreateCurrentUser()
         let profilePictureData: Data? = profile.profilePictureFileName
             .map { ProfileManager.loadProfileData(with: $0) }
->>>>>>> 6ba9d1df
         
         ProfileManager.updateLocal(
             queue: queue,
@@ -66,21 +55,14 @@
                 // issue as it will write to the database and this closure is already called within
                 // another database write
                 queue.async {
-<<<<<<< HEAD
+                    SNLog("[UpdateProfilePictureJob] Profile successfully updated")
                     success(job, false, dependencies)
-                }
-            },
-            failure: { error in failure(job, error, false, dependencies) }
-=======
-                    SNLog("[UpdateProfilePictureJob] Profile successfully updated")
-                    success(job, false)
                 }
             },
             failure: { error in
                 SNLog("[UpdateProfilePictureJob] Failed to update profile")
-                failure(job, error, false)
+                failure(job, error, false, dependencies)
             }
->>>>>>> 6ba9d1df
         )
     }
 }