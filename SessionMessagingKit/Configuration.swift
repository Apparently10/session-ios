import Foundation
import GRDB
import SessionUtilitiesKit

public enum SNMessagingKit: MigratableTarget { // Just to make the external API nice
    public static func migrations(_ db: Database) -> TargetMigrations {
        return TargetMigrations(
            identifier: .messagingKit,
            migrations: [
                [
                    _001_InitialSetupMigration.self,
                    _002_SetupStandardJobs.self
                ],
                [
                    _003_YDBToGRDBMigration.self
                ],
                [
                    _004_RemoveLegacyYDB.self
                ],
                [
                    _005_FixDeletedMessageReadState.self,
                    _006_FixHiddenModAdminSupport.self,
                    _007_HomeQueryOptimisationIndexes.self
                ],
                [
                    _008_EmojiReacts.self,
                    _009_OpenGroupPermission.self,
                    _010_AddThreadIdToFTS.self
                ],  // Add job priorities
                [
                    _011_AddPendingReadReceipts.self,
                    _012_AddFTSIfNeeded.self,
                    _013_SessionUtilChanges.self,
<<<<<<< HEAD
                    // Wait until the feature is turned on before doing the migration that generates
                    // the config dump data
                    // FIXME: Remove this once `useSharedUtilForUserConfig` is permanent
                    (Features.useSharedUtilForUserConfig(db) ?
                        _014_GenerateInitialUserConfigDumps.self :
                        (nil as Migration.Type?)
                    ),
                    _015_BlockCommunityMessageRequests.self
                ].compactMap { $0 }
=======
                    _014_GenerateInitialUserConfigDumps.self
                ]
>>>>>>> 32527d7e
            ]
        )
    }
    
    public static func configure() {
        // Configure the job executors
        JobRunner.setExecutor(DisappearingMessagesJob.self, for: .disappearingMessages)
        JobRunner.setExecutor(FailedMessageSendsJob.self, for: .failedMessageSends)
        JobRunner.setExecutor(FailedAttachmentDownloadsJob.self, for: .failedAttachmentDownloads)
        JobRunner.setExecutor(UpdateProfilePictureJob.self, for: .updateProfilePicture)
        JobRunner.setExecutor(RetrieveDefaultOpenGroupRoomsJob.self, for: .retrieveDefaultOpenGroupRooms)
        JobRunner.setExecutor(GarbageCollectionJob.self, for: .garbageCollection)
        JobRunner.setExecutor(MessageSendJob.self, for: .messageSend)
        JobRunner.setExecutor(MessageReceiveJob.self, for: .messageReceive)
        JobRunner.setExecutor(NotifyPushServerJob.self, for: .notifyPushServer)
        JobRunner.setExecutor(SendReadReceiptsJob.self, for: .sendReadReceipts)
        JobRunner.setExecutor(AttachmentUploadJob.self, for: .attachmentUpload)
        JobRunner.setExecutor(GroupLeavingJob.self, for: .groupLeaving)
        JobRunner.setExecutor(AttachmentDownloadJob.self, for: .attachmentDownload)
        JobRunner.setExecutor(ConfigurationSyncJob.self, for: .configurationSync)
        JobRunner.setExecutor(ConfigMessageReceiveJob.self, for: .configMessageReceive)
    }
}<|MERGE_RESOLUTION|>--- conflicted
+++ resolved
@@ -31,20 +31,9 @@
                     _011_AddPendingReadReceipts.self,
                     _012_AddFTSIfNeeded.self,
                     _013_SessionUtilChanges.self,
-<<<<<<< HEAD
-                    // Wait until the feature is turned on before doing the migration that generates
-                    // the config dump data
-                    // FIXME: Remove this once `useSharedUtilForUserConfig` is permanent
-                    (Features.useSharedUtilForUserConfig(db) ?
-                        _014_GenerateInitialUserConfigDumps.self :
-                        (nil as Migration.Type?)
-                    ),
+                    _014_GenerateInitialUserConfigDumps.self,
                     _015_BlockCommunityMessageRequests.self
-                ].compactMap { $0 }
-=======
-                    _014_GenerateInitialUserConfigDumps.self
                 ]
->>>>>>> 32527d7e
             ]
         )
     }
