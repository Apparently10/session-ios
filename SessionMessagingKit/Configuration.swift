import Foundation
import GRDB
import SessionUtilitiesKit

public enum SNMessagingKit: MigratableTarget { // Just to make the external API nice
    public static func migrations() -> TargetMigrations {
        return TargetMigrations(
            identifier: .messagingKit,
            migrations: [
                [
                    _001_InitialSetupMigration.self,
                    _002_SetupStandardJobs.self
                ],  // Initial DB Creation
                [
                    _003_YDBToGRDBMigration.self
                ],  // YDB to GRDB Migration
                [
                    _004_RemoveLegacyYDB.self
                ],  // Legacy DB removal
                [
                    _005_FixDeletedMessageReadState.self,
                    _006_FixHiddenModAdminSupport.self,
                    _007_HomeQueryOptimisationIndexes.self
                ],  // Add job priorities
                [
                    _008_EmojiReacts.self,
                    _009_OpenGroupPermission.self,
                    _010_AddThreadIdToFTS.self
                ],  // Fix thread FTS
                [
                    _011_AddPendingReadReceipts.self,
                    _012_AddFTSIfNeeded.self,
                    _013_SessionUtilChanges.self,
                    _014_GenerateInitialUserConfigDumps.self,
                    _015_BlockCommunityMessageRequests.self,
                    _016_MakeBrokenProfileTimestampsNullable.self,
<<<<<<< HEAD
                    _017_DisappearingMessagesConfiguration.self,
                    _018_GroupsRebuildChanges.self
=======
                    _017_RebuildFTSIfNeeded_2_4_5.self,
                    _018_DisappearingMessagesConfiguration.self
>>>>>>> e9dd86bf
                ]
            ]
        )
    }
    
    public static func configure(using dependencies: Dependencies) {
        // Configure the job executors
        let executors: [Job.Variant: JobExecutor.Type] = [
            .disappearingMessages: DisappearingMessagesJob.self,
            .failedMessageSends: FailedMessageSendsJob.self,
            .failedAttachmentDownloads: FailedAttachmentDownloadsJob.self,
            .updateProfilePicture: UpdateProfilePictureJob.self,
            .retrieveDefaultOpenGroupRooms: RetrieveDefaultOpenGroupRoomsJob.self,
            .garbageCollection: GarbageCollectionJob.self,
            .messageSend: MessageSendJob.self,
            .messageReceive: MessageReceiveJob.self,
            .notifyPushServer: NotifyPushServerJob.self,
            .sendReadReceipts: SendReadReceiptsJob.self,
            .attachmentUpload: AttachmentUploadJob.self,
            .groupLeaving: GroupLeavingJob.self,
            .attachmentDownload: AttachmentDownloadJob.self,
            .configurationSync: ConfigurationSyncJob.self,
            .configMessageReceive: ConfigMessageReceiveJob.self,
            .expirationUpdate: ExpirationUpdateJob.self,
            .displayPictureDownload: DisplayPictureDownloadJob.self,
            .getExpiration: GetExpirationJob.self,
            .groupInviteMember: GroupInviteMemberJob.self,
            .groupPromoteMember: GroupPromoteMemberJob.self,
            .processPendingGroupMemberRemovals: ProcessPendingGroupMemberRemovalsJob.self
        ]
        
        executors.forEach { variant, executor in
            dependencies[singleton: .jobRunner].setExecutor(executor, for: variant)
        }
    }
}<|MERGE_RESOLUTION|>--- conflicted
+++ resolved
@@ -34,13 +34,9 @@
                     _014_GenerateInitialUserConfigDumps.self,
                     _015_BlockCommunityMessageRequests.self,
                     _016_MakeBrokenProfileTimestampsNullable.self,
-<<<<<<< HEAD
-                    _017_DisappearingMessagesConfiguration.self,
-                    _018_GroupsRebuildChanges.self
-=======
                     _017_RebuildFTSIfNeeded_2_4_5.self,
-                    _018_DisappearingMessagesConfiguration.self
->>>>>>> e9dd86bf
+                    _018_DisappearingMessagesConfiguration.self,
+                    _019_GroupsRebuildChanges.self
                 ]
             ]
         )
