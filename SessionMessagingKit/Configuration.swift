--- conflicted
+++ resolved
@@ -24,11 +24,11 @@
                 [
                     _008_EmojiReacts.self,
                     _009_OpenGroupPermission.self,
-<<<<<<< HEAD
                     _010_AddThreadIdToFTS.self
                 ],  // Add job priorities
                 [
                     _011_AddPendingReadReceipts.self,
+                    _012_AddFTSIfNeeded.self,
                     _012_SessionUtilChanges.self,
                     // Wait until the feature is turned on before doing the migration that generates
                     // the config dump data
@@ -37,12 +37,6 @@
                         (nil as Migration.Type?)
                     )
                 ].compactMap { $0 }
-=======
-                    _010_AddThreadIdToFTS.self,
-                    _011_AddPendingReadReceipts.self,
-                    _012_AddFTSIfNeeded.self
-                ]
->>>>>>> 723d8a79
             ]
         )
     }
