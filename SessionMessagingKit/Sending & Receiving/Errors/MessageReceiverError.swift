// Copyright © 2022 Rangeproof Pty Ltd. All rights reserved.
//
// stringlint:disable

import Foundation

public enum MessageReceiverError: LocalizedError {
    case duplicateMessage
    case duplicateMessageNewSnode
    case duplicateControlMessage
    case invalidMessage
    case invalidSender
    case unknownMessage
    case unknownEnvelopeType
    case noUserX25519KeyPair
    case noUserED25519KeyPair
    case invalidSignature
    case noData
    case senderBlocked
    case noThread
    case selfSend
    case decryptionFailed
    case noGroupKeyPair
    case invalidConfigMessageHandling
    case requiredThreadNotInConfig
    case outdatedMessage
<<<<<<< HEAD
    case missingRequiredAdminPrivileges
=======
    case duplicatedCall
>>>>>>> 7d399db9

    public var isRetryable: Bool {
        switch self {
            case .duplicateMessage, .duplicateMessageNewSnode, .duplicateControlMessage,
                .invalidMessage, .unknownMessage, .unknownEnvelopeType, .invalidSignature,
                .noData, .senderBlocked, .noThread, .selfSend, .decryptionFailed,
                .invalidConfigMessageHandling, .requiredThreadNotInConfig,
                .outdatedMessage, .missingRequiredAdminPrivileges:
                return false
                
            default: return true
        }
    }
    
    public var shouldUpdateLastHash: Bool {
        switch self {
            // If we get one of these errors then we still want to update the last hash to prevent
            // retrieving and attempting to process the same messages again (as well as ensure the
            // next poll doesn't retrieve the same message - these errors are essentially considered
            // "already successfully processed")
            case .selfSend, .duplicateControlMessage, .outdatedMessage, .missingRequiredAdminPrivileges:
                return true
                
            default: return false
        }
    }

    public var errorDescription: String? {
        switch self {
            case .duplicateMessage: return "Duplicate message."
            case .duplicateMessageNewSnode: return "Duplicate message from different service node."
            case .duplicateControlMessage: return "Duplicate control message."
            case .invalidMessage: return "Invalid message."
            case .invalidSender: return "Invalid sender."
            case .unknownMessage: return "Unknown message type."
            case .unknownEnvelopeType: return "Unknown envelope type."
            case .noUserX25519KeyPair: return "Couldn't find user X25519 key pair."
            case .noUserED25519KeyPair: return "Couldn't find user ED25519 key pair."
            case .invalidSignature: return "Invalid message signature."
            case .noData: return "Received an empty envelope."
            case .senderBlocked: return "Received a message from a blocked user."
            case .noThread: return "Couldn't find thread for message."
            case .selfSend: return "Message addressed at self."
            case .decryptionFailed: return "Decryption failed."
            
            // Shared sender keys
            case .noGroupKeyPair: return "Missing group key pair."
                
            case .invalidConfigMessageHandling: return "Invalid handling of a config message."
            case .requiredThreadNotInConfig: return "Required thread not in config."
            case .outdatedMessage: return "Message was sent before a config change which would have removed the message."
<<<<<<< HEAD
            case .missingRequiredAdminPrivileges: return "Handling this message requires admin privileges which the current user does not have."
=======
            case .duplicatedCall: return "Duplicate call."
>>>>>>> 7d399db9
        }
    }
}<|MERGE_RESOLUTION|>--- conflicted
+++ resolved
@@ -24,11 +24,8 @@
     case invalidConfigMessageHandling
     case requiredThreadNotInConfig
     case outdatedMessage
-<<<<<<< HEAD
+    case duplicatedCall
     case missingRequiredAdminPrivileges
-=======
-    case duplicatedCall
->>>>>>> 7d399db9
 
     public var isRetryable: Bool {
         switch self {
@@ -80,11 +77,8 @@
             case .invalidConfigMessageHandling: return "Invalid handling of a config message."
             case .requiredThreadNotInConfig: return "Required thread not in config."
             case .outdatedMessage: return "Message was sent before a config change which would have removed the message."
-<<<<<<< HEAD
+            case .duplicatedCall: return "Duplicate call."
             case .missingRequiredAdminPrivileges: return "Handling this message requires admin privileges which the current user does not have."
-=======
-            case .duplicatedCall: return "Duplicate call."
->>>>>>> 7d399db9
         }
     }
 }