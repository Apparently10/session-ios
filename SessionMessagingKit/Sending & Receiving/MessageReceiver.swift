// Copyright © 2022 Rangeproof Pty Ltd. All rights reserved.

import Foundation
import GRDB
import SessionUIKit
import SessionUtilitiesKit
import SessionSnodeKit

public enum MessageReceiver {
    private static var lastEncryptionKeyPairRequest: [String: Date] = [:]
    
    public static func parse(
        _ db: Database,
        data: Data,
        origin: Message.Origin,
        using dependencies: Dependencies
    ) throws -> ProcessedMessage {
<<<<<<< HEAD
        let userSessionId: SessionId = getUserSessionId(db, using: dependencies)
=======
        let userSessionId: String = getUserHexEncodedPublicKey(db, using: dependencies)
>>>>>>> 82767494
        var plaintext: Data
        var customProto: SNProtoContent? = nil
        var customMessage: Message? = nil
        let sender: String
        let sentTimestamp: UInt64
        let openGroupServerMessageId: UInt64?
        let threadVariant: SessionThread.Variant
        let threadIdGenerator: (Message) throws -> String
        
        switch (origin.isConfigNamespace, origin) {
            // Config messages are custom-handled via 'libSession' so just return the data directly
            case (true, .swarm(let publicKey, let namespace, let serverHash, let serverTimestampMs, _)):
                return .config(
                    publicKey: publicKey,
                    namespace: namespace,
                    serverHash: serverHash,
                    serverTimestampMs: serverTimestampMs,
                    data: data
                )
                
            case (_, .community(let openGroupId, let messageSender, let timestamp, let messageServerId)):
                plaintext = data.removePadding()   // Remove the padding
                sender = messageSender
                sentTimestamp = UInt64(floor(timestamp * 1000)) // Convert to ms for database consistency
                openGroupServerMessageId = UInt64(messageServerId)
                threadVariant = .community
                threadIdGenerator = { message in
                    // Guard against control messages in open groups
                    guard message is VisibleMessage else { throw MessageReceiverError.invalidMessage }
                    
                    return openGroupId
                }
                
<<<<<<< HEAD
            case (_, .openGroupInbox(let timestamp, let messageServerId, let serverPublicKey, let senderId, let recipientId)):
=======
            case (_, .openGroupInbox(let timestamp, let messageServerId, let serverPublicKey, let blindedPublicKey, let isOutgoing)):
>>>>>>> 82767494
                guard let userEd25519KeyPair: KeyPair = Identity.fetchUserEd25519KeyPair(db) else {
                    throw MessageReceiverError.noUserED25519KeyPair
                }
                
<<<<<<< HEAD
                (plaintext, sender) = try dependencies[singleton: .crypto].tryGenerate(
                    .plaintextWithSessionBlindingProtocol(
                        db,
                        ciphertext: data,
                        senderId: senderId,
                        recipientId: recipientId,
                        serverPublicKey: serverPublicKey,
                        using: dependencies
                    )
=======
                (plaintext, sender) = try decryptWithSessionBlindingProtocol(
                    data: data,
                    isOutgoing: isOutgoing,
                    otherBlindedPublicKey: blindedPublicKey,
                    with: serverPublicKey,
                    userEd25519KeyPair: userEd25519KeyPair,
                    using: dependencies
>>>>>>> 82767494
                )
                
                plaintext = plaintext.removePadding()   // Remove the padding
                sentTimestamp = UInt64(floor(timestamp * 1000)) // Convert to ms for database consistency
                openGroupServerMessageId = UInt64(messageServerId)
                threadVariant = .contact
                threadIdGenerator = { _ in sender }
                
            case (_, .swarm(let publicKey, let namespace, _, _, _)):
                switch namespace {
                    case .default:
                        guard
                            let envelope: SNProtoEnvelope = try? MessageWrapper.unwrap(data: data),
                            let ciphertext: Data = envelope.content
                        else {
                            SNLog("Failed to unwrap data for message from 'default' namespace.")
                            throw MessageReceiverError.invalidMessage
<<<<<<< HEAD
                        }
                        
                        (plaintext, sender) = try dependencies[singleton: .crypto].tryGenerate(
                            .plaintextWithSessionProtocol(
                                db,
                                ciphertext: ciphertext,
                                using: dependencies
                            )
                        )
                        plaintext = plaintext.removePadding()   // Remove the padding
                        sentTimestamp = envelope.timestamp
                        openGroupServerMessageId = nil
                        threadVariant = .contact
                        threadIdGenerator = { message in
                            switch message {
                                case let message as VisibleMessage: return (message.syncTarget ?? sender)
                                case let message as ExpirationTimerUpdate: return (message.syncTarget ?? sender)
                                default: return sender
                            }
                        }
                        
                    case .groupMessages:
                        let plaintextEnvelope: Data
                        (plaintextEnvelope, sender) = try SessionUtil.decrypt(
                            ciphertext: data,
                            groupSessionId: SessionId(.group, hex: publicKey),
                            using: dependencies
                        )
                        
                        guard
                            let envelope: SNProtoEnvelope = try? MessageWrapper.unwrap(
                                data: plaintextEnvelope,
                                includesWebSocketMessage: false
                            ),
                            let envelopeContent: Data = envelope.content
                        else {
                            SNLog("Failed to unwrap data for message from 'default' namespace.")
                            throw MessageReceiverError.invalidMessage
                        }
                        plaintext = envelopeContent // Padding already removed for updated groups
                        sentTimestamp = envelope.timestamp
                        openGroupServerMessageId = nil
                        threadVariant = .group
                        threadIdGenerator = { _ in publicKey }
                        
                    case .revokedRetrievableGroupMessages:
                        plaintext = Data()  // Requires custom decryption
                        customProto = try SNProtoContent.builder().build()
                        customMessage = LibSessionMessage(ciphertext: data)
                        sender = publicKey  // The "group" sends these messages
                        sentTimestamp = 0
                        openGroupServerMessageId = nil
                        threadVariant = .group
                        threadIdGenerator = { _ in publicKey }
                        
                    // FIXME: Remove once updated groups has been around for long enough
                    case .legacyClosedGroup:
                        guard
                            let envelope: SNProtoEnvelope = try? MessageWrapper.unwrap(data: data),
                            let ciphertext: Data = envelope.content,
                            let closedGroup: ClosedGroup = try? ClosedGroup.fetchOne(db, id: publicKey)
                        else {
                            SNLog("Failed to unwrap data for message from 'legacyClosedGroup' namespace.")
                            throw MessageReceiverError.invalidMessage
                        }
                        
                        guard
                            let encryptionKeyPairs: [ClosedGroupKeyPair] = try? closedGroup.keyPairs
                                .order(ClosedGroupKeyPair.Columns.receivedTimestamp.desc)
                                .fetchAll(db),
                            !encryptionKeyPairs.isEmpty
                        else { throw MessageReceiverError.noGroupKeyPair }
                        
                        // Loop through all known group key pairs in reverse order (i.e. try the latest key
                        // pair first (which'll more than likely be the one we want) but try older ones in
                        // case that didn't work)
                        func decrypt(keyPairs: [ClosedGroupKeyPair], lastError: Error? = nil) throws -> (Data, String) {
                            guard let keyPair: ClosedGroupKeyPair = keyPairs.first else {
                                throw (lastError ?? MessageReceiverError.decryptionFailed)
                            }
                            
                            do {
                                return try dependencies[singleton: .crypto].tryGenerate(
                                    .plaintextWithSessionProtocolLegacyGroup(
                                        ciphertext: ciphertext,
                                        keyPair: KeyPair(
                                            publicKey: keyPair.publicKey.bytes,
                                            secretKey: keyPair.secretKey.bytes
                                        ),
                                        using: dependencies
                                    )
                                )
                            }
                            catch {
                                return try decrypt(keyPairs: Array(keyPairs.suffix(from: 1)), lastError: error)
                            }
                        }
                        
=======
                        }
                        guard let userX25519KeyPair: KeyPair = Identity.fetchUserKeyPair(db) else {
                            throw MessageReceiverError.noUserX25519KeyPair
                        }
                        
                        (plaintext, sender) = try decryptWithSessionProtocol(
                            ciphertext: ciphertext,
                            using: userX25519KeyPair
                        )
                        plaintext = plaintext.removePadding()   // Remove the padding
                        sentTimestamp = envelope.timestamp
                        openGroupServerMessageId = nil
                        threadVariant = .contact
                        threadIdGenerator = { message in
                            switch message {
                                case let message as VisibleMessage: return (message.syncTarget ?? sender)
                                case let message as ExpirationTimerUpdate: return (message.syncTarget ?? sender)
                                default: return sender
                            }
                        }
                        
                    case .legacyClosedGroup:
                        guard
                            let envelope: SNProtoEnvelope = try? MessageWrapper.unwrap(data: data),
                            let ciphertext: Data = envelope.content,
                            let closedGroup: ClosedGroup = try? ClosedGroup.fetchOne(db, id: publicKey)
                        else {
                            SNLog("Failed to unwrap data for message from 'legacyClosedGroup' namespace.")
                            throw MessageReceiverError.invalidMessage
                        }
                        
                        guard
                            let encryptionKeyPairs: [ClosedGroupKeyPair] = try? closedGroup.keyPairs
                                .order(ClosedGroupKeyPair.Columns.receivedTimestamp.desc)
                                .fetchAll(db),
                            !encryptionKeyPairs.isEmpty
                        else { throw MessageReceiverError.noGroupKeyPair }
                        
                        // Loop through all known group key pairs in reverse order (i.e. try the latest key
                        // pair first (which'll more than likely be the one we want) but try older ones in
                        // case that didn't work)
                        func decrypt(keyPairs: [ClosedGroupKeyPair], lastError: Error? = nil) throws -> (Data, String) {
                            guard let keyPair: ClosedGroupKeyPair = keyPairs.first else {
                                throw (lastError ?? MessageReceiverError.decryptionFailed)
                            }
                            
                            do {
                                return try decryptWithSessionProtocol(
                                    ciphertext: ciphertext,
                                    using: KeyPair(
                                        publicKey: keyPair.publicKey.bytes,
                                        secretKey: keyPair.secretKey.bytes
                                    )
                                )
                            }
                            catch {
                                return try decrypt(keyPairs: Array(keyPairs.suffix(from: 1)), lastError: error)
                            }
                        }
                        
>>>>>>> 82767494
                        (plaintext, sender) = try decrypt(keyPairs: encryptionKeyPairs)
                        plaintext = plaintext.removePadding()   // Remove the padding
                        sentTimestamp = envelope.timestamp
                        openGroupServerMessageId = nil
                        threadVariant = .legacyGroup
                        threadIdGenerator = { _ in publicKey }
                        
                    case .configUserProfile, .configContacts, .configConvoInfoVolatile, .configUserGroups:
                        throw MessageReceiverError.invalidConfigMessageHandling
                        
<<<<<<< HEAD
                    case .configGroupInfo, .configGroupMembers, .configGroupKeys:
=======
                    case .configClosedGroupInfo:
>>>>>>> 82767494
                        throw MessageReceiverError.invalidConfigMessageHandling
                        
                    case .all, .unknown:
                        SNLog("Couldn't process message due to invalid namespace.")
                        throw MessageReceiverError.unknownMessage
                }
        }
        
        let proto: SNProtoContent = try (customProto ?? Result(catching: { try SNProtoContent.parseData(plaintext) })
           .onFailure { SNLog("Couldn't parse proto due to error: \($0).") }
           .successOrThrow())
        let message: Message = try (customMessage ?? Message.createMessageFrom(proto, sender: sender))
        message.sender = sender
<<<<<<< HEAD
        message.recipient = userSessionId.hexString
        message.serverHash = origin.serverHash
        message.sentTimestamp = sentTimestamp
        message.receivedTimestamp = UInt64(SnodeAPI.currentOffsetTimestampMs(using: dependencies))
=======
        message.recipient = userSessionId
        message.serverHash = origin.serverHash
        message.sentTimestamp = sentTimestamp
        message.receivedTimestamp = UInt64(SnodeAPI.currentOffsetTimestampMs())
>>>>>>> 82767494
        message.openGroupServerMessageId = openGroupServerMessageId
        message.attachDisappearingMessagesConfiguration(from: proto)
        
        // Don't process the envelope any further if the sender is blocked
        guard (try? Contact.fetchOne(db, id: sender))?.isBlocked != true || message.processWithBlockedSender else {
            throw MessageReceiverError.senderBlocked
        }
        
        // Ignore self sends if needed
<<<<<<< HEAD
        guard message.isSelfSendValid || sender != userSessionId.hexString else {
            throw MessageReceiverError.selfSend
        }
        
        // Validate
        guard
            message.isValid(using: dependencies) ||
            (message as? VisibleMessage)?.isValidWithDataMessageAttachments(using: dependencies) == true
=======
        guard message.isSelfSendValid || sender != userSessionId else {
            throw MessageReceiverError.selfSend
        }
        
        // Guard against control messages in open groups
        guard !origin.isCommunity || message is VisibleMessage else {
            throw MessageReceiverError.invalidMessage
        }
        
        // Validate
        guard
            message.isValid ||
            (message as? VisibleMessage)?.isValidWithDataMessageAttachments() == true
>>>>>>> 82767494
        else {
            throw MessageReceiverError.invalidMessage
        }
        
        return .standard(
            threadId: try threadIdGenerator(message),
            threadVariant: threadVariant,
            proto: proto,
            messageInfo: try MessageReceiveJob.Details.MessageInfo(
                message: message,
                variant: try Message.Variant(from: message) ?? { throw MessageReceiverError.invalidMessage }(),
                threadVariant: threadVariant,
                serverExpirationTimestamp: origin.serverExpirationTimestamp,
                proto: proto
            )
        )
    }
    
    // MARK: - Handling
    
    public static func handle(
        _ db: Database,
        threadId: String,
        threadVariant: SessionThread.Variant,
        message: Message,
        serverExpirationTimestamp: TimeInterval?,
        associatedWithProto proto: SNProtoContent,
        using dependencies: Dependencies = Dependencies()
    ) throws {
        // Check if the message requires an existing conversation (if it does and the conversation isn't in
        // the config then the message will be dropped)
        guard
            !Message.requiresExistingConversation(message: message, threadVariant: threadVariant) ||
<<<<<<< HEAD
            SessionUtil.conversationInConfig(db, threadId: threadId, threadVariant: threadVariant, visibleOnly: false, using: dependencies)
=======
            LibSession.conversationInConfig(db, threadId: threadId, threadVariant: threadVariant, visibleOnly: false)
>>>>>>> 82767494
        else { throw MessageReceiverError.requiredThreadNotInConfig }
        
        // Throw if the message is outdated and shouldn't be processed
        try throwIfMessageOutdated(
            db,
            message: message,
            threadId: threadId,
            threadVariant: threadVariant,
            using: dependencies
        )
        
        MessageReceiver.updateContactDisappearingMessagesVersionIfNeeded(
            db,
            messageVariant: .init(from: message),
            contactId: message.sender,
            version: ((!proto.hasExpirationType && !proto.hasExpirationTimer) ?
                .legacyDisappearingMessages :
                .newDisappearingMessages
            ),
            using: dependencies
        )
        
        switch message {
            case let message as ReadReceipt:
                try MessageReceiver.handleReadReceipt(
                    db,
                    message: message,
                    serverExpirationTimestamp: serverExpirationTimestamp
                )
                
            case let message as TypingIndicator:
                try MessageReceiver.handleTypingIndicator(
                    db,
                    threadId: threadId,
                    threadVariant: threadVariant,
                    message: message,
                    using: dependencies
                )
                
            case let message as ClosedGroupControlMessage:
                try MessageReceiver.handleLegacyClosedGroupControlMessage(
                    db,
                    threadId: threadId,
                    threadVariant: threadVariant,
                    message: message,
                    using: dependencies
                )
                
            case is GroupUpdateInviteMessage, is GroupUpdateInfoChangeMessage,
                is GroupUpdateMemberChangeMessage, is GroupUpdatePromoteMessage, is GroupUpdateMemberLeftMessage,
                is GroupUpdateInviteResponseMessage, is GroupUpdateDeleteMemberContentMessage:
                try MessageReceiver.handleGroupUpdateMessage(
                    db,
                    threadId: threadId,
                    threadVariant: threadVariant,
                    message: message,
                    using: dependencies
                )
                
            case let message as DataExtractionNotification:
                try MessageReceiver.handleDataExtractionNotification(
                    db,
                    threadId: threadId,
                    threadVariant: threadVariant,
                    message: message,
                    serverExpirationTimestamp: serverExpirationTimestamp,
                    using: dependencies
                )
                
            case let message as ExpirationTimerUpdate:
                try MessageReceiver.handleExpirationTimerUpdate(
                    db,
                    threadId: threadId,
                    threadVariant: threadVariant,
                    message: message,
                    using: dependencies
                )
            
                try MessageReceiver.handleExpirationTimerUpdate(
                    db,
                    threadId: threadId,
                    threadVariant: threadVariant,
                    message: message,
                    serverExpirationTimestamp: serverExpirationTimestamp,
                    proto: proto,
                    using: dependencies
                )
                
            case let message as UnsendRequest:
                try MessageReceiver.handleUnsendRequest(
                    db,
                    threadId: threadId,
                    threadVariant: threadVariant,
                    message: message,
                    using: dependencies
                )
                
            case let message as CallMessage:
                try MessageReceiver.handleCallMessage(
                    db,
                    threadId: threadId,
                    threadVariant: threadVariant,
                    message: message,
                    using: dependencies
                )
                
            case let message as MessageRequestResponse:
                try MessageReceiver.handleMessageRequestResponse(
                    db,
                    message: message,
                    using: dependencies
                )
                
            case let message as VisibleMessage:
                try MessageReceiver.handleVisibleMessage(
                    db,
                    threadId: threadId,
                    threadVariant: threadVariant,
                    message: message,
                    serverExpirationTimestamp: serverExpirationTimestamp,
                    associatedWithProto: proto,
                    using: dependencies
                )
<<<<<<< HEAD
                
            case let message as LibSessionMessage:
                try MessageReceiver.handleLibSessionMessage(
                    db,
                    threadId: threadId,
                    threadVariant: threadVariant,
                    message: message,
                    using: dependencies
                )
                
=======
            
>>>>>>> 82767494
            default: throw MessageReceiverError.unknownMessage
        }
        
        // Perform any required post-handling logic
        try MessageReceiver.postHandleMessage(
            db,
            threadId: threadId,
            message: message,
            using: dependencies
        )
    }
    
    public static func postHandleMessage(
        _ db: Database,
        threadId: String,
        message: Message,
        using dependencies: Dependencies
    ) throws {
        // When handling any message type which has related UI we want to make sure the thread becomes
        // visible (the only other spot this flag gets set is when sending messages)
<<<<<<< HEAD
        let shouldBecomeVisible: Bool = {
            switch message {
                case is ReadReceipt: return true
                case is TypingIndicator: return true
                case is UnsendRequest: return true
                    
                case let message as ClosedGroupControlMessage:
                    // Only re-show a legacy group conversation if we are going to add a control text message
                    switch message.kind {
                        case .new, .encryptionKeyPair, .encryptionKeyPairRequest: return false
                        default: return true
                    }
                    
                /// These are sent to the one-to-one conversation so they shouldn't make that visible
                case is GroupUpdateInviteMessage, is GroupUpdatePromoteMessage:
                    return false
                    
                /// These are sent to the group conversation but we have logic so you can only ever "leave" a group, you can't "hide" it
                /// so that it re-appears when a new message is received so the thread shouldn't become visible for any of them
                case is GroupUpdateInfoChangeMessage, is GroupUpdateMemberChangeMessage,
                    is GroupUpdateMemberLeftMessage, is GroupUpdateInviteResponseMessage,
                    is GroupUpdateDeleteMemberContentMessage:
                    return false
                
                /// Currently this is just for handling the `groupKicked` message which is sent to a group so the same rules as above apply
                case is LibSessionMessage: return false
                    
                default: return true
            }
        }()
        
        // Start the disappearing messages timer if needed
        // For disappear after send, this is necessary so the message will disappear even if it is not read
        dependencies[singleton: .jobRunner].upsert(
            db,
            job: DisappearingMessagesJob.updateNextRunIfNeeded(db),
            canStartJob: true,
            using: dependencies
        )
        
        // Only check the current visibility state if we should become visible for this message type
        guard shouldBecomeVisible else { return }
        
        // Only update the `shouldBeVisible` flag if the thread is currently not visible
        // as we don't want to trigger a config update if not needed
        let isCurrentlyVisible: Bool = try SessionThread
            .filter(id: threadId)
            .select(.shouldBeVisible)
            .asRequest(of: Bool.self)
            .fetchOne(db)
            .defaulting(to: false)

        guard !isCurrentlyVisible else { return }
        
        try SessionThread
            .filter(id: threadId)
            .updateAllAndConfig(
                db,
                SessionThread.Columns.shouldBeVisible.set(to: true),
                SessionThread.Columns.pinnedPriority.set(to: SessionUtil.visiblePriority),
                calledFromConfig: nil,
                using: dependencies
            )
=======
        switch message {
            case is ReadReceipt: break
            case is TypingIndicator: break
            case is UnsendRequest: break
                
            case let message as ClosedGroupControlMessage:
                // Only re-show a legacy group conversation if we are going to add a control text message
                switch message.kind {
                    case .new, .encryptionKeyPair, .encryptionKeyPairRequest: return
                    default: break
                }
                
                fallthrough
                
            default:
                // Only update the `shouldBeVisible` flag if the thread is currently not visible
                // as we don't want to trigger a config update if not needed
                let isCurrentlyVisible: Bool = try SessionThread
                    .filter(id: threadId)
                    .select(.shouldBeVisible)
                    .asRequest(of: Bool.self)
                    .fetchOne(db)
                    .defaulting(to: false)
                
                // Start the disappearing messages timer if needed
                // For disappear after send, this is necessary so the message will disappear even if it is not read
                db.afterNextTransactionNestedOnce(
                    dedupeId: "PostInsertDisappearingMessagesJob",  // stringlint:disable
                    onCommit: { db in
                        JobRunner.upsert(
                            db,
                            job: DisappearingMessagesJob.updateNextRunIfNeeded(db)
                        )
                    }
                )

                guard !isCurrentlyVisible else { return }
                
                try SessionThread
                    .filter(id: threadId)
                    .updateAllAndConfig(
                        db,
                        SessionThread.Columns.shouldBeVisible.set(to: true),
                        SessionThread.Columns.pinnedPriority.set(to: LibSession.visiblePriority)
                    )
        }
>>>>>>> 82767494
    }
    
    public static func handleOpenGroupReactions(
        _ db: Database,
        threadId: String,
        openGroupMessageServerId: Int64,
        openGroupReactions: [Reaction]
    ) throws {
        guard let interactionId: Int64 = try? Interaction
            .select(.id)
            .filter(Interaction.Columns.threadId == threadId)
            .filter(Interaction.Columns.openGroupServerMessageId == openGroupMessageServerId)
            .asRequest(of: Int64.self)
            .fetchOne(db)
        else {
            throw MessageReceiverError.invalidMessage
        }
        
        _ = try Reaction
            .filter(Reaction.Columns.interactionId == interactionId)
            .deleteAll(db)
        
        for reaction in openGroupReactions {
            try reaction.with(interactionId: interactionId).insert(db)
        }
    }
    
    public static func throwIfMessageOutdated(
        _ db: Database,
        message: Message,
        threadId: String,
        threadVariant: SessionThread.Variant,
        using dependencies: Dependencies = Dependencies()
    ) throws {
        switch message {
            case is ReadReceipt: return // No visible artifact created so better to keep for more reliable read states
            case is UnsendRequest: return // We should always process the removal of messages just in case
            default: break
        }
        
        // Determine the state of the conversation and the validity of the message
<<<<<<< HEAD
        let userSessionId: SessionId = getUserSessionId(db, using: dependencies)
        let conversationVisibleInConfig: Bool = SessionUtil.conversationInConfig(
=======
        let currentUserPublicKey: String = getUserHexEncodedPublicKey(db, using: dependencies)
        let conversationVisibleInConfig: Bool = LibSession.conversationInConfig(
>>>>>>> 82767494
            db,
            threadId: threadId,
            threadVariant: threadVariant,
            visibleOnly: true,
            using: dependencies
        )
        let canPerformChange: Bool = LibSession.canPerformChange(
            db,
            threadId: threadId,
            targetConfig: {
                switch threadVariant {
                    case .contact: return (threadId == userSessionId.hexString ? .userProfile : .contacts)
                    default: return .userGroups
                }
            }(),
            changeTimestampMs: (message.sentTimestamp.map { Int64($0) } ?? SnodeAPI.currentOffsetTimestampMs())
        )
        let conversationIsDestroyed: Bool = {
            guard threadVariant == .group else { return false }
            
            return SessionUtil.groupIsDestroyed(
                groupSessionId: SessionId(.group, hex: threadId),
                using: dependencies
            )
        }()
        
        // If the thread is not destroyed, visible or the message was sent more recently than the last config
        // message (minus buffer period) then we should process the message, if not then throw as the message
        // is outdated
        guard conversationIsDestroyed || (!conversationVisibleInConfig && !canPerformChange) else { return }
        
        throw MessageReceiverError.outdatedMessage
    }
}<|MERGE_RESOLUTION|>--- conflicted
+++ resolved
@@ -15,11 +15,7 @@
         origin: Message.Origin,
         using dependencies: Dependencies
     ) throws -> ProcessedMessage {
-<<<<<<< HEAD
-        let userSessionId: SessionId = getUserSessionId(db, using: dependencies)
-=======
         let userSessionId: String = getUserHexEncodedPublicKey(db, using: dependencies)
->>>>>>> 82767494
         var plaintext: Data
         var customProto: SNProtoContent? = nil
         var customMessage: Message? = nil
@@ -53,16 +49,11 @@
                     return openGroupId
                 }
                 
-<<<<<<< HEAD
             case (_, .openGroupInbox(let timestamp, let messageServerId, let serverPublicKey, let senderId, let recipientId)):
-=======
-            case (_, .openGroupInbox(let timestamp, let messageServerId, let serverPublicKey, let blindedPublicKey, let isOutgoing)):
->>>>>>> 82767494
                 guard let userEd25519KeyPair: KeyPair = Identity.fetchUserEd25519KeyPair(db) else {
                     throw MessageReceiverError.noUserED25519KeyPair
                 }
                 
-<<<<<<< HEAD
                 (plaintext, sender) = try dependencies[singleton: .crypto].tryGenerate(
                     .plaintextWithSessionBlindingProtocol(
                         db,
@@ -72,15 +63,6 @@
                         serverPublicKey: serverPublicKey,
                         using: dependencies
                     )
-=======
-                (plaintext, sender) = try decryptWithSessionBlindingProtocol(
-                    data: data,
-                    isOutgoing: isOutgoing,
-                    otherBlindedPublicKey: blindedPublicKey,
-                    with: serverPublicKey,
-                    userEd25519KeyPair: userEd25519KeyPair,
-                    using: dependencies
->>>>>>> 82767494
                 )
                 
                 plaintext = plaintext.removePadding()   // Remove the padding
@@ -98,7 +80,6 @@
                         else {
                             SNLog("Failed to unwrap data for message from 'default' namespace.")
                             throw MessageReceiverError.invalidMessage
-<<<<<<< HEAD
                         }
                         
                         (plaintext, sender) = try dependencies[singleton: .crypto].tryGenerate(
@@ -197,68 +178,6 @@
                             }
                         }
                         
-=======
-                        }
-                        guard let userX25519KeyPair: KeyPair = Identity.fetchUserKeyPair(db) else {
-                            throw MessageReceiverError.noUserX25519KeyPair
-                        }
-                        
-                        (plaintext, sender) = try decryptWithSessionProtocol(
-                            ciphertext: ciphertext,
-                            using: userX25519KeyPair
-                        )
-                        plaintext = plaintext.removePadding()   // Remove the padding
-                        sentTimestamp = envelope.timestamp
-                        openGroupServerMessageId = nil
-                        threadVariant = .contact
-                        threadIdGenerator = { message in
-                            switch message {
-                                case let message as VisibleMessage: return (message.syncTarget ?? sender)
-                                case let message as ExpirationTimerUpdate: return (message.syncTarget ?? sender)
-                                default: return sender
-                            }
-                        }
-                        
-                    case .legacyClosedGroup:
-                        guard
-                            let envelope: SNProtoEnvelope = try? MessageWrapper.unwrap(data: data),
-                            let ciphertext: Data = envelope.content,
-                            let closedGroup: ClosedGroup = try? ClosedGroup.fetchOne(db, id: publicKey)
-                        else {
-                            SNLog("Failed to unwrap data for message from 'legacyClosedGroup' namespace.")
-                            throw MessageReceiverError.invalidMessage
-                        }
-                        
-                        guard
-                            let encryptionKeyPairs: [ClosedGroupKeyPair] = try? closedGroup.keyPairs
-                                .order(ClosedGroupKeyPair.Columns.receivedTimestamp.desc)
-                                .fetchAll(db),
-                            !encryptionKeyPairs.isEmpty
-                        else { throw MessageReceiverError.noGroupKeyPair }
-                        
-                        // Loop through all known group key pairs in reverse order (i.e. try the latest key
-                        // pair first (which'll more than likely be the one we want) but try older ones in
-                        // case that didn't work)
-                        func decrypt(keyPairs: [ClosedGroupKeyPair], lastError: Error? = nil) throws -> (Data, String) {
-                            guard let keyPair: ClosedGroupKeyPair = keyPairs.first else {
-                                throw (lastError ?? MessageReceiverError.decryptionFailed)
-                            }
-                            
-                            do {
-                                return try decryptWithSessionProtocol(
-                                    ciphertext: ciphertext,
-                                    using: KeyPair(
-                                        publicKey: keyPair.publicKey.bytes,
-                                        secretKey: keyPair.secretKey.bytes
-                                    )
-                                )
-                            }
-                            catch {
-                                return try decrypt(keyPairs: Array(keyPairs.suffix(from: 1)), lastError: error)
-                            }
-                        }
-                        
->>>>>>> 82767494
                         (plaintext, sender) = try decrypt(keyPairs: encryptionKeyPairs)
                         plaintext = plaintext.removePadding()   // Remove the padding
                         sentTimestamp = envelope.timestamp
@@ -269,11 +188,7 @@
                     case .configUserProfile, .configContacts, .configConvoInfoVolatile, .configUserGroups:
                         throw MessageReceiverError.invalidConfigMessageHandling
                         
-<<<<<<< HEAD
                     case .configGroupInfo, .configGroupMembers, .configGroupKeys:
-=======
-                    case .configClosedGroupInfo:
->>>>>>> 82767494
                         throw MessageReceiverError.invalidConfigMessageHandling
                         
                     case .all, .unknown:
@@ -287,17 +202,10 @@
            .successOrThrow())
         let message: Message = try (customMessage ?? Message.createMessageFrom(proto, sender: sender))
         message.sender = sender
-<<<<<<< HEAD
         message.recipient = userSessionId.hexString
         message.serverHash = origin.serverHash
         message.sentTimestamp = sentTimestamp
-        message.receivedTimestamp = UInt64(SnodeAPI.currentOffsetTimestampMs(using: dependencies))
-=======
-        message.recipient = userSessionId
-        message.serverHash = origin.serverHash
-        message.sentTimestamp = sentTimestamp
-        message.receivedTimestamp = UInt64(SnodeAPI.currentOffsetTimestampMs())
->>>>>>> 82767494
+        message.receivedTimestamp = dependencies[cache: .snodeAPI].currentOffsetTimestampMs()
         message.openGroupServerMessageId = openGroupServerMessageId
         message.attachDisappearingMessagesConfiguration(from: proto)
         
@@ -307,30 +215,19 @@
         }
         
         // Ignore self sends if needed
-<<<<<<< HEAD
         guard message.isSelfSendValid || sender != userSessionId.hexString else {
             throw MessageReceiverError.selfSend
+        }
+        
+        // Guard against control messages in open groups
+        guard !origin.isCommunity || message is VisibleMessage else {
+            throw MessageReceiverError.invalidMessage
         }
         
         // Validate
         guard
             message.isValid(using: dependencies) ||
             (message as? VisibleMessage)?.isValidWithDataMessageAttachments(using: dependencies) == true
-=======
-        guard message.isSelfSendValid || sender != userSessionId else {
-            throw MessageReceiverError.selfSend
-        }
-        
-        // Guard against control messages in open groups
-        guard !origin.isCommunity || message is VisibleMessage else {
-            throw MessageReceiverError.invalidMessage
-        }
-        
-        // Validate
-        guard
-            message.isValid ||
-            (message as? VisibleMessage)?.isValidWithDataMessageAttachments() == true
->>>>>>> 82767494
         else {
             throw MessageReceiverError.invalidMessage
         }
@@ -364,11 +261,7 @@
         // the config then the message will be dropped)
         guard
             !Message.requiresExistingConversation(message: message, threadVariant: threadVariant) ||
-<<<<<<< HEAD
-            SessionUtil.conversationInConfig(db, threadId: threadId, threadVariant: threadVariant, visibleOnly: false, using: dependencies)
-=======
-            LibSession.conversationInConfig(db, threadId: threadId, threadVariant: threadVariant, visibleOnly: false)
->>>>>>> 82767494
+            LibSession.conversationInConfig(db, threadId: threadId, threadVariant: threadVariant, visibleOnly: false, using: dependencies)
         else { throw MessageReceiverError.requiredThreadNotInConfig }
         
         // Throw if the message is outdated and shouldn't be processed
@@ -492,8 +385,7 @@
                     associatedWithProto: proto,
                     using: dependencies
                 )
-<<<<<<< HEAD
-                
+            
             case let message as LibSessionMessage:
                 try MessageReceiver.handleLibSessionMessage(
                     db,
@@ -502,10 +394,7 @@
                     message: message,
                     using: dependencies
                 )
-                
-=======
             
->>>>>>> 82767494
             default: throw MessageReceiverError.unknownMessage
         }
         
@@ -526,7 +415,6 @@
     ) throws {
         // When handling any message type which has related UI we want to make sure the thread becomes
         // visible (the only other spot this flag gets set is when sending messages)
-<<<<<<< HEAD
         let shouldBecomeVisible: Bool = {
             switch message {
                 case is ReadReceipt: return true
@@ -560,11 +448,16 @@
         
         // Start the disappearing messages timer if needed
         // For disappear after send, this is necessary so the message will disappear even if it is not read
-        dependencies[singleton: .jobRunner].upsert(
-            db,
-            job: DisappearingMessagesJob.updateNextRunIfNeeded(db),
-            canStartJob: true,
-            using: dependencies
+        db.afterNextTransactionNestedOnce(
+            dedupeId: "PostInsertDisappearingMessagesJob",  // stringlint:disable
+            onCommit: { db in
+                dependencies[singleton: .jobRunner].upsert(
+                    db,
+                    job: DisappearingMessagesJob.updateNextRunIfNeeded(db),
+                    canStartJob: true,
+                    using: dependencies
+                )
+            }
         )
         
         // Only check the current visibility state if we should become visible for this message type
@@ -586,58 +479,10 @@
             .updateAllAndConfig(
                 db,
                 SessionThread.Columns.shouldBeVisible.set(to: true),
-                SessionThread.Columns.pinnedPriority.set(to: SessionUtil.visiblePriority),
+                SessionThread.Columns.pinnedPriority.set(to: LibSession.visiblePriority),
                 calledFromConfig: nil,
                 using: dependencies
             )
-=======
-        switch message {
-            case is ReadReceipt: break
-            case is TypingIndicator: break
-            case is UnsendRequest: break
-                
-            case let message as ClosedGroupControlMessage:
-                // Only re-show a legacy group conversation if we are going to add a control text message
-                switch message.kind {
-                    case .new, .encryptionKeyPair, .encryptionKeyPairRequest: return
-                    default: break
-                }
-                
-                fallthrough
-                
-            default:
-                // Only update the `shouldBeVisible` flag if the thread is currently not visible
-                // as we don't want to trigger a config update if not needed
-                let isCurrentlyVisible: Bool = try SessionThread
-                    .filter(id: threadId)
-                    .select(.shouldBeVisible)
-                    .asRequest(of: Bool.self)
-                    .fetchOne(db)
-                    .defaulting(to: false)
-                
-                // Start the disappearing messages timer if needed
-                // For disappear after send, this is necessary so the message will disappear even if it is not read
-                db.afterNextTransactionNestedOnce(
-                    dedupeId: "PostInsertDisappearingMessagesJob",  // stringlint:disable
-                    onCommit: { db in
-                        JobRunner.upsert(
-                            db,
-                            job: DisappearingMessagesJob.updateNextRunIfNeeded(db)
-                        )
-                    }
-                )
-
-                guard !isCurrentlyVisible else { return }
-                
-                try SessionThread
-                    .filter(id: threadId)
-                    .updateAllAndConfig(
-                        db,
-                        SessionThread.Columns.shouldBeVisible.set(to: true),
-                        SessionThread.Columns.pinnedPriority.set(to: LibSession.visiblePriority)
-                    )
-        }
->>>>>>> 82767494
     }
     
     public static func handleOpenGroupReactions(
@@ -679,13 +524,8 @@
         }
         
         // Determine the state of the conversation and the validity of the message
-<<<<<<< HEAD
         let userSessionId: SessionId = getUserSessionId(db, using: dependencies)
-        let conversationVisibleInConfig: Bool = SessionUtil.conversationInConfig(
-=======
-        let currentUserPublicKey: String = getUserHexEncodedPublicKey(db, using: dependencies)
         let conversationVisibleInConfig: Bool = LibSession.conversationInConfig(
->>>>>>> 82767494
             db,
             threadId: threadId,
             threadVariant: threadVariant,
@@ -706,7 +546,7 @@
         let conversationIsDestroyed: Bool = {
             guard threadVariant == .group else { return false }
             
-            return SessionUtil.groupIsDestroyed(
+            return LibSession.groupIsDestroyed(
                 groupSessionId: SessionId(.group, hex: threadId),
                 using: dependencies
             )
