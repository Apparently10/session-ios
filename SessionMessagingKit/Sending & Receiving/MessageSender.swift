--- conflicted
+++ resolved
@@ -349,114 +349,6 @@
             timestampMs: UInt64(messageSendTimestamp)
         )
         
-<<<<<<< HEAD
-        SnodeAPI
-            .sendMessage(
-                snodeMessage,
-                isClosedGroupMessage: (kind == .closedGroupMessage),
-                isConfigMessage: (message is ConfigurationMessage)
-            )
-            .done(on: DispatchQueue.global(qos: .default)) { promises in
-                let promiseCount = promises.count
-                var isSuccess = false
-                var errorCount = 0
-
-                promises.forEach {
-                    let _ = $0.done(on: DispatchQueue.global(qos: .default)) { responseData in
-                        guard !isSuccess else { return } // Succeed as soon as the first promise succeeds
-                        isSuccess = true
-
-                        Storage.shared.write { db in
-                            let responseJson: JSON? = try? JSONSerialization.jsonObject(with: responseData, options: [ .fragmentsAllowed ]) as? JSON
-                            message.serverHash = (responseJson?["hash"] as? String)
-                            
-                            try MessageSender.handleSuccessfulMessageSend(
-                                db,
-                                message: message,
-                                to: destination,
-                                interactionId: interactionId,
-                                isSyncMessage: isSyncMessage
-                            )
-                            
-                            let shouldNotify: Bool = {
-                                // Don't send a notification when sending messages in 'Note to Self'
-                                guard message.recipient != currentUserPublicKey else { return false }
-                                
-                                switch message {
-                                    case is VisibleMessage, is UnsendRequest: return !isSyncMessage
-                                    case let callMessage as CallMessage:
-                                        switch callMessage.kind {
-                                            case .preOffer: return true
-                                            default: return false
-                                        }
-                                        
-                                    default: return false
-                                }
-                            }()
-                            
-                            /*
-                            if let closedGroupControlMessage = message as? ClosedGroupControlMessage, case .new = closedGroupControlMessage.kind {
-                                shouldNotify = true
-                            }
-                             */
-                            guard shouldNotify else {
-                                seal.fulfill(())
-                                return
-                            }
-                            
-                            let job: Job? = Job(
-                                variant: .notifyPushServer,
-                                behaviour: .runOnce,
-                                details: NotifyPushServerJob.Details(message: snodeMessage)
-                            )
-                            let isMainAppActive: Bool = (UserDefaults.sharedLokiProject?[.isMainAppActive])
-                                .defaulting(to: false)
-                            
-                            if isMainAppActive {
-                                JobRunner.add(db, job: job)
-                                seal.fulfill(())
-                            }
-                            else if let job: Job = job {
-                                NotifyPushServerJob.run(
-                                    job,
-                                    queue: DispatchQueue.global(qos: .default),
-                                    success: { _, _, _ in seal.fulfill(()) },
-                                    failure: { _, _, _, _ in
-                                        // Always fulfill because the notify PN server job isn't critical.
-                                        seal.fulfill(())
-                                    },
-                                    deferred: { _, _ in
-                                        // Always fulfill because the notify PN server job isn't critical.
-                                        seal.fulfill(())
-                                    }
-                                )
-                            }
-                            else {
-                                // Always fulfill because the notify PN server job isn't critical.
-                                seal.fulfill(())
-                            }
-                        }
-                    }
-                    $0.catch(on: DispatchQueue.global(qos: .default)) { error in
-                        errorCount += 1
-                        guard errorCount == promiseCount else { return } // Only error out if all promises failed
-                        
-                        Storage.shared.read { db in
-                            handleFailure(db, with: .other(error))
-                        }
-                    }
-                }
-            }
-            .catch(on: DispatchQueue.global(qos: .default)) { error in
-                SNLog("Couldn't send message due to error: \(error).")
-                
-                Storage.shared.read { db in
-                    handleFailure(db, with: .other(error))
-                }
-            }
-        
-        return promise
-=======
         return PreparedSendData(
             message: message,
             destination: destination,
@@ -465,7 +357,6 @@
             isSyncMessage: isSyncMessage,
             snodeMessage: snodeMessage
         )
->>>>>>> 6ba9d1df
     }
     
     internal static func prepareSendToOpenGroupDestination(
@@ -827,12 +718,12 @@
                                 NotifyPushServerJob.run(
                                     job,
                                     queue: .global(qos: .default),
-                                    success: { _, _ in resolver(Result.success(())) },
-                                    failure: { _, _, _ in
+                                    success: { _, _, _ in resolver(Result.success(())) },
+                                    failure: { _, _, _, _ in
                                         // Always fulfill because the notify PN server job isn't critical.
                                         resolver(Result.success(()))
                                     },
-                                    deferred: { _ in
+                                    deferred: { _, _ in
                                         // Always fulfill because the notify PN server job isn't critical.
                                         resolver(Result.success(()))
                                     }
