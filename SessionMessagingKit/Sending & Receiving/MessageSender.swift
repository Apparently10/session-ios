// Copyright © 2022 Rangeproof Pty Ltd. All rights reserved.

import Foundation
import Combine
import GRDB
import SessionSnodeKit
import SessionUtilitiesKit
import Sodium

public final class MessageSender {
    // MARK: - Message Preparation
    
    public static func preparedSend(
        _ db: Database,
        message: Message,
        to destination: Message.Destination,
        namespace: SnodeAPI.Namespace?,
        interactionId: Int64?,
        fileIds: [String],
        isSyncMessage: Bool = false,
        using dependencies: Dependencies = Dependencies()
    ) throws -> HTTP.PreparedRequest<Void> {
        // Common logic for all destinations
        let userSessionId: SessionId = getUserSessionId(db, using: dependencies)
        let messageSendTimestamp: Int64 = SnodeAPI.currentOffsetTimestampMs(using: dependencies)
        let updatedMessage: Message = message
        
        // Set the message 'sentTimestamp' (Visible messages will already have their sent timestamp set)
        updatedMessage.sentTimestamp = (
            updatedMessage.sentTimestamp ??
            UInt64(messageSendTimestamp)
        )
        
        do {
            switch destination {
                case .contact, .closedGroup:
                    return try preparedSendToSnodeDestination(
                        db,
                        message: updatedMessage,
                        to: destination,
                        namespace: namespace,
                        interactionId: interactionId,
                        fileIds: fileIds,
                        userSessionId: userSessionId,
                        messageSendTimestamp: messageSendTimestamp,
                        isSyncMessage: isSyncMessage,
                        using: dependencies
                    )
                    .map { _, _ in () }
                    
                case .openGroup:
                    return try preparedSendToOpenGroupDestination(
                        db,
                        message: updatedMessage,
                        to: destination,
                        interactionId: interactionId,
                        fileIds: fileIds,
                        messageSendTimestamp: messageSendTimestamp,
                        using: dependencies
                    )
                    
                case .openGroupInbox:
                    return try preparedSendToOpenGroupInboxDestination(
                        db,
                        message: message,
                        to: destination,
                        interactionId: interactionId,
                        fileIds: fileIds,
                        userSessionId: userSessionId,
                        messageSendTimestamp: messageSendTimestamp,
                        using: dependencies
                    )
            }
        }
        catch let error as MessageSenderError {
            throw MessageSender.handleFailedMessageSend(
                db,
                message: message,
                with: error,
                interactionId: interactionId,
                isSyncMessage: isSyncMessage,
                using: dependencies
            )
        }
    }
    
    internal static func preparedSendToSnodeDestination(
        _ db: Database,
        message: Message,
        to destination: Message.Destination,
        namespace: SnodeAPI.Namespace?,
        interactionId: Int64?,
        fileIds: [String],
        userSessionId: SessionId,
        messageSendTimestamp: Int64,
        isSyncMessage: Bool = false,
        using dependencies: Dependencies
    ) throws -> HTTP.PreparedRequest<SendMessagesResponse> {
        guard let namespace: SnodeAPI.Namespace = namespace else { throw MessageSenderError.invalidMessage }
        
        /// Set the sender/recipient info (needed to be valid)
        ///
        /// **Note:** The `sentTimestamp` will differ from the `messageSendTimestamp` as it's the time the user originally
        /// sent the message whereas the `messageSendTimestamp` is the time it will be uploaded to the swarm
        let sentTimestamp: UInt64 = (message.sentTimestamp ?? UInt64(messageSendTimestamp))
        let recipient: String = {
            switch destination {
                case .contact(let publicKey): return publicKey
                case .closedGroup(let groupPublicKey): return groupPublicKey
                case .openGroup, .openGroupInbox: preconditionFailure()
            }
        }()
        message.sender = userSessionId.hexString
        message.recipient = recipient
        message.sentTimestamp = sentTimestamp
        
        // Ensure the message is valid
        try MessageSender.ensureValidMessage(message, destination: destination, fileIds: fileIds, using: dependencies)
        
        // Attach the user's profile if needed (no need to do so for 'Note to Self' or sync
        // messages as they will be managed by the user config handling
        let isSelfSend: Bool = (recipient == userSessionId.hexString)

        if !isSelfSend, !isSyncMessage, var messageWithProfile: MessageWithProfile = message as? MessageWithProfile {
            let profile: Profile = Profile.fetchOrCreateCurrentUser(db)
            
            if let profileKey: Data = profile.profileEncryptionKey, let profilePictureUrl: String = profile.profilePictureUrl {
                messageWithProfile.profile = VisibleMessage.VMProfile(
                    displayName: profile.name,
                    profileKey: profileKey,
                    profilePictureUrl: profilePictureUrl
                )
            }
            else {
                messageWithProfile.profile = VisibleMessage.VMProfile(displayName: profile.name)
            }
        }
        
        // Perform any pre-send actions
        handleMessageWillSend(db, message: message, interactionId: interactionId, isSyncMessage: isSyncMessage)
        
        // Convert and prepare the data for sending
        let threadId: String = Message.threadId(forMessage: message, destination: destination)
        let plaintext: Data = try {
            switch namespace {
                case .revokedRetrievableGroupMessages:
                    return try BencodeEncoder(using: dependencies).encode(message)
                    
                default:
                    guard let proto = message.toProto(db, threadId: threadId) else {
                        throw MessageSenderError.protoConversionFailed
                    }
                    
                    return try Result(catching: { try proto.serializedData() })
                        .map { serialisedData -> Data in
                            switch destination {
                                case .closedGroup(let groupId) where (try? SessionId.Prefix(from: groupId)) == .group:
                                    return serialisedData
                                    
                                default: return serialisedData.paddedMessageBody()
                            }
                        }
                        .mapError { MessageSenderError.other("Couldn't serialize proto", $0) }
                        .successOrThrow()
            }
        }()
        let base64EncodedData: String = try {
            switch (destination, namespace) {
                // Standard one-to-one messages
                case (.contact(let publicKey), .default):
                    let ciphertext: Data = try encryptWithSessionProtocol(
                        db,
                        plaintext: plaintext,
                        for: publicKey,
                        using: dependencies
                    )
                    
                    return try Result(catching: {
                        try MessageWrapper.wrap(
                            type: .sessionMessage,
                            timestamp: sentTimestamp,
                            base64EncodedContent: ciphertext.base64EncodedString()
                        )
                    })
                    .mapError { MessageSenderError.other("Couldn't wrap message", $0) }
                    .successOrThrow()
                    .base64EncodedString()
                    
                // Updated group messages should be wrapped _before_ encrypting
                case (.closedGroup(let groupId), .groupMessages) where (try? SessionId.Prefix(from: groupId)) == .group:
                    return try SessionUtil
                        .encrypt(
                            message: try Result(catching: {
                                try MessageWrapper.wrap(
                                    type: .closedGroupMessage,
                                    timestamp: sentTimestamp,
                                    base64EncodedContent: plaintext.base64EncodedString(),
                                    wrapInWebSocketMessage: false
                                )
                            })
                            .mapError { MessageSenderError.other("Couldn't wrap message", $0) }
                            .successOrThrow(),
                            groupSessionId: SessionId(.group, hex: groupId),
                            using: dependencies
                        )
                        .base64EncodedString()
                    
                // revokedRetrievableGroupMessages should be sent in plaintext (their content has custom encryption)
                case (.closedGroup(let groupId), .revokedRetrievableGroupMessages) where (try? SessionId.Prefix(from: groupId)) == .group:
                    return plaintext.base64EncodedString()
                    
                // Config messages should be sent directly rather than via this method
                case (.contact, _): throw MessageSenderError.invalidConfigMessageHandling
                case (.closedGroup(let groupId), _) where (try? SessionId.Prefix(from: groupId)) == .group:
                    throw MessageSenderError.invalidConfigMessageHandling
                    
                // Legacy groups used a `05` prefix
                case (.closedGroup(let groupPublicKey), _):
                    guard let encryptionKeyPair: ClosedGroupKeyPair = try? ClosedGroupKeyPair.fetchLatestKeyPair(db, threadId: groupPublicKey) else {
                        throw MessageSenderError.noKeyPair
                    }
                    
                    let ciphertext: Data = try encryptWithSessionProtocol(
                        db,
                        plaintext: plaintext,
                        for: SessionId(.standard, publicKey: encryptionKeyPair.publicKey.bytes).hexString,
                        using: dependencies
                    )
                    
                    return try Result(catching: {
                        try MessageWrapper.wrap(
                            type: .closedGroupMessage,
                            timestamp: sentTimestamp,
                            senderPublicKey: groupPublicKey,    // Needed for Android
                            base64EncodedContent: ciphertext.base64EncodedString()
                        )
                    })
                    .mapError { MessageSenderError.other("Couldn't wrap message", $0) }
                    .successOrThrow()
                    .base64EncodedString()
                    
                case (.openGroup, _), (.openGroupInbox, _): preconditionFailure()
            }
        }()
        
        // Send the result
        let snodeMessage = SnodeMessage(
            recipient: recipient,
            data: base64EncodedData,
<<<<<<< HEAD
            ttl: Message.getSpecifiedTTL(message: message, isSyncMessage: isSyncMessage, using: dependencies),
=======
            ttl: Message.getSpecifiedTTL(
                message: message,
                isGroupMessage: {
                    switch destination {
                        case .closedGroup: return true
                        default: return false
                    }
                }(),
                isSyncMessage: isSyncMessage
            ),
>>>>>>> e1bb6de7
            timestampMs: UInt64(messageSendTimestamp)
        )
        
        return try SnodeAPI
            .preparedSendMessage(
                message: snodeMessage,
                in: namespace,
                authMethod: try Authentication.with(db, sessionIdHexString: threadId, using: dependencies),
                using: dependencies
            )
            .handleEvents(
                receiveOutput: { _, response in
                    let updatedMessage: Message = message
                    updatedMessage.serverHash = response.hash
                    
                    let job: Job? = Job(
                        variant: .notifyPushServer,
                        behaviour: .runOnce,
                        details: NotifyPushServerJob.Details(message: snodeMessage)
                    )
                    let shouldNotify: Bool = {
                        // New groups only run via the updated push server so don't notify
                        switch destination {
                            case .closedGroup(let groupId) where (try? SessionId.Prefix(from: groupId)) == .group:
                                return false
                            default: break
                        }
                        
                        switch updatedMessage {
                            case is VisibleMessage, is UnsendRequest: return !isSyncMessage
                            case let callMessage as CallMessage:
                                // Note: Other 'CallMessage' types are too big to send as push notifications
                                // so only send the 'preOffer' message as a notification
                                switch callMessage.kind {
                                    case .preOffer: return true
                                    default: return false
                                }

                            default: return false
                        }
                    }()
                    
                    // Save the updated message info and send a PN if needed
                    dependencies[singleton: .storage].write(using: dependencies) { db -> Void in
                        try MessageSender.handleSuccessfulMessageSend(
                            db,
                            message: updatedMessage,
                            to: destination,
                            interactionId: interactionId,
                            serverTimestampMs: nil,   // No server timestamp in snode messages
                            isSyncMessage: isSyncMessage,
                            using: dependencies
                        )

                        guard shouldNotify else { return }

                        dependencies[singleton: .jobRunner].add(
                            db,
                            job: job,
                            canStartJob: true,
                            using: dependencies
                        )
                    }
                    
                    // If we should send a push notification and are sending from the background then
                    // we want to send it on this thread
                    guard
                        let job: Job = job,
                        shouldNotify &&
                        !dependencies[defaults: .appGroup, key: .isMainAppActive]
                    else { return }
                    
                    NotifyPushServerJob.run(
                        job,
                        queue: .main,
                        success: { _, _, _ in },
                        failure: { _, _, _, _ in },
                        deferred: { _, _ in },
                        using: dependencies
                    )
                },
                receiveCompletion: { result in
                    switch result {
                        case .finished: break
                        case .failure(let error):
                            dependencies[singleton: .storage].read(using: dependencies) { db in
                                MessageSender.handleFailedMessageSend(
                                    db,
                                    message: message,
                                    with: .other("Couldn't send message", error),
                                    interactionId: interactionId,
                                    isSyncMessage: isSyncMessage,
                                    using: dependencies
                                )
                            }
                    }
                }
            )
    }
    
    private static func preparedSendToOpenGroupDestination(
        _ db: Database,
        message: Message,
        to destination: Message.Destination,
        interactionId: Int64?,
        fileIds: [String],
        messageSendTimestamp: Int64,
        using dependencies: Dependencies
    ) throws -> HTTP.PreparedRequest<Void> {
        // Note: It's possible to send a message and then delete the open group you sent the message to
        // which would go into this case, so rather than handling it as an invalid state we just want to
        // error in a non-retryable way
        guard
            let message: VisibleMessage = message as? VisibleMessage,
            case .openGroup(let roomToken, let server, let whisperTo, let whisperMods) = destination,
            let openGroup: OpenGroup = try? OpenGroup.fetchOne(
                db,
                id: OpenGroup.idFor(roomToken: roomToken, server: server)
            ),
            let userEdKeyPair: KeyPair = Identity.fetchUserEd25519KeyPair(db, using: dependencies)
        else { throw MessageSenderError.invalidMessage }
        
        // Set the sender/recipient info (needed to be valid)
        let threadId: String = OpenGroup.idFor(roomToken: roomToken, server: server)
        message.recipient = [
            server,
            roomToken,
            whisperTo,
            (whisperMods ? "mods" : nil)
        ]
        .compactMap { $0 }
        .joined(separator: ".")
        message.sender = try {
            let capabilities: [Capability.Variant] = (try? Capability
                .select(.variant)
                .filter(Capability.Columns.openGroupServer == server)
                .filter(Capability.Columns.isMissing == false)
                .asRequest(of: Capability.Variant.self)
                .fetchAll(db))
                .defaulting(to: [])
            
            // If the server doesn't support blinding then go with an unblinded id
            guard capabilities.isEmpty || capabilities.contains(.blind) else {
                return SessionId(.unblinded, publicKey: userEdKeyPair.publicKey).hexString
            }
            guard
                let blindedKeyPair: KeyPair = dependencies[singleton: .crypto].generate(
                    .blindedKeyPair(serverPublicKey: openGroup.publicKey, edKeyPair: userEdKeyPair, using: dependencies)
                )
            else { throw MessageSenderError.signingFailed }
            
            return SessionId(.blinded15, publicKey: blindedKeyPair.publicKey).hexString
        }()
        
        // Ensure the message is valid
        try MessageSender.ensureValidMessage(message, destination: destination, fileIds: fileIds, using: dependencies)
        
        // Attach the user's profile
        message.profile = VisibleMessage.VMProfile(
            profile: Profile.fetchOrCreateCurrentUser(db),
            blocksCommunityMessageRequests: !db[.checkForCommunityMessageRequests]
        )

        guard !(message.profile?.displayName ?? "").isEmpty else { throw MessageSenderError.noUsername }
        
        // Perform any pre-send actions
        handleMessageWillSend(db, message: message, interactionId: interactionId)
        
        // Convert it to protobuf
        guard let proto = message.toProto(db, threadId: threadId) else {
            throw MessageSenderError.protoConversionFailed
        }
        
        // Serialize the protobuf
        let plaintext: Data
        
        do { plaintext = try proto.serializedData().paddedMessageBody() }
        catch { throw MessageSenderError.other("Couldn't serialize proto", error) }
        
        return try OpenGroupAPI
            .preparedSend(
                db,
                plaintext: plaintext,
                to: roomToken,
                on: server,
                whisperTo: whisperTo,
                whisperMods: whisperMods,
                fileIds: fileIds
            )
            .handleEvents(
                receiveOutput: { _, response in
                    let serverTimestampMs: UInt64? = response.posted.map { UInt64(floor($0 * 1000)) }
                    let updatedMessage: Message = message
                    updatedMessage.openGroupServerMessageId = UInt64(response.id)
                    
                    dependencies[singleton: .storage].write(using: dependencies) { db in
                        // The `posted` value is in seconds but we sent it in ms so need that for de-duping
                        try MessageSender.handleSuccessfulMessageSend(
                            db,
                            message: updatedMessage,
                            to: destination,
                            interactionId: interactionId,
                            serverTimestampMs: serverTimestampMs,
                            isSyncMessage: false,   // No sync messages in open groups
                            using: dependencies
                        )
                    }
                },
                receiveCompletion: { result in
                    switch result {
                        case .finished: break
                        case .failure(let error):
                            dependencies[singleton: .storage].read(using: dependencies) { db in
                                MessageSender.handleFailedMessageSend(
                                    db,
                                    message: message,
                                    with: .other("Couldn't send message", error),
                                    interactionId: interactionId,
                                    isSyncMessage: false,   // No sync messages in open groups
                                    using: dependencies
                                )
                            }
                    }
                }
            )
            .map { _, _ in () }
    }
    
    private static func preparedSendToOpenGroupInboxDestination(
        _ db: Database,
        message: Message,
        to destination: Message.Destination,
        interactionId: Int64?,
        fileIds: [String],
        userSessionId: SessionId,
        messageSendTimestamp: Int64,
        using dependencies: Dependencies
    ) throws -> HTTP.PreparedRequest<Void> {
        // The `openGroupInbox` destination does not support attachments
        guard
            fileIds.isEmpty,
            case .openGroupInbox(let server, let openGroupPublicKey, let recipientBlindedPublicKey) = destination
        else { throw MessageSenderError.invalidMessage }
        
        message.sender = userSessionId.hexString
        message.recipient = recipientBlindedPublicKey
        
        // Attach the user's profile if needed
        if let message: VisibleMessage = message as? VisibleMessage {
            let profile: Profile = Profile.fetchOrCreateCurrentUser(db)
            
            if let profileKey: Data = profile.profileEncryptionKey, let profilePictureUrl: String = profile.profilePictureUrl {
                message.profile = VisibleMessage.VMProfile(
                    displayName: profile.name,
                    profileKey: profileKey,
                    profilePictureUrl: profilePictureUrl
                )
            }
            else {
                message.profile = VisibleMessage.VMProfile(displayName: profile.name)
            }
        }
        
        // Perform any pre-send actions
        handleMessageWillSend(db, message: message, interactionId: interactionId)
        
        // Convert it to protobuf
        guard let proto = message.toProto(db, threadId: recipientBlindedPublicKey) else {
            throw MessageSenderError.protoConversionFailed
        }
        
        // Serialize the protobuf
        let plaintext: Data
        
        do { plaintext = try proto.serializedData().paddedMessageBody() }
        catch { throw MessageSenderError.other("Couldn't serialize proto", error) }
        
        // Encrypt the serialized protobuf
        let ciphertext: Data
        
        do {
            ciphertext = try encryptWithSessionBlindingProtocol(
                db,
                plaintext: plaintext,
                for: recipientBlindedPublicKey,
                openGroupPublicKey: openGroupPublicKey,
                using: dependencies
            )
        }
        catch { throw MessageSenderError.other("Couldn't encrypt message for destination: \(destination)", error) }
        
        return try OpenGroupAPI
            .preparedSend(
                db,
                ciphertext: ciphertext,
                toInboxFor: recipientBlindedPublicKey,
                on: server,
                using: dependencies
            )
            .handleEvents(
                receiveOutput: { _, response in
                    let updatedMessage: Message = message
                    updatedMessage.openGroupServerMessageId = UInt64(response.id)
                    
                    dependencies[singleton: .storage].write(using: dependencies) { db in
                        // The `posted` value is in seconds but we sent it in ms so need that for de-duping
                        try MessageSender.handleSuccessfulMessageSend(
                            db,
                            message: updatedMessage,
                            to: destination,
                            interactionId: interactionId,
                            serverTimestampMs: UInt64(floor(response.posted * 1000)),
                            isSyncMessage: false,   // No sync messages in open groups
                            using: dependencies
                        )
                    }
                },
                receiveCompletion: { result in
                    switch result {
                        case .finished: break
                        case .failure(let error):
                            dependencies[singleton: .storage].read(using: dependencies) { db in
                                MessageSender.handleFailedMessageSend(
                                    db,
                                    message: message,
                                    with: .other("Couldn't send message", error),
                                    interactionId: interactionId,
                                    isSyncMessage: false,   // No sync messages in open groups
                                    using: dependencies
                                )
                            }
                    }
                }
            )
            .map { _, _ in () }
    }

    // MARK: - Success & Failure Handling
    
    private static func ensureValidMessage(
        _ message: Message,
        destination: Message.Destination,
        fileIds: [String],
        using dependencies: Dependencies
    ) throws {
        /// Check the message itself is valid
        guard message.isValid(using: dependencies) else { throw MessageSenderError.invalidMessage }
        
        /// We now allow the creation of message data without validating it's attachments have finished uploading first, this is here to
        /// ensure we don't send a message which should have uploaded files
        ///
        /// If you see this error then you need to upload the associated attachments prior to sending the message
        if let visibleMessage: VisibleMessage = message as? VisibleMessage {
            let expectedAttachmentUploadCount: Int = (
                visibleMessage.attachmentIds.count +
                (visibleMessage.linkPreview?.attachmentId != nil ? 1 : 0) +
                (visibleMessage.quote?.attachmentId != nil ? 1 : 0)
            )
            
            guard expectedAttachmentUploadCount == fileIds.count else {
                throw MessageSenderError.attachmentsNotUploaded
            }
        }
    }
    
    public static func handleMessageWillSend(
        _ db: Database,
        message: Message,
        interactionId: Int64?,
        isSyncMessage: Bool = false
    ) {
        // If the message was a reaction then we don't want to do anything to the original
        // interaction (which the 'interactionId' is pointing to
        guard (message as? VisibleMessage)?.reaction == nil else { return }
        
        // Mark messages as "sending"/"syncing" if needed (this is for retries)
        _ = try? RecipientState
            .filter(RecipientState.Columns.interactionId == interactionId)
            .filter(isSyncMessage ?
                RecipientState.Columns.state == RecipientState.State.failedToSync :
                RecipientState.Columns.state == RecipientState.State.failed
            )
            .updateAll(
                db,
                RecipientState.Columns.state.set(to: isSyncMessage ?
                    RecipientState.State.syncing :
                    RecipientState.State.sending
                )
            )
    }
    
    private static func handleSuccessfulMessageSend(
        _ db: Database,
        message: Message,
        to destination: Message.Destination,
        interactionId: Int64?,
        serverTimestampMs: UInt64?,
        isSyncMessage: Bool,
        using dependencies: Dependencies
    ) throws {
        // If the message was a reaction then we want to update the reaction instead of the original
        // interaction (which the 'interactionId' is pointing to
        if let visibleMessage: VisibleMessage = message as? VisibleMessage, let reaction: VisibleMessage.VMReaction = visibleMessage.reaction {
            try Reaction
                .filter(Reaction.Columns.interactionId == interactionId)
                .filter(Reaction.Columns.authorId == reaction.publicKey)
                .filter(Reaction.Columns.emoji == reaction.emoji)
                .updateAll(db, Reaction.Columns.serverHash.set(to: message.serverHash))
        }
        else {
            // Otherwise we do want to try and update the referenced interaction
            let interaction: Interaction? = try interaction(db, for: message, interactionId: interactionId)
            
            // Get the visible message if possible
            if let interaction: Interaction = interaction {
                // Only store the server hash of a sync message if the message is self send valid
                if (message.isSelfSendValid && isSyncMessage || !isSyncMessage) {
                    try interaction.with(
                        serverHash: message.serverHash,
                        // Track the open group server message ID and update server timestamp (use server
                        // timestamp for open group messages otherwise the quote messages may not be able
                        // to be found by the timestamp on other devices
                        timestampMs: (message.openGroupServerMessageId == nil ?
                            nil :
                            serverTimestampMs.map { Int64($0) }
                        ),
                        openGroupServerMessageId: message.openGroupServerMessageId.map { Int64($0) }
                    ).update(db)
                    
                    if interaction.isExpiringMessage {
                        // Start disappearing messages job after a message is successfully sent.
                        // For DAR and DAS outgoing messages, the expiration start time are the
                        // same as message sentTimestamp. So do this once, DAR and DAS messages
                        // should all be covered.
                        dependencies[singleton: .jobRunner].upsert(
                            db,
                            job: DisappearingMessagesJob.updateNextRunIfNeeded(
                                db,
                                interaction: interaction,
                                startedAtMs: Double(interaction.timestampMs),
                                using: dependencies
                            ),
                            canStartJob: true,
                            using: dependencies
                        )
                        
                        if
                            isSyncMessage,
                            let startedAtMs: Double = interaction.expiresStartedAtMs,
                            let expiresInSeconds: TimeInterval = interaction.expiresInSeconds,
                            let serverHash: String = message.serverHash
                        {
                            let expirationTimestampMs: Int64 = Int64(startedAtMs + expiresInSeconds * 1000)
                            dependencies[singleton: .jobRunner].add(
                                db,
                                job: Job(
                                    variant: .expirationUpdate,
                                    behaviour: .runOnce,
                                    threadId: interaction.threadId,
                                    details: ExpirationUpdateJob.Details(
                                        serverHashes: [serverHash],
                                        expirationTimestampMs: expirationTimestampMs
                                    )
                                ),
                                canStartJob: true,
                                using: dependencies
                            )
                        }
                    }
                }
                
                // Mark the message as sent
                try interaction.recipientStates
                    .filter(RecipientState.Columns.state != RecipientState.State.sent)
                    .updateAll(db, RecipientState.Columns.state.set(to: RecipientState.State.sent))
            }
        }
        
        // Extract the threadId from the message
        let threadId: String = Message.threadId(forMessage: message, destination: destination)
        
        // Prevent ControlMessages from being handled multiple times if not supported
        try? ControlMessageProcessRecord(
            threadId: threadId,
            message: message,
            serverExpirationTimestamp: (
                TimeInterval(Double(SnodeAPI.currentOffsetTimestampMs(using: dependencies)) / 1000) +
                ControlMessageProcessRecord.defaultExpirationSeconds
            )
        )?.insert(db)

        // Sync the message if needed
        scheduleSyncMessageIfNeeded(
            db,
            message: message,
            destination: destination,
            threadId: threadId,
            interactionId: interactionId,
            isAlreadySyncMessage: isSyncMessage,
            after: nil,
            using: dependencies
        )
    }

    @discardableResult internal static func handleFailedMessageSend(
        _ db: Database,
        message: Message,
        with error: MessageSenderError,
        interactionId: Int64?,
        isSyncMessage: Bool,
        using dependencies: Dependencies
    ) -> Error {
        // Log a message for any 'other' errors
        switch error {
            case .other(let description, let error): SNLog("\(description) due to error: \(error).")
            default: break
        }
        
        // If the message was a reaction then we don't want to do anything to the original
        // interaciton (which the 'interactionId' is pointing to
        guard (message as? VisibleMessage)?.reaction == nil else { return error }
        
        // Check if we need to mark any "sending" recipients as "failed"
        //
        // Note: The 'db' could be either read-only or writeable so we determine
        // if a change is required, and if so dispatch to a separate queue for the
        // actual write
        let rowIds: [Int64] = (try? RecipientState
            .select(Column.rowID)
            .filter(RecipientState.Columns.interactionId == interactionId)
            .filter(!isSyncMessage ?
                RecipientState.Columns.state == RecipientState.State.sending : (
                    RecipientState.Columns.state == RecipientState.State.syncing ||
                    RecipientState.Columns.state == RecipientState.State.sent
                )
            )
            .asRequest(of: Int64.self)
            .fetchAll(db))
            .defaulting(to: [])
        
        guard !rowIds.isEmpty else { return error }
        
        // Need to dispatch to a different thread to prevent a potential db re-entrancy
        // issue from occuring in some cases
        DispatchQueue.global(qos: .background).async(using: dependencies) {
            dependencies[singleton: .storage].write { db in
                try RecipientState
                    .filter(rowIds.contains(Column.rowID))
                    .updateAll(
                        db,
                        RecipientState.Columns.state.set(
                            to: (isSyncMessage ? RecipientState.State.failedToSync : RecipientState.State.failed)
                        ),
                        RecipientState.Columns.mostRecentFailureText.set(to: error.localizedDescription)
                    )
            }
        }
        
        return error
    }
    
    // MARK: - Convenience
    
    private static func interaction(_ db: Database, for message: Message, interactionId: Int64?) throws -> Interaction? {
        if let interactionId: Int64 = interactionId {
            return try Interaction.fetchOne(db, id: interactionId)
        }
        
        if let sentTimestamp: Double = message.sentTimestamp.map({ Double($0) }) {
            return try Interaction
                .filter(Interaction.Columns.timestampMs == sentTimestamp)
                .fetchOne(db)
        }
        
        return nil
    }
    
    public static func scheduleSyncMessageIfNeeded(
        _ db: Database,
        message: Message,
        destination: Message.Destination,
        threadId: String?,
        interactionId: Int64?,
        isAlreadySyncMessage: Bool,
        after blockingJob: Job?,
        using dependencies: Dependencies
    ) {
        // Sync the message if it's not a sync message, wasn't already sent to the current user and
        // it's a message type which should be synced
        let userSessionId = getUserSessionId(db, using: dependencies)
        
        if
            case .contact(let publicKey) = destination,
            !isAlreadySyncMessage,
            publicKey != userSessionId.hexString,
            Message.shouldSync(message: message)
        {
            if let message = message as? VisibleMessage { message.syncTarget = publicKey }
            if let message = message as? ExpirationTimerUpdate { message.syncTarget = publicKey }
            
            dependencies[singleton: .jobRunner].add(
                db,
                job: Job(
                    variant: .messageSend,
                    threadId: threadId,
                    interactionId: interactionId,
                    details: MessageSendJob.Details(
                        destination: .contact(publicKey: userSessionId.hexString),
                        message: message,
                        isSyncMessage: true
                    )
                ),
                dependantJob: blockingJob,
                canStartJob: true,
                using: dependencies
            )
        }
    }
}<|MERGE_RESOLUTION|>--- conflicted
+++ resolved
@@ -247,9 +247,6 @@
         let snodeMessage = SnodeMessage(
             recipient: recipient,
             data: base64EncodedData,
-<<<<<<< HEAD
-            ttl: Message.getSpecifiedTTL(message: message, isSyncMessage: isSyncMessage, using: dependencies),
-=======
             ttl: Message.getSpecifiedTTL(
                 message: message,
                 isGroupMessage: {
@@ -258,9 +255,9 @@
                         default: return false
                     }
                 }(),
-                isSyncMessage: isSyncMessage
+                isSyncMessage: isSyncMessage,
+                using: dependencies
             ),
->>>>>>> e1bb6de7
             timestampMs: UInt64(messageSendTimestamp)
         )
         
