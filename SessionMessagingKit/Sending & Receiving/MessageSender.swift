--- conflicted
+++ resolved
@@ -101,7 +101,6 @@
         userSessionId: SessionId,
         messageSendTimestampMs: Int64,
         using dependencies: Dependencies
-<<<<<<< HEAD
     ) throws -> Network.PreparedRequest<SendMessagesResponse> {
         guard let namespace: SnodeAPI.Namespace = namespace else { throw MessageSenderError.invalidMessage }
         
@@ -110,39 +109,19 @@
         /// **Note:** The `sentTimestamp` will differ from the `messageSendTimestampMs` as it's the time the user originally
         /// sent the message whereas the `messageSendTimestamp` is the time it will be uploaded to the swarm
         let sentTimestampMs: UInt64 = (message.sentTimestampMs ?? UInt64(messageSendTimestampMs))
-        let recipient: String = {
-            switch destination {
-                case .contact(let publicKey): return publicKey
-                case .syncMessage: return userSessionId.hexString
-                case .closedGroup(let groupPublicKey): return groupPublicKey
-                case .openGroup, .openGroupInbox: preconditionFailure()
-            }
-        }()
         message.sender = userSessionId.hexString
-        message.recipient = recipient
         message.sentTimestampMs = sentTimestampMs
-=======
-    ) throws -> PreparedSendData {
-        message.sender = userPublicKey
->>>>>>> 83911cf9
         
         // Ensure the message is valid
         try MessageSender.ensureValidMessage(message, destination: destination, fileIds: fileIds, using: dependencies)
         
         // Attach the user's profile if needed (no need to do so for 'Note to Self' or sync
         // messages as they will be managed by the user config handling
-<<<<<<< HEAD
-        switch (destination, (message.recipient == userSessionId.hexString), message as? MessageWithProfile) {
-            case (.syncMessage, _, _), (_, true, _), (_, _, .none): break
-            case (_, _, .some(var messageWithProfile)):
-                let profile: Profile = Profile.fetchOrCreateCurrentUser(db, using: dependencies)
-=======
         switch (destination, message as? MessageWithProfile) {
             case (.syncMessage, _), (_, .none): break
-            case (.contact(let publicKey), _) where publicKey == userPublicKey: break
+            case (.contact(let publicKey), _) where publicKey == userSessionId.hexString: break
             case (_, .some(var messageWithProfile)):
-                let profile: Profile = Profile.fetchOrCreateCurrentUser(db)
->>>>>>> 83911cf9
+                let profile: Profile = Profile.fetchOrCreateCurrentUser(db, using: dependencies)
                 
                 if let profileKey: Data = profile.profileEncryptionKey, let profilePictureUrl: String = profile.profilePictureUrl {
                     messageWithProfile.profile = VisibleMessage.VMProfile(
@@ -257,18 +236,14 @@
         
         // Send the result
         let snodeMessage = SnodeMessage(
-<<<<<<< HEAD
-            recipient: recipient,
-=======
             recipient: {
                 switch destination {
                     case .contact(let publicKey): return publicKey
-                    case .syncMessage: return userPublicKey
+                    case .syncMessage: return userSessionId.hexString
                     case .closedGroup(let groupPublicKey): return groupPublicKey
                     case .openGroup, .openGroupInbox: preconditionFailure()
                 }
             }(),
->>>>>>> 83911cf9
             data: base64EncodedData,
             ttl: Message.getSpecifiedTTL(message: message, destination: destination, using: dependencies),
             timestampMs: UInt64(messageSendTimestampMs)
@@ -367,21 +342,7 @@
         fileIds: [String],
         messageSendTimestampMs: Int64,
         using dependencies: Dependencies
-<<<<<<< HEAD
     ) throws -> Network.PreparedRequest<Void> {
-=======
-    ) throws -> PreparedSendData {
-        let threadId: String
-        
-        // stringlint:ignore_start
-        switch destination {
-            case .contact, .syncMessage, .closedGroup, .openGroupInbox: preconditionFailure()
-            case .openGroup(let roomToken, let server, _, _, _):
-                threadId = OpenGroup.idFor(roomToken: roomToken, server: server)
-        }
-        // stringlint:ignore_stop
-        
->>>>>>> 83911cf9
         // Note: It's possible to send a message and then delete the open group you sent the message to
         // which would go into this case, so rather than handling it as an invalid state we just want to
         // error in a non-retryable way
@@ -397,14 +358,6 @@
         
         // Set the sender/recipient info (needed to be valid)
         let threadId: String = OpenGroup.idFor(roomToken: roomToken, server: server)
-        message.recipient = [
-            server,
-            roomToken,
-            whisperTo,
-            (whisperMods ? "mods" : nil)
-        ]
-        .compactMap { $0 }
-        .joined(separator: ".")
         message.sender = try {
             let capabilities: [Capability.Variant] = (try? Capability
                 .select(.variant)
@@ -516,12 +469,7 @@
             case .openGroupInbox(let server, let openGroupPublicKey, let recipientBlindedPublicKey) = destination
         else { throw MessageSenderError.invalidMessage }
         
-<<<<<<< HEAD
         message.sender = userSessionId.hexString
-        message.recipient = recipientBlindedPublicKey
-=======
-        message.sender = userPublicKey
->>>>>>> 83911cf9
         
         // Attach the user's profile if needed
         if let message: VisibleMessage = message as? VisibleMessage {
