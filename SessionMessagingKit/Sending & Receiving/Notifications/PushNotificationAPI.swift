--- conflicted
+++ resolved
@@ -397,7 +397,6 @@
                     legacyGroupPublicKeys: legacyGroupIds
                 ),
                 using: dependencies
-<<<<<<< HEAD
             ),
             responseType: LegacyPushServerResponse.self,
             retryCount: PushNotificationAPI.maxRetryCount,
@@ -407,27 +406,13 @@
             receiveOutput: { _, response in
                 guard response.code != 0 else {
                     return Log.error(.cat, "Couldn't subscribe for legacy groups due to error: \(response.message ?? "nil").")
-=======
-            )
-            .handleEvents(
-                receiveOutput: { _, response in
-                    guard response.code != 0 else {
-                        return Log.error("[PushNotificationAPI] Couldn't subscribe for legacy groups due to error: \(response.message ?? "nil").")
-                    }
-                },
-                receiveCompletion: { result in
-                    switch result {
-                        case .finished: break
-                        case .failure(let error):
-                            Log.error("[PushNotificationAPI] Couldn't subscribe for legacy groups due to error: \(error).")
-                    }
->>>>>>> 5db5fbd9
                 }
             },
             receiveCompletion: { result in
                 switch result {
                     case .finished: break
-                    case .failure: Log.error(.cat, "Couldn't subscribe for legacy groups.")
+                    case .failure(let error):
+                        Log.error(.cat, "Couldn't subscribe for legacy groups due to error: \(error).")
                 }
             }
         )
