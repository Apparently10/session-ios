// Copyright © 2022 Rangeproof Pty Ltd. All rights reserved.
//
// stringlint:disable

import Foundation
import Combine
import GRDB
import SessionSnodeKit
import SessionUtilitiesKit

// MARK: - KeychainStorage

<<<<<<< HEAD
public extension KeychainStorage.ServiceKey { static let pushNotificationAPI: Self = "PNKeyChainService" }
=======
>>>>>>> 304423f3
public extension KeychainStorage.DataKey { static let pushNotificationEncryptionKey: Self = "PNEncryptionKeyKey" }

// MARK: - PushNotificationAPI

public enum PushNotificationAPI {
<<<<<<< HEAD
    internal static let encryptionKeyLength: Int = 32
=======
    private static let encryptionKeyLength: Int = 32
>>>>>>> 304423f3
    private static let maxRetryCount: Int = 4
    private static let tokenExpirationInterval: TimeInterval = (12 * 60 * 60)
    
    public static let server: FeatureValue<String> = FeatureValue(feature: .serviceNetwork) { feature in
        switch feature {
            case .mainnet: return "https://push.getsession.org"
            case .testnet: return "http://push-testnet.getsession.org"
        }
    }
    
    public static let serverPublicKey = "d7557fe563e2610de876c0ac7341b62f3c82d5eea4b62c702392ea4368f51b3b"
    public static let legacyServer = "https://live.apns.getsession.org"
    public static let legacyServerPublicKey = "642a6585919742e5a2d4dc51244964fbcd8bcab2b75612407de58b810740d049"
        
    // MARK: - Batch Requests
    
    public static func subscribeAll(
        token: Data,
        isForcedUpdate: Bool,
        using dependencies: Dependencies
    ) -> AnyPublisher<Void, Error> {
        typealias SubscribeAllPreparedRequests = (
            HTTP.PreparedRequest<PushNotificationAPI.SubscribeResponse>,
            HTTP.PreparedRequest<PushNotificationAPI.LegacyPushServerResponse>?
        )
        let hexEncodedToken: String = token.toHexString()
        let oldToken: String? = dependencies[defaults: .standard, key: .deviceToken]
        let lastUploadTime: Double = dependencies[defaults: .standard, key: .lastDeviceTokenUpload]
        let now: TimeInterval = dependencies.dateNow.timeIntervalSince1970
        
        guard isForcedUpdate || hexEncodedToken != oldToken || now - lastUploadTime > tokenExpirationInterval else {
            SNLog("Device token hasn't changed or expired; no need to re-upload.")
            return Just(())
                .setFailureType(to: Error.self)
                .eraseToAnyPublisher()
        }
        
        return dependencies[singleton: .storage]
            .readPublisher(using: dependencies) { db -> SubscribeAllPreparedRequests in
                let userSessionId: SessionId = getUserSessionId(db, using: dependencies)
                let preparedSubscriptionRequest = try PushNotificationAPI
                    .preparedSubscribe(
                        db,
                        token: token,
                        sessionIds: [userSessionId]
                            .appending(contentsOf: try ClosedGroup
                                .select(.threadId)
                                .filter(ClosedGroup.Columns.threadId.like("\(SessionId.Prefix.group.rawValue)%"))
                                .filter(ClosedGroup.Columns.shouldPoll)
                                .asRequest(of: String.self)
                                .fetchSet(db)
                                .map { SessionId(.group, hex: $0) }
                            ),
                        using: dependencies
                    )
                    .handleEvents(
                        receiveOutput: { _, response in
                            guard response.subResponses.first?.success == true else { return }
                            
                            dependencies[defaults: .standard, key: .deviceToken] = hexEncodedToken
                            dependencies[defaults: .standard, key: .lastDeviceTokenUpload] = now
                            dependencies[defaults: .standard, key: .isUsingFullAPNs] = true
                        }
                    )
                let preparedLegacyGroupRequest = try PushNotificationAPI
                    .preparedSubscribeToLegacyGroups(
                        forced: true,
                        token: hexEncodedToken,
                        userSessionId: userSessionId,
                        legacyGroupIds: try ClosedGroup
                            .select(.threadId)
                            .filter(!ClosedGroup.Columns.threadId.like("\(SessionId.Prefix.group.rawValue)%"))
                            .joining(
                                required: ClosedGroup.members
                                    .filter(GroupMember.Columns.profileId == userSessionId.hexString)
                            )
                            .asRequest(of: String.self)
                            .fetchSet(db),
                        using: dependencies
                    )
                
                return (
                    preparedSubscriptionRequest,
                    preparedLegacyGroupRequest
                )
            }
            .flatMap { subscriptionRequest, legacyGroupRequest -> AnyPublisher<Void, Error> in
                Publishers
                    .MergeMany(
                        [
                            subscriptionRequest
                                .send(using: dependencies)
                                .map { _, _ in () }
                                .eraseToAnyPublisher(),
                            // FIXME: Remove this once legacy groups are deprecated
                            legacyGroupRequest?
                                .send(using: dependencies)
                                .map { _, _ in () }
                                .eraseToAnyPublisher()
                        ]
                        .compactMap { $0 }
                    )
                    .collect()
                    .map { _ in () }
                    .eraseToAnyPublisher()
            }
            .eraseToAnyPublisher()
    }
    
    public static func unsubscribeAll(
        token: Data,
        using dependencies: Dependencies
    ) -> AnyPublisher<Void, Error> {
        typealias UnsubscribeAllPreparedRequests = (
            Network.PreparedRequest<PushNotificationAPI.UnsubscribeResponse>,
            [Network.PreparedRequest<PushNotificationAPI.LegacyPushServerResponse>]
        )
        
        return dependencies[singleton: .storage]
            .readPublisher(using: dependencies) { db -> UnsubscribeAllPreparedRequests in
                let userSessionId: SessionId = getUserSessionId(db, using: dependencies)
                let preparedUnsubscribe = try PushNotificationAPI
                    .preparedUnsubscribe(
                        db,
                        token: token,
                        sessionIds: [userSessionId]
                            .appending(contentsOf: (try? ClosedGroup
                                .select(.threadId)
                                .filter(ClosedGroup.Columns.threadId.like("\(SessionId.Prefix.group.rawValue)%"))
                                .asRequest(of: String.self)
                                .fetchSet(db))
                                .defaulting(to: [])
                                .map { SessionId(.group, hex: $0) }),
                        using: dependencies
                    )
                    .handleEvents(
                        receiveOutput: { _, response in
                            guard response.subResponses.first?.success == true else { return }
                            
                            dependencies[defaults: .standard, key: .deviceToken] = nil
                        }
                    )
                
                // FIXME: Remove this once legacy groups are deprecated
                let preparedLegacyUnsubscribeRequests = (try? ClosedGroup
                    .select(.threadId)
                    .filter(!ClosedGroup.Columns.threadId.like("\(SessionId.Prefix.group.rawValue)%"))
                    .asRequest(of: String.self)
                    .fetchSet(db))
                    .defaulting(to: [])
                    .compactMap { legacyGroupId in
                        try? PushNotificationAPI.preparedUnsubscribeFromLegacyGroup(
                            legacyGroupId: legacyGroupId,
                            userSessionId: userSessionId,
                            using: dependencies
                        )
                    }
                
                return (preparedUnsubscribe, preparedLegacyUnsubscribeRequests)
            }
            .flatMap { preparedUnsubscribe, preparedLegacyUnsubscribeRequests in
                // FIXME: Remove this once legacy groups are deprecated
                /// Unsubscribe from all legacy groups (including ones the user is no longer a member of, just in case)
                Publishers
                    .MergeMany(preparedLegacyUnsubscribeRequests.map { $0.send(using: dependencies) })
                    .collect()
                    .subscribe(on: DispatchQueue.global(qos: .userInitiated), using: dependencies)
                    .receive(on: DispatchQueue.global(qos: .userInitiated), using: dependencies)
                    .sinkUntilComplete()
                
                return preparedUnsubscribe.send(using: dependencies)
            }
            .map { _ in () }
            .eraseToAnyPublisher()
    }
    
    // MARK: - Prepared Requests
    
    public static func preparedSubscribe(
        _ db: Database,
        token: Data,
        sessionIds: [SessionId],
        using dependencies: Dependencies
    ) throws -> HTTP.PreparedRequest<SubscribeResponse> {
        guard dependencies[defaults: .standard, key: .isUsingFullAPNs] else { throw HTTPError.invalidRequest }
        
        guard let notificationsEncryptionKey: Data = try? getOrGenerateEncryptionKey(using: dependencies) else {
            SNLog("Unable to retrieve PN encryption key.")
            throw StorageError.invalidKeySpec
        }
        
        return try PushNotificationAPI
            .prepareRequest(
                request: Request(
                    method: .post,
                    endpoint: .subscribe,
                    body: SubscribeRequest(
                        subscriptions: sessionIds.map { sessionId -> SubscribeRequest.Subscription in
                            SubscribeRequest.Subscription(
                                namespaces: {
                                    switch sessionId.prefix {
                                        // TODO: Confirm no config subscriptions for groups
                                        case .group: return [.groupMessages, .revokedRetrievableGroupMessages]
                                        default: return [.default, .configConvoInfoVolatile]
                                    }
                                }(),
                                // Note: Unfortunately we always need the message content because without the content
                                // control messages can't be distinguished from visible messages which results in the
                                // 'generic' notification being shown when receiving things like typing indicator updates
                                includeMessageData: true,
                                serviceInfo: ServiceInfo(
                                    token: token.toHexString()
                                ),
                                notificationsEncryptionKey: notificationsEncryptionKey,
                                authMethod: try Authentication.with(
                                    db,
                                    sessionIdHexString: sessionId.hexString,
                                    using: dependencies
                                ),
                                timestamp: TimeInterval(
                                    (Double(SnodeAPI.currentOffsetTimestampMs(using: dependencies)) / 1000) // Seconds
                                )
                            )
                        }
                    ),
                    using: dependencies
                ),
                responseType: SubscribeResponse.self,
                retryCount: PushNotificationAPI.maxRetryCount,
                using: dependencies
            )
            .handleEvents(
                receiveOutput: { _, response in
                    zip(response.subResponses, sessionIds).forEach { subResponse, sessionId in
                        guard subResponse.success != true else { return }
                        
                        SNLog("Couldn't subscribe for push notifications for: \(sessionId) due to error (\(subResponse.error ?? -1)): \(subResponse.message ?? "nil").")
                    }
                },
                receiveCompletion: { result in
                    switch result {
                        case .finished: break
                        case .failure: SNLog("Couldn't subscribe for push notifications.")
                    }
                }
            )
    }
    
    public static func preparedUnsubscribe(
        _ db: Database,
        token: Data,
        sessionIds: [SessionId],
        using dependencies: Dependencies
    ) throws -> HTTP.PreparedRequest<UnsubscribeResponse> {
        return try PushNotificationAPI
            .prepareRequest(
                request: Request(
                    method: .post,
                    endpoint: .unsubscribe,
                    body: UnsubscribeRequest(
                        subscriptions: sessionIds.map { sessionId -> UnsubscribeRequest.Subscription in
                            UnsubscribeRequest.Subscription(
                                serviceInfo: ServiceInfo(
                                    token: token.toHexString()
                                ),
                                authMethod: try Authentication.with(
                                    db,
                                    sessionIdHexString: sessionId.hexString,
                                    using: dependencies
                                ),
                                timestamp: TimeInterval(
                                    (Double(SnodeAPI.currentOffsetTimestampMs(using: dependencies)) / 1000) // Seconds
                                )
                            )
                        }
                    ),
                    using: dependencies
                ),
                responseType: UnsubscribeResponse.self,
                retryCount: PushNotificationAPI.maxRetryCount,
                using: dependencies
            )
            .handleEvents(
                receiveOutput: { _, response in
                    zip(response.subResponses, sessionIds).forEach { subResponse, sessionId in
                        guard subResponse.success != true else { return }
                        
                        SNLog("Couldn't unsubscribe for push notifications for: \(sessionId) due to error (\(subResponse.error ?? -1)): \(subResponse.message ?? "nil").")
                    }
                },
                receiveCompletion: { result in
                    switch result {
                        case .finished: break
                        case .failure: SNLog("Couldn't unsubscribe for push notifications.")
                    }
                }
            )
    }
    
    // MARK: - Legacy Notifications
    
    // FIXME: Remove this once legacy notifications and legacy groups are deprecated
    public static func preparedLegacyNotify(
        recipient: String,
        with message: String,
        maxRetryCount: Int? = nil,
        using dependencies: Dependencies
    ) throws -> Network.PreparedRequest<LegacyPushServerResponse> {
        return try PushNotificationAPI
            .prepareRequest(
                request: Request(
                    method: .post,
                    endpoint: .legacyNotify,
                    body: LegacyNotifyRequest(
                        data: message,
                        sendTo: recipient
                    ),
                    using: dependencies
                ),
                responseType: LegacyPushServerResponse.self,
                retryCount: (maxRetryCount ?? PushNotificationAPI.maxRetryCount),
                using: dependencies
            )
            .handleEvents(
                receiveOutput: { _, response in
                    guard response.code != 0 else {
                        return SNLog("Couldn't send push notification due to error: \(response.message ?? "nil").")
                    }
                },
                receiveCompletion: { result in
                    switch result {
                        case .finished: break
                        case .failure: SNLog("Couldn't send push notification.")
                    }
                }
            )
    }
    
    // MARK: - Legacy Groups
    
    // FIXME: Remove this once legacy groups are deprecated
    public static func preparedSubscribeToLegacyGroups(
        forced: Bool = false,
        token: String? = nil,
        userSessionId: SessionId,
        legacyGroupIds: Set<String>,
        using dependencies: Dependencies
    ) throws -> HTTP.PreparedRequest<LegacyPushServerResponse>? {
        let isUsingFullAPNs = dependencies[defaults: .standard, key: .isUsingFullAPNs]
        
        // Only continue if PNs are enabled and we have a device token
        guard
            !legacyGroupIds.isEmpty,
            (forced || isUsingFullAPNs),
            let deviceToken: String = (token ?? dependencies[defaults: .standard, key: .deviceToken])
        else { return nil }
        
        return try PushNotificationAPI
            .prepareRequest(
                request: Request(
                    method: .post,
                    endpoint: .legacyGroupsOnlySubscribe,
                    body: LegacyGroupOnlyRequest(
                        token: deviceToken,
                        pubKey: userSessionId.hexString,
                        device: "ios",
                        legacyGroupPublicKeys: legacyGroupIds
                    ),
                    using: dependencies
                ),
                responseType: LegacyPushServerResponse.self,
                retryCount: PushNotificationAPI.maxRetryCount,
                using: dependencies
            )
            .handleEvents(
                receiveOutput: { _, response in
                    guard response.code != 0 else {
                        return SNLog("Couldn't subscribe for legacy groups due to error: \(response.message ?? "nil").")
                    }
                },
                receiveCompletion: { result in
                    switch result {
                        case .finished: break
                        case .failure: SNLog("Couldn't subscribe for legacy groups.")
                    }
                }
            )
    }
    
    // FIXME: Remove this once legacy groups are deprecated
    public static func preparedUnsubscribeFromLegacyGroup(
        legacyGroupId: String,
        userSessionId: SessionId,
        using dependencies: Dependencies
    ) throws -> Network.PreparedRequest<LegacyPushServerResponse> {
        return try PushNotificationAPI
            .prepareRequest(
                request: Request(
                    method: .post,
                    endpoint: .legacyGroupUnsubscribe,
                    body: LegacyGroupRequest(
                        pubKey: userSessionId.hexString,
                        closedGroupPublicKey: legacyGroupId
                    ),
                    using: dependencies
                ),
                responseType: LegacyPushServerResponse.self,
                retryCount: PushNotificationAPI.maxRetryCount,
                using: dependencies
            )
            .handleEvents(
                receiveOutput: { _, response in
                    guard response.code != 0 else {
                        return SNLog("Couldn't unsubscribe for legacy group: \(legacyGroupId) due to error: \(response.message ?? "nil").")
                    }
                },
                receiveCompletion: { result in
                    switch result {
                        case .finished: break
                        case .failure: SNLog("Couldn't unsubscribe for legacy group: \(legacyGroupId).")
                    }
                }
            )
    }
    
    // MARK: - Notification Handling
    
    public static func processNotification(
        notificationContent: UNNotificationContent,
        using dependencies: Dependencies
    ) -> (data: Data?, metadata: NotificationMetadata, result: ProcessResult) {
        // Make sure the notification is from the updated push server
        guard notificationContent.userInfo["spns"] != nil else {
            guard
                let base64EncodedData: String = notificationContent.userInfo["ENCRYPTED_DATA"] as? String,
                let data: Data = Data(base64Encoded: base64EncodedData)
            else { return (nil, .invalid, .legacyFailure) }
            
            // We only support legacy notifications for legacy group conversations
            guard
                let envelope: SNProtoEnvelope = try? MessageWrapper.unwrap(data: data),
                envelope.type == .closedGroupMessage,
                let metadata: NotificationMetadata = try? .legacyGroupMessage(envelope: envelope)
            else { return (data, .invalid, .legacyForceSilent) }

            return (data, metadata, .legacySuccess)
        }
        
        guard let base64EncodedEncString: String = notificationContent.userInfo["enc_payload"] as? String else {
            return (nil, .invalid, .failureNoContent)
        }
        
        // Decrypt and decode the payload
        guard
            let encryptedData: Data = Data(base64Encoded: base64EncodedEncString),
            let notificationsEncryptionKey: Data = try? getOrGenerateEncryptionKey(using: dependencies),
<<<<<<< HEAD
            let decryptedData: Data = dependencies[singleton: .crypto].generate(
=======
            let decryptedData: Data = dependencies.crypto.generate(
>>>>>>> 304423f3
                .plaintextWithPushNotificationPayload(
                    payload: encryptedData,
                    encKey: notificationsEncryptionKey
                )
            ),
            let notification: BencodeResponse<NotificationMetadata> = try? BencodeDecoder(using: dependencies)
                .decode(BencodeResponse<NotificationMetadata>.self, from: decryptedData)
        else { return (nil, .invalid, .failure) }
        
        // If the metadata says that the message was too large then we should show the generic
        // notification (this is a valid case)
        guard !notification.info.dataTooLong else { return (nil, notification.info, .successTooLong) }
        
        // Check that the body we were given is valid
        guard
            let notificationData: Data = notification.data,
            notification.info.dataLength == notificationData.count
        else { return (nil, notification.info, .failure) }
        
        // Success, we have the notification content
        return (notificationData, notification.info, .success)
    }
                        
    // MARK: - Security
    
    @discardableResult private static func getOrGenerateEncryptionKey(using dependencies: Dependencies) throws -> Data {
        do {
<<<<<<< HEAD
            var encryptionKey: Data = try dependencies[singleton: .keychain].data(
                forService: .pushNotificationAPI,
                key: .pushNotificationEncryptionKey
            )
=======
            var encryptionKey: Data = try Singleton.keychain.data(forKey: .pushNotificationEncryptionKey)
>>>>>>> 304423f3
            defer { encryptionKey.resetBytes(in: 0..<encryptionKey.count) }
            
            guard encryptionKey.count == encryptionKeyLength else { throw StorageError.invalidKeySpec }
            
            return encryptionKey
        }
        catch {
            switch (error, (error as? KeychainStorageError)?.code) {
                case (StorageError.invalidKeySpec, _), (_, errSecItemNotFound):
                    // No keySpec was found so we need to generate a new one
                    do {
                        var keySpec: Data = try dependencies[singleton: .crypto]
                            .tryGenerate(.randomBytes(encryptionKeyLength))
                        defer { keySpec.resetBytes(in: 0..<keySpec.count) } // Reset content immediately after use
                        
<<<<<<< HEAD
                        try dependencies[singleton: .keychain].set(
                            data: keySpec,
                            service: .pushNotificationAPI,
                            key: .pushNotificationEncryptionKey
                        )
=======
                        try Singleton.keychain.set(data: keySpec, forKey: .pushNotificationEncryptionKey)
>>>>>>> 304423f3
                        return keySpec
                    }
                    catch {
                        SNLog("Setting keychain value failed with error: \(error.localizedDescription)")
                        throw StorageError.keySpecCreationFailed
                    }
                    
                default:
                    // Because we use kSecAttrAccessibleAfterFirstUnlockThisDeviceOnly, the keychain will be inaccessible
                    // after device restart until device is unlocked for the first time. If the app receives a push
                    // notification, we won't be able to access the keychain to process that notification, so we should
                    // just terminate by throwing an uncaught exception
                    if dependencies.hasInitialised(singleton: .appContext) && (dependencies[singleton: .appContext].isMainApp || dependencies[singleton: .appContext].isInBackground) {
                        let appState: UIApplication.State = dependencies[singleton: .appContext].reportedApplicationState
                        SNLog("CipherKeySpec inaccessible. New install or no unlock since device restart?, ApplicationState: \(appState.name)")
                        throw StorageError.keySpecInaccessible
                    }
                    
                    SNLog("CipherKeySpec inaccessible; not main app.")
                    throw StorageError.keySpecInaccessible
            }
        }
    }
    
<<<<<<< HEAD
    public static func deleteKeys(using dependencies: Dependencies = Dependencies()) {
        try? dependencies[singleton: .keychain].remove(service: .pushNotificationAPI, key: .pushNotificationEncryptionKey)
=======
    public static func resetKeys() {
        try? Singleton.keychain.remove(key: .pushNotificationEncryptionKey)
>>>>>>> 304423f3
    }
    
    // MARK: - Convenience
    
    private static func prepareRequest<T: Encodable, R: Decodable>(
        request: Request<T, Endpoint>,
        responseType: R.Type,
        retryCount: Int = 0,
        timeout: TimeInterval = Network.defaultTimeout,
        using dependencies: Dependencies
    ) throws -> Network.PreparedRequest<R> {
        return Network.PreparedRequest<R>(
            request: request,
            urlRequest: try request.generateUrlRequest(using: dependencies),
            responseType: responseType,
            retryCount: retryCount,
            timeout: timeout
        )
    }
}<|MERGE_RESOLUTION|>--- conflicted
+++ resolved
@@ -10,20 +10,12 @@
 
 // MARK: - KeychainStorage
 
-<<<<<<< HEAD
-public extension KeychainStorage.ServiceKey { static let pushNotificationAPI: Self = "PNKeyChainService" }
-=======
->>>>>>> 304423f3
 public extension KeychainStorage.DataKey { static let pushNotificationEncryptionKey: Self = "PNEncryptionKeyKey" }
 
 // MARK: - PushNotificationAPI
 
 public enum PushNotificationAPI {
-<<<<<<< HEAD
     internal static let encryptionKeyLength: Int = 32
-=======
-    private static let encryptionKeyLength: Int = 32
->>>>>>> 304423f3
     private static let maxRetryCount: Int = 4
     private static let tokenExpirationInterval: TimeInterval = (12 * 60 * 60)
     
@@ -46,8 +38,8 @@
         using dependencies: Dependencies
     ) -> AnyPublisher<Void, Error> {
         typealias SubscribeAllPreparedRequests = (
-            HTTP.PreparedRequest<PushNotificationAPI.SubscribeResponse>,
-            HTTP.PreparedRequest<PushNotificationAPI.LegacyPushServerResponse>?
+            Network.PreparedRequest<PushNotificationAPI.SubscribeResponse>,
+            Network.PreparedRequest<PushNotificationAPI.LegacyPushServerResponse>?
         )
         let hexEncodedToken: String = token.toHexString()
         let oldToken: String? = dependencies[defaults: .standard, key: .deviceToken]
@@ -62,8 +54,8 @@
         }
         
         return dependencies[singleton: .storage]
-            .readPublisher(using: dependencies) { db -> SubscribeAllPreparedRequests in
-                let userSessionId: SessionId = getUserSessionId(db, using: dependencies)
+            .readPublisher { db -> SubscribeAllPreparedRequests in
+                let userSessionId: SessionId = dependencies[cache: .general].sessionId
                 let preparedSubscriptionRequest = try PushNotificationAPI
                     .preparedSubscribe(
                         db,
@@ -143,8 +135,8 @@
         )
         
         return dependencies[singleton: .storage]
-            .readPublisher(using: dependencies) { db -> UnsubscribeAllPreparedRequests in
-                let userSessionId: SessionId = getUserSessionId(db, using: dependencies)
+            .readPublisher { db -> UnsubscribeAllPreparedRequests in
+                let userSessionId: SessionId = dependencies[cache: .general].sessionId
                 let preparedUnsubscribe = try PushNotificationAPI
                     .preparedUnsubscribe(
                         db,
@@ -207,69 +199,68 @@
         token: Data,
         sessionIds: [SessionId],
         using dependencies: Dependencies
-    ) throws -> HTTP.PreparedRequest<SubscribeResponse> {
-        guard dependencies[defaults: .standard, key: .isUsingFullAPNs] else { throw HTTPError.invalidRequest }
+    ) throws -> Network.PreparedRequest<SubscribeResponse> {
+        guard dependencies[defaults: .standard, key: .isUsingFullAPNs] else {
+            throw NetworkError.invalidPreparedRequest
+        }
         
         guard let notificationsEncryptionKey: Data = try? getOrGenerateEncryptionKey(using: dependencies) else {
             SNLog("Unable to retrieve PN encryption key.")
             throw StorageError.invalidKeySpec
         }
         
-        return try PushNotificationAPI
-            .prepareRequest(
-                request: Request(
-                    method: .post,
-                    endpoint: .subscribe,
-                    body: SubscribeRequest(
-                        subscriptions: sessionIds.map { sessionId -> SubscribeRequest.Subscription in
-                            SubscribeRequest.Subscription(
-                                namespaces: {
-                                    switch sessionId.prefix {
-                                        // TODO: Confirm no config subscriptions for groups
-                                        case .group: return [.groupMessages, .revokedRetrievableGroupMessages]
-                                        default: return [.default, .configConvoInfoVolatile]
-                                    }
-                                }(),
-                                // Note: Unfortunately we always need the message content because without the content
-                                // control messages can't be distinguished from visible messages which results in the
-                                // 'generic' notification being shown when receiving things like typing indicator updates
-                                includeMessageData: true,
-                                serviceInfo: ServiceInfo(
-                                    token: token.toHexString()
-                                ),
-                                notificationsEncryptionKey: notificationsEncryptionKey,
-                                authMethod: try Authentication.with(
-                                    db,
-                                    sessionIdHexString: sessionId.hexString,
-                                    using: dependencies
-                                ),
-                                timestamp: TimeInterval(
-                                    (Double(SnodeAPI.currentOffsetTimestampMs(using: dependencies)) / 1000) // Seconds
-                                )
-                            )
-                        }
-                    ),
-                    using: dependencies
+        return try Network.PreparedRequest(
+            request: Request(
+                method: .post,
+                endpoint: Endpoint.subscribe,
+                body: SubscribeRequest(
+                    subscriptions: sessionIds.map { sessionId -> SubscribeRequest.Subscription in
+                        SubscribeRequest.Subscription(
+                            namespaces: {
+                                switch sessionId.prefix {
+                                    // TODO: Confirm no config subscriptions for groups
+                                    case .group: return [.groupMessages, .revokedRetrievableGroupMessages]
+                                    default: return [.default, .configConvoInfoVolatile]
+                                }
+                            }(),
+                            // Note: Unfortunately we always need the message content because without the content
+                            // control messages can't be distinguished from visible messages which results in the
+                            // 'generic' notification being shown when receiving things like typing indicator updates
+                            includeMessageData: true,
+                            serviceInfo: ServiceInfo(
+                                token: token.toHexString()
+                            ),
+                            notificationsEncryptionKey: notificationsEncryptionKey,
+                            authMethod: try Authentication.with(
+                                db,
+                                swarmPublicKey: sessionId.hexString,
+                                using: dependencies
+                            ),
+                            timestamp: (dependencies[cache: .snodeAPI].currentOffsetTimestampMs() / 1000) // Seconds
+                        )
+                    }
                 ),
-                responseType: SubscribeResponse.self,
-                retryCount: PushNotificationAPI.maxRetryCount,
                 using: dependencies
-            )
-            .handleEvents(
-                receiveOutput: { _, response in
-                    zip(response.subResponses, sessionIds).forEach { subResponse, sessionId in
-                        guard subResponse.success != true else { return }
-                        
-                        SNLog("Couldn't subscribe for push notifications for: \(sessionId) due to error (\(subResponse.error ?? -1)): \(subResponse.message ?? "nil").")
-                    }
-                },
-                receiveCompletion: { result in
-                    switch result {
-                        case .finished: break
-                        case .failure: SNLog("Couldn't subscribe for push notifications.")
-                    }
-                }
-            )
+            ),
+            responseType: SubscribeResponse.self,
+            retryCount: PushNotificationAPI.maxRetryCount,
+            using: dependencies
+        )
+        .handleEvents(
+            receiveOutput: { _, response in
+                zip(response.subResponses, sessionIds).forEach { subResponse, sessionId in
+                    guard subResponse.success != true else { return }
+                    
+                    Log.error("[PushNotificationAPI] Couldn't subscribe for push notifications for: \(sessionId) due to error (\(subResponse.error ?? -1)): \(subResponse.message ?? "nil").")
+                }
+            },
+            receiveCompletion: { result in
+                switch result {
+                    case .finished: break
+                    case .failure: Log.error("[PushNotificationAPI] Couldn't subscribe for push notifications.")
+                }
+            }
+        )
     }
     
     public static func preparedUnsubscribe(
@@ -277,50 +268,47 @@
         token: Data,
         sessionIds: [SessionId],
         using dependencies: Dependencies
-    ) throws -> HTTP.PreparedRequest<UnsubscribeResponse> {
-        return try PushNotificationAPI
-            .prepareRequest(
-                request: Request(
-                    method: .post,
-                    endpoint: .unsubscribe,
-                    body: UnsubscribeRequest(
-                        subscriptions: sessionIds.map { sessionId -> UnsubscribeRequest.Subscription in
-                            UnsubscribeRequest.Subscription(
-                                serviceInfo: ServiceInfo(
-                                    token: token.toHexString()
-                                ),
-                                authMethod: try Authentication.with(
-                                    db,
-                                    sessionIdHexString: sessionId.hexString,
-                                    using: dependencies
-                                ),
-                                timestamp: TimeInterval(
-                                    (Double(SnodeAPI.currentOffsetTimestampMs(using: dependencies)) / 1000) // Seconds
-                                )
-                            )
-                        }
-                    ),
-                    using: dependencies
+    ) throws -> Network.PreparedRequest<UnsubscribeResponse> {
+        return try Network.PreparedRequest(
+            request: Request(
+                method: .post,
+                endpoint: Endpoint.unsubscribe,
+                body: UnsubscribeRequest(
+                    subscriptions: sessionIds.map { sessionId -> UnsubscribeRequest.Subscription in
+                        UnsubscribeRequest.Subscription(
+                            serviceInfo: ServiceInfo(
+                                token: token.toHexString()
+                            ),
+                            authMethod: try Authentication.with(
+                                db,
+                                swarmPublicKey: sessionId.hexString,
+                                using: dependencies
+                            ),
+                            timestamp: (dependencies[cache: .snodeAPI].currentOffsetTimestampMs() / 1000) // Seconds
+                        )
+                    }
                 ),
-                responseType: UnsubscribeResponse.self,
-                retryCount: PushNotificationAPI.maxRetryCount,
                 using: dependencies
-            )
-            .handleEvents(
-                receiveOutput: { _, response in
-                    zip(response.subResponses, sessionIds).forEach { subResponse, sessionId in
-                        guard subResponse.success != true else { return }
-                        
-                        SNLog("Couldn't unsubscribe for push notifications for: \(sessionId) due to error (\(subResponse.error ?? -1)): \(subResponse.message ?? "nil").")
-                    }
-                },
-                receiveCompletion: { result in
-                    switch result {
-                        case .finished: break
-                        case .failure: SNLog("Couldn't unsubscribe for push notifications.")
-                    }
-                }
-            )
+            ),
+            responseType: UnsubscribeResponse.self,
+            retryCount: PushNotificationAPI.maxRetryCount,
+            using: dependencies
+        )
+        .handleEvents(
+            receiveOutput: { _, response in
+                zip(response.subResponses, sessionIds).forEach { subResponse, sessionId in
+                    guard subResponse.success != true else { return }
+                    
+                    Log.error("[PushNotificationAPI] Couldn't unsubscribe for push notifications for: \(sessionId) due to error (\(subResponse.error ?? -1)): \(subResponse.message ?? "nil").")
+                }
+            },
+            receiveCompletion: { result in
+                switch result {
+                    case .finished: break
+                    case .failure: Log.error("[PushNotificationAPI] Couldn't unsubscribe for push notifications.")
+                }
+            }
+        )
     }
     
     // MARK: - Legacy Notifications
@@ -332,34 +320,33 @@
         maxRetryCount: Int? = nil,
         using dependencies: Dependencies
     ) throws -> Network.PreparedRequest<LegacyPushServerResponse> {
-        return try PushNotificationAPI
-            .prepareRequest(
-                request: Request(
-                    method: .post,
-                    endpoint: .legacyNotify,
-                    body: LegacyNotifyRequest(
-                        data: message,
-                        sendTo: recipient
-                    ),
-                    using: dependencies
+        return try Network.PreparedRequest(
+            request: Request(
+                method: .post,
+                endpoint: Endpoint.legacyNotify,
+                body: LegacyNotifyRequest(
+                    data: message,
+                    sendTo: recipient
                 ),
-                responseType: LegacyPushServerResponse.self,
-                retryCount: (maxRetryCount ?? PushNotificationAPI.maxRetryCount),
                 using: dependencies
-            )
-            .handleEvents(
-                receiveOutput: { _, response in
-                    guard response.code != 0 else {
-                        return SNLog("Couldn't send push notification due to error: \(response.message ?? "nil").")
-                    }
-                },
-                receiveCompletion: { result in
-                    switch result {
-                        case .finished: break
-                        case .failure: SNLog("Couldn't send push notification.")
-                    }
-                }
-            )
+            ),
+            responseType: LegacyPushServerResponse.self,
+            retryCount: (maxRetryCount ?? PushNotificationAPI.maxRetryCount),
+            using: dependencies
+        )
+        .handleEvents(
+            receiveOutput: { _, response in
+                guard response.code != 0 else {
+                    return Log.error("[PushNotificationAPI] Couldn't send push notification due to error: \(response.message ?? "nil").")
+                }
+            },
+            receiveCompletion: { result in
+                switch result {
+                    case .finished: break
+                    case .failure: Log.error("[PushNotificationAPI] Couldn't send push notification.")
+                }
+            }
+        )
     }
     
     // MARK: - Legacy Groups
@@ -371,7 +358,7 @@
         userSessionId: SessionId,
         legacyGroupIds: Set<String>,
         using dependencies: Dependencies
-    ) throws -> HTTP.PreparedRequest<LegacyPushServerResponse>? {
+    ) throws -> Network.PreparedRequest<LegacyPushServerResponse>? {
         let isUsingFullAPNs = dependencies[defaults: .standard, key: .isUsingFullAPNs]
         
         // Only continue if PNs are enabled and we have a device token
@@ -381,36 +368,35 @@
             let deviceToken: String = (token ?? dependencies[defaults: .standard, key: .deviceToken])
         else { return nil }
         
-        return try PushNotificationAPI
-            .prepareRequest(
-                request: Request(
-                    method: .post,
-                    endpoint: .legacyGroupsOnlySubscribe,
-                    body: LegacyGroupOnlyRequest(
-                        token: deviceToken,
-                        pubKey: userSessionId.hexString,
-                        device: "ios",
-                        legacyGroupPublicKeys: legacyGroupIds
-                    ),
-                    using: dependencies
+        return try Network.PreparedRequest(
+            request: Request(
+                method: .post,
+                endpoint: .legacyGroupsOnlySubscribe,
+                body: LegacyGroupOnlyRequest(
+                    token: deviceToken,
+                    pubKey: userSessionId.hexString,
+                    device: "ios",
+                    legacyGroupPublicKeys: legacyGroupIds
                 ),
-                responseType: LegacyPushServerResponse.self,
-                retryCount: PushNotificationAPI.maxRetryCount,
                 using: dependencies
-            )
-            .handleEvents(
-                receiveOutput: { _, response in
-                    guard response.code != 0 else {
-                        return SNLog("Couldn't subscribe for legacy groups due to error: \(response.message ?? "nil").")
-                    }
-                },
-                receiveCompletion: { result in
-                    switch result {
-                        case .finished: break
-                        case .failure: SNLog("Couldn't subscribe for legacy groups.")
-                    }
-                }
-            )
+            ),
+            responseType: LegacyPushServerResponse.self,
+            retryCount: PushNotificationAPI.maxRetryCount,
+            using: dependencies
+        )
+        .handleEvents(
+            receiveOutput: { _, response in
+                guard response.code != 0 else {
+                    return Log.error("[PushNotificationAPI] Couldn't subscribe for legacy groups due to error: \(response.message ?? "nil").")
+                }
+            },
+            receiveCompletion: { result in
+                switch result {
+                    case .finished: break
+                    case .failure: Log.error("[PushNotificationAPI] Couldn't subscribe for legacy groups.")
+                }
+            }
+        )
     }
     
     // FIXME: Remove this once legacy groups are deprecated
@@ -419,34 +405,33 @@
         userSessionId: SessionId,
         using dependencies: Dependencies
     ) throws -> Network.PreparedRequest<LegacyPushServerResponse> {
-        return try PushNotificationAPI
-            .prepareRequest(
-                request: Request(
-                    method: .post,
-                    endpoint: .legacyGroupUnsubscribe,
-                    body: LegacyGroupRequest(
-                        pubKey: userSessionId.hexString,
-                        closedGroupPublicKey: legacyGroupId
-                    ),
-                    using: dependencies
+        return try Network.PreparedRequest(
+            request: Request(
+                method: .post,
+                endpoint: .legacyGroupUnsubscribe,
+                body: LegacyGroupRequest(
+                    pubKey: userSessionId.hexString,
+                    closedGroupPublicKey: legacyGroupId
                 ),
-                responseType: LegacyPushServerResponse.self,
-                retryCount: PushNotificationAPI.maxRetryCount,
                 using: dependencies
-            )
-            .handleEvents(
-                receiveOutput: { _, response in
-                    guard response.code != 0 else {
-                        return SNLog("Couldn't unsubscribe for legacy group: \(legacyGroupId) due to error: \(response.message ?? "nil").")
-                    }
-                },
-                receiveCompletion: { result in
-                    switch result {
-                        case .finished: break
-                        case .failure: SNLog("Couldn't unsubscribe for legacy group: \(legacyGroupId).")
-                    }
-                }
-            )
+            ),
+            responseType: LegacyPushServerResponse.self,
+            retryCount: PushNotificationAPI.maxRetryCount,
+            using: dependencies
+        )
+        .handleEvents(
+            receiveOutput: { _, response in
+                guard response.code != 0 else {
+                    return Log.error("[PushNotificationAPI] Couldn't unsubscribe for legacy group: \(legacyGroupId) due to error: \(response.message ?? "nil").")
+                }
+            },
+            receiveCompletion: { result in
+                switch result {
+                    case .finished: break
+                    case .failure: Log.error("[PushNotificationAPI] Couldn't unsubscribe for legacy group: \(legacyGroupId).")
+                }
+            }
+        )
     }
     
     // MARK: - Notification Handling
@@ -480,11 +465,7 @@
         guard
             let encryptedData: Data = Data(base64Encoded: base64EncodedEncString),
             let notificationsEncryptionKey: Data = try? getOrGenerateEncryptionKey(using: dependencies),
-<<<<<<< HEAD
             let decryptedData: Data = dependencies[singleton: .crypto].generate(
-=======
-            let decryptedData: Data = dependencies.crypto.generate(
->>>>>>> 304423f3
                 .plaintextWithPushNotificationPayload(
                     payload: encryptedData,
                     encKey: notificationsEncryptionKey
@@ -512,14 +493,7 @@
     
     @discardableResult private static func getOrGenerateEncryptionKey(using dependencies: Dependencies) throws -> Data {
         do {
-<<<<<<< HEAD
-            var encryptionKey: Data = try dependencies[singleton: .keychain].data(
-                forService: .pushNotificationAPI,
-                key: .pushNotificationEncryptionKey
-            )
-=======
-            var encryptionKey: Data = try Singleton.keychain.data(forKey: .pushNotificationEncryptionKey)
->>>>>>> 304423f3
+            var encryptionKey: Data = try dependencies[singleton: .keychain].data(forKey: .pushNotificationEncryptionKey)
             defer { encryptionKey.resetBytes(in: 0..<encryptionKey.count) }
             
             guard encryptionKey.count == encryptionKeyLength else { throw StorageError.invalidKeySpec }
@@ -535,19 +509,11 @@
                             .tryGenerate(.randomBytes(encryptionKeyLength))
                         defer { keySpec.resetBytes(in: 0..<keySpec.count) } // Reset content immediately after use
                         
-<<<<<<< HEAD
-                        try dependencies[singleton: .keychain].set(
-                            data: keySpec,
-                            service: .pushNotificationAPI,
-                            key: .pushNotificationEncryptionKey
-                        )
-=======
-                        try Singleton.keychain.set(data: keySpec, forKey: .pushNotificationEncryptionKey)
->>>>>>> 304423f3
+                        try dependencies[singleton: .keychain].set(data: keySpec, forKey: .pushNotificationEncryptionKey)
                         return keySpec
                     }
                     catch {
-                        SNLog("Setting keychain value failed with error: \(error.localizedDescription)")
+                        Log.error("[PushNotificationAPI] Setting keychain value failed with error: \(error.localizedDescription)")
                         throw StorageError.keySpecCreationFailed
                     }
                     
@@ -558,40 +524,17 @@
                     // just terminate by throwing an uncaught exception
                     if dependencies.hasInitialised(singleton: .appContext) && (dependencies[singleton: .appContext].isMainApp || dependencies[singleton: .appContext].isInBackground) {
                         let appState: UIApplication.State = dependencies[singleton: .appContext].reportedApplicationState
-                        SNLog("CipherKeySpec inaccessible. New install or no unlock since device restart?, ApplicationState: \(appState.name)")
+                        Log.error("[PushNotificationAPI] CipherKeySpec inaccessible. New install or no unlock since device restart?, ApplicationState: \(appState.name)")
                         throw StorageError.keySpecInaccessible
                     }
                     
-                    SNLog("CipherKeySpec inaccessible; not main app.")
+                    Log.error("[PushNotificationAPI] CipherKeySpec inaccessible; not main app.")
                     throw StorageError.keySpecInaccessible
             }
         }
     }
     
-<<<<<<< HEAD
-    public static func deleteKeys(using dependencies: Dependencies = Dependencies()) {
-        try? dependencies[singleton: .keychain].remove(service: .pushNotificationAPI, key: .pushNotificationEncryptionKey)
-=======
-    public static func resetKeys() {
-        try? Singleton.keychain.remove(key: .pushNotificationEncryptionKey)
->>>>>>> 304423f3
-    }
-    
-    // MARK: - Convenience
-    
-    private static func prepareRequest<T: Encodable, R: Decodable>(
-        request: Request<T, Endpoint>,
-        responseType: R.Type,
-        retryCount: Int = 0,
-        timeout: TimeInterval = Network.defaultTimeout,
-        using dependencies: Dependencies
-    ) throws -> Network.PreparedRequest<R> {
-        return Network.PreparedRequest<R>(
-            request: request,
-            urlRequest: try request.generateUrlRequest(using: dependencies),
-            responseType: responseType,
-            retryCount: retryCount,
-            timeout: timeout
-        )
+    public static func deleteKeys(using dependencies: Dependencies) {
+        try? dependencies[singleton: .keychain].remove(key: .pushNotificationEncryptionKey)
     }
 }