--- conflicted
+++ resolved
@@ -8,59 +8,9 @@
 import SessionUtilitiesKit
 
 extension MessageReceiver {
-<<<<<<< HEAD
-    
-    /// Extract the sender public key (used as the threadId in contact threads)
-    ///
-    /// **Note:** This is a slightly optimised version of the `decryptWithSessionProtocol` function which just skips
-    /// the validation (handled when the job actually runs) and doesn't throw
-    public static func extractSenderPublicKey(_ db: Database, from envelope: SNProtoEnvelope) -> String? {
-        guard
-            let ciphertext: Data = envelope.content,
-            let userX25519KeyPair: Box.KeyPair = Identity.fetchUserKeyPair(db)
-        else { return nil }
-        
-        let recipientX25519PrivateKey = userX25519KeyPair.secretKey
-        let recipientX25519PublicKey = userX25519KeyPair.publicKey
-        let sodium = Sodium()
-        let signatureSize = sodium.sign.Bytes
-        let ed25519PublicKeySize = sodium.sign.PublicKeyBytes
-
-        // 1. ) Decrypt the message
-        guard
-            let plaintextWithMetadata = sodium.box.open(
-                anonymousCipherText: Bytes(ciphertext),
-                recipientPublicKey: Box.PublicKey(Bytes(recipientX25519PublicKey)),
-                recipientSecretKey: Bytes(recipientX25519PrivateKey)
-            ),
-            plaintextWithMetadata.count > (signatureSize + ed25519PublicKeySize)
-        else { return nil }
-        
-        // 2. ) Get the message parts
-        let senderED25519PublicKey = Bytes(plaintextWithMetadata[plaintextWithMetadata.count - (signatureSize + ed25519PublicKeySize) ..< plaintextWithMetadata.count - signatureSize])
-        
-        // 3. ) Get the sender's X25519 public key
-        guard let senderX25519PublicKey = sodium.sign.toX25519(ed25519PublicKey: senderED25519PublicKey) else {
-            return nil
-        }
-        
-        return "05\(senderX25519PublicKey.toHexString())"
-    }
-
-    internal static func decryptWithSessionProtocol(ciphertext: Data, using x25519KeyPair: Box.KeyPair) throws -> (plaintext: Data, senderX25519PublicKey: String) {
+    internal static func decryptWithSessionProtocol(ciphertext: Data, using x25519KeyPair: Box.KeyPair, dependencies: Dependencies = Dependencies()) throws -> (plaintext: Data, senderX25519PublicKey: String) {
         let recipientX25519PrivateKey = x25519KeyPair.secretKey
         let recipientX25519PublicKey = x25519KeyPair.publicKey
-        let sodium = Sodium()
-        let signatureSize = sodium.sign.Bytes
-        let ed25519PublicKeySize = sodium.sign.PublicKeyBytes
-        
-        // 1. ) Decrypt the message
-        guard let plaintextWithMetadata = sodium.box.open(anonymousCipherText: Bytes(ciphertext), recipientPublicKey: Box.PublicKey(Bytes(recipientX25519PublicKey)),
-            recipientSecretKey: Bytes(recipientX25519PrivateKey)), plaintextWithMetadata.count > (signatureSize + ed25519PublicKeySize) else { throw MessageReceiverError.decryptionFailed }
-=======
-    internal static func decryptWithSessionProtocol(ciphertext: Data, using x25519KeyPair: ECKeyPair, dependencies: Dependencies = Dependencies()) throws -> (plaintext: Data, senderX25519PublicKey: String) {
-        let recipientX25519PrivateKey = x25519KeyPair.privateKey
-        let recipientX25519PublicKey = Data(hex: x25519KeyPair.hexEncodedPublicKey.removingIdPrefixIfNeeded())
         let signatureSize = dependencies.sign.Bytes
         let ed25519PublicKeySize = dependencies.sign.PublicKeyBytes
         
@@ -76,7 +26,6 @@
             throw Error.decryptionFailed
         }
         
->>>>>>> cf1f1b0e
         // 2. ) Get the message parts
         let signature = Bytes(plaintextWithMetadata[plaintextWithMetadata.count - signatureSize ..< plaintextWithMetadata.count])
         let senderED25519PublicKey = Bytes(plaintextWithMetadata[plaintextWithMetadata.count - (signatureSize + ed25519PublicKeySize) ..< plaintextWithMetadata.count - signatureSize])
@@ -84,12 +33,7 @@
         
         // 3. ) Verify the signature
         let verificationData = plaintext + senderED25519PublicKey + recipientX25519PublicKey
-<<<<<<< HEAD
-        let isValid = sodium.sign.verify(message: verificationData, publicKey: senderED25519PublicKey, signature: signature)
-        guard isValid else { throw MessageReceiverError.invalidSignature }
-        // 4. ) Get the sender's X25519 public key
-        guard let senderX25519PublicKey = sodium.sign.toX25519(ed25519PublicKey: senderED25519PublicKey) else { throw MessageReceiverError.decryptionFailed }
-=======
+        
         guard dependencies.sign.verify(message: verificationData, publicKey: senderED25519PublicKey, signature: signature) else {
             throw Error.invalidSignature
         }
@@ -159,7 +103,6 @@
         guard let senderSessionIdBytes: Bytes = dependencies.sign.toX25519(ed25519PublicKey: sender_edpk) else {
             throw Error.decryptionFailed
         }
->>>>>>> cf1f1b0e
         
         return (Data(plaintext), SessionId(.standard, publicKey: senderSessionIdBytes).hexString)
     }
