--- conflicted
+++ resolved
@@ -17,11 +17,8 @@
         case let message as ExpirationTimerUpdate: handleExpirationTimerUpdate(message, using: transaction)
         case let message as ConfigurationMessage: handleConfigurationMessage(message, using: transaction)
         case let message as UnsendRequest: handleUnsendRequest(message, using: transaction)
-<<<<<<< HEAD
         case let message as CallMessage: handleCallMessage(message, using: transaction)
-=======
         case let message as MessageRequestResponse: handleMessageRequestResponse(message, using: transaction)
->>>>>>> 9b075efe
         case let message as VisibleMessage: try handleVisibleMessage(message, associatedWithProto: proto, openGroupID: openGroupID, isBackgroundPoll: isBackgroundPoll, using: transaction)
         default: fatalError()
         }
@@ -236,7 +233,7 @@
                     // that the current user had deleted that message request)
                     if
                         contactInfo.isBlocked != OWSBlockingManager.shared().isRecipientIdBlocked(sessionID),
-                        let thread: TSContactThread = TSContactThread.getWithContactSessionID(sessionID, transaction: transaction),
+                        let thread: TSContactThread = TSContactThread.fetch(for: sessionID, using: transaction),
                         thread.isMessageRequest(using: transaction)
                     {
                         thread.removeAllThreadInteractions(with: transaction)
@@ -890,7 +887,7 @@
         guard let senderId: String = message.sender else { return }
         
         // Get the existing thead and notify the user
-        if let transaction: YapDatabaseReadWriteTransaction = transaction as? YapDatabaseReadWriteTransaction, let thread: TSContactThread = TSContactThread.getWithContactSessionID(senderId, transaction: transaction) {
+        if let transaction: YapDatabaseReadWriteTransaction = transaction as? YapDatabaseReadWriteTransaction, let thread: TSContactThread = TSContactThread.fetch(for: senderId, using: transaction) {
             let infoMessage = TSInfoMessage(
                 timestamp: (message.sentTimestamp ?? NSDate.ows_millisecondTimeStamp()),
                 in: thread,
