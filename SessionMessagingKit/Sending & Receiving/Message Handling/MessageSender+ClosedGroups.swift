--- conflicted
+++ resolved
@@ -85,29 +85,6 @@
                     members: members,
                     admins: admins
                 )
-<<<<<<< HEAD
-            }
-        
-        return Publishers
-            .MergeMany(
-                // Send a closed group update message to all members individually
-                memberSendData
-                    .map { MessageSender.sendImmediate(preparedSendData: $0) }
-                    .appending(
-                        // Subscribe for push notifications (if enabled)
-                        PushNotificationAPI.subscribeToLegacyGroups(
-                            currentUserPublicKey: userPublicKey,
-                            legacyGroupIds: try ClosedGroup
-                                .select(.threadId)
-                                .filter(!ClosedGroup.Columns.threadId.like("\(SessionId.Prefix.group.rawValue)%"))
-                                .joining(
-                                    required: ClosedGroup.members
-                                        .filter(GroupMember.Columns.profileId == userPublicKey)
-                                )
-                                .asRequest(of: String.self)
-                                .fetchSet(db)
-                                .inserting(groupPublicKey)  // Insert the new key just to be sure
-=======
                 
                 let memberSendData: [MessageSender.PreparedSendData] = try members
                     .map { memberId -> MessageSender.PreparedSendData in
@@ -132,7 +109,6 @@
                             to: .contact(publicKey: memberId),
                             namespace: Message.Destination.contact(publicKey: memberId).defaultNamespace,
                             interactionId: nil
->>>>>>> 5464d9c9
                         )
                     }
                 
