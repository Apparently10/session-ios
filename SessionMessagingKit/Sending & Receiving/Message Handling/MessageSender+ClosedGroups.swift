--- conflicted
+++ resolved
@@ -15,20 +15,13 @@
         members: Set<String>,
         using dependencies: Dependencies = Dependencies()
     ) -> AnyPublisher<SessionThread, Error> {
-<<<<<<< HEAD
-        Storage.shared
+        dependencies.storage
             .writePublisher { db -> (String, SessionThread, [MessageSender.PreparedSendData], Set<String>) in
-                let userPublicKey: String = getUserHexEncodedPublicKey(db)
-                var members: Set<String> = members
-=======
-        dependencies.storage
-            .writePublisher { db -> (String, SessionThread, [MessageSender.PreparedSendData]) in
                 // Generate the group's two keys
                 guard
                     let groupKeyPair: KeyPair = dependencies.crypto.generate(.x25519KeyPair()),
                     let encryptionKeyPair: KeyPair = dependencies.crypto.generate(.x25519KeyPair())
                 else { throw MessageSenderError.noKeyPair }
->>>>>>> 4d098914
                 
                 // Includes the 'SessionId.Prefix.standard' prefix
                 let groupPublicKey: String = groupKeyPair.hexEncodedPublicKey
