--- conflicted
+++ resolved
@@ -162,7 +162,6 @@
             using: dependencies
         )
         do {
-            // stringlint:ignore_start
             interaction = try Interaction(
                 serverHash: message.serverHash, // Keep track of server hash
                 threadId: thread.id,
@@ -185,27 +184,14 @@
                 linkPreviewUrl: (message.linkPreview?.url ?? message.openGroupInvitation?.url),
                 // Keep track of the open group server message ID ↔ message ID relationship
                 openGroupServerMessageId: message.openGroupServerMessageId.map { Int64($0) },
-<<<<<<< HEAD
-                openGroupWhisperMods: (message.recipient?.contains(".mods") == true),
-                openGroupWhisperTo: {
-                    guard
-                        let recipientParts: [String] = message.recipient?.components(separatedBy: "."),
-                        recipientParts.count >= 3  // 'server.roomToken.whisperTo.whisperMods'
-                    else { return nil }
-                    
-                    return recipientParts[2]
-                }(),
-                using: dependencies
-=======
                 openGroupWhisper: message.openGroupWhisper,
                 openGroupWhisperMods: message.openGroupWhisperMods,
                 openGroupWhisperTo: message.openGroupWhisperTo,
                 // If we received an outgoing message then we can assume the interaction has already
                 // been sent, otherwise we should just use whatever the default state is
-                state: (variant == .standardOutgoing ? .sent : nil)
->>>>>>> 83911cf9
+                state: (variant == .standardOutgoing ? .sent : nil),
+                using: dependencies
             ).inserted(db)
-            // stringlint:ignore_stop
         }
         catch {
             switch error {
@@ -515,40 +501,6 @@
                 Interaction.Columns.mostRecentFailureText.set(to: nil)
             )
         
-<<<<<<< HEAD
-        // Create any addiitonal 'RecipientState' records as needed
-        switch thread.variant {
-            case .contact:
-                if let syncTarget: String = syncTarget {
-                    try RecipientState(
-                        interactionId: interactionId,
-                        recipientId: syncTarget,
-                        state: .sent
-                    ).upsert(db)
-                }
-                
-            case .legacyGroup, .group:
-                try GroupMember
-                    .filter(GroupMember.Columns.groupId == thread.id)
-                    .fetchAll(db)
-                    .forEach { member in
-                        try RecipientState(
-                            interactionId: interactionId,
-                            recipientId: member.profileId,
-                            state: .sent
-                        ).upsert(db)
-                    }
-                
-            case .community:
-                try RecipientState(
-                    interactionId: interactionId,
-                    recipientId: thread.id, // For open groups this will always be the thread id
-                    state: .sent
-                ).upsert(db)
-        }
-    
-=======
->>>>>>> 83911cf9
         // For outgoing messages mark all older interactions as read (the user should have seen
         // them if they send a message - also avoids a situation where the user has "phantom"
         // unread messages that they need to scroll back to before they become marked as read)
