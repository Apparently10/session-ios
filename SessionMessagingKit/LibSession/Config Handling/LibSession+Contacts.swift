// Copyright © 2023 Rangeproof Pty Ltd. All rights reserved.

import Foundation
import GRDB
import SessionUtil
import SessionUtilitiesKit

// MARK: - Size Restrictions

public extension LibSession {
    static var sizeMaxNameBytes: Int { CONTACT_MAX_NAME_LENGTH }
    static var sizeMaxNicknameBytes: Int { CONTACT_MAX_NAME_LENGTH }
    static var sizeMaxProfileUrlBytes: Int { PROFILE_PIC_MAX_URL_LENGTH }
}

// MARK: - Contacts Handling

internal extension LibSession {
    static let columnsRelatedToContacts: [ColumnExpression] = [
        Contact.Columns.isApproved,
        Contact.Columns.isBlocked,
        Contact.Columns.didApproveMe,
        Profile.Columns.name,
        Profile.Columns.nickname,
        Profile.Columns.profilePictureUrl,
        Profile.Columns.profileEncryptionKey,
        DisappearingMessagesConfiguration.Columns.isEnabled,
        DisappearingMessagesConfiguration.Columns.type,
        DisappearingMessagesConfiguration.Columns.durationSeconds
    ]
}

// MARK: - Incoming Changes

internal extension LibSessionCacheType {
    func handleContactsUpdate(
        _ db: Database,
        in config: LibSession.Config?,
        serverTimestampMs: Int64,
        using dependencies: Dependencies
    ) throws {
        guard config.needsDump(using: dependencies) else { return }
        guard case .object(let conf) = config else { throw LibSessionError.invalidConfigObject }
        
        // The current users contact data is handled separately so exclude it if it's present (as that's
        // actually a bug)
        let userSessionId: SessionId = dependencies[cache: .general].sessionId
        let targetContactData: [String: ContactData] = try LibSession.extractContacts(
            from: conf,
            serverTimestampMs: serverTimestampMs,
            using: dependencies
        ).filter { $0.key != userSessionId.hexString }
        
        // Since we don't sync 100% of the data stored against the contact and profile objects we
        // need to only update the data we do have to ensure we don't overwrite anything that doesn't
        // get synced
        try targetContactData
            .forEach { sessionId, data in
                // Note: We only update the contact and profile records if the data has actually changed
                // in order to avoid triggering UI updates for every thread on the home screen (the DB
                // observation system can't differ between update calls which do and don't change anything)
                let contact: Contact = Contact.fetchOrCreate(db, id: sessionId, using: dependencies)
                let profile: Profile = Profile.fetchOrCreate(db, id: sessionId)
                let profileNameShouldBeUpdated: Bool = (
                    !data.profile.name.isEmpty &&
                    profile.name != data.profile.name &&
                    (profile.lastNameUpdate ?? 0) < (data.profile.lastNameUpdate ?? 0)
                )
                let profilePictureShouldBeUpdated: Bool = (
                    (
                        profile.profilePictureUrl != data.profile.profilePictureUrl ||
                        profile.profileEncryptionKey != data.profile.profileEncryptionKey
                    ) &&
                    (profile.lastProfilePictureUpdate ?? 0) < (data.profile.lastProfilePictureUpdate ?? 0)
                )
                
                if
                    profileNameShouldBeUpdated ||
                    profile.nickname != data.profile.nickname ||
                    profilePictureShouldBeUpdated
                {
                    try profile.upsert(db)
                    try Profile
                        .filter(id: sessionId)
                        .updateAllAndConfig(
                            db,
                            [
                                (!profileNameShouldBeUpdated ? nil :
                                    Profile.Columns.name.set(to: data.profile.name)
                                ),
                                (!profileNameShouldBeUpdated ? nil :
                                    Profile.Columns.lastNameUpdate.set(to: data.profile.lastNameUpdate)
                                ),
                                (profile.nickname == data.profile.nickname ? nil :
                                    Profile.Columns.nickname.set(to: data.profile.nickname)
                                ),
                                (profile.profilePictureUrl != data.profile.profilePictureUrl ? nil :
                                    Profile.Columns.profilePictureUrl.set(to: data.profile.profilePictureUrl)
                                ),
                                (profile.profileEncryptionKey != data.profile.profileEncryptionKey ? nil :
                                    Profile.Columns.profileEncryptionKey.set(to: data.profile.profileEncryptionKey)
                                ),
                                (!profilePictureShouldBeUpdated ? nil :
                                    Profile.Columns.lastProfilePictureUpdate.set(to: data.profile.lastProfilePictureUpdate)
                                )
                            ].compactMap { $0 },
                            calledFromConfig: .contacts,
                            using: dependencies
                        )
                }
                
                /// Since message requests have no reverse, we should only handle setting `isApproved`
                /// and `didApproveMe` to `true`. This may prevent some weird edge cases where a config message
                /// swapping `isApproved` and `didApproveMe` to `false`
                if
                    (contact.isApproved != data.contact.isApproved) ||
                    (contact.isBlocked != data.contact.isBlocked) ||
                    (contact.didApproveMe != data.contact.didApproveMe)
                {
                    try contact.upsert(db)
                    try Contact
                        .filter(id: sessionId)
                        .updateAllAndConfig(
                            db,
                            [
                                (!data.contact.isApproved || contact.isApproved == data.contact.isApproved ? nil :
                                    Contact.Columns.isApproved.set(to: true)
                                ),
                                (contact.isBlocked == data.contact.isBlocked ? nil :
                                    Contact.Columns.isBlocked.set(to: data.contact.isBlocked)
                                ),
                                (!data.contact.didApproveMe || contact.didApproveMe == data.contact.didApproveMe ? nil :
                                    Contact.Columns.didApproveMe.set(to: true)
                                )
                            ].compactMap { $0 },
                            calledFromConfig: .contacts,
                            using: dependencies
                        )
                }
                
                /// If the contact's `hidden` flag doesn't match the visibility of their conversation then create/delete the
                /// associated contact conversation accordingly
                let threadInfo: LibSession.PriorityVisibilityInfo? = try? SessionThread
                    .filter(id: sessionId)
                    .select(.id, .variant, .pinnedPriority, .shouldBeVisible)
                    .asRequest(of: LibSession.PriorityVisibilityInfo.self)
                    .fetchOne(db)
                let threadExists: Bool = (threadInfo != nil)
                let updatedShouldBeVisible: Bool = LibSession.shouldBeVisible(priority: data.priority)

                /// If we are hiding the conversation then kick the user from it if it's currently open
                if !updatedShouldBeVisible {
                    LibSession.kickFromConversationUIIfNeeded(removedThreadIds: [sessionId], using: dependencies)
                }
                
                /// Create the thread if it doesn't exist, otherwise just update it's state
                if !threadExists {
                    try SessionThread(
                        id: sessionId,
                        variant: .contact,
                        creationDateTimestamp: data.created,
                        shouldBeVisible: updatedShouldBeVisible,
                        pinnedPriority: data.priority,
                        using: dependencies
                    ).upsert(db)
                }
                else {
                    let changes: [ConfigColumnAssignment] = [
                        (threadInfo?.shouldBeVisible == updatedShouldBeVisible ? nil :
                            SessionThread.Columns.shouldBeVisible.set(to: updatedShouldBeVisible)
                        ),
                        (threadInfo?.pinnedPriority == data.priority ? nil :
                            SessionThread.Columns.pinnedPriority.set(to: data.priority)
                        )
                    ].compactMap { $0 }
                    
                    try SessionThread
                        .filter(id: sessionId)
                        .updateAllAndConfig(
                            db,
                            changes,
                            calledFromConfig: .contacts,
                            using: dependencies
                        )
                }
                
                // Update disappearing messages configuration if needed
                let localConfig: DisappearingMessagesConfiguration = try DisappearingMessagesConfiguration
                    .fetchOne(db, id: sessionId)
                    .defaulting(to: DisappearingMessagesConfiguration.defaultWith(sessionId))
<<<<<<< HEAD
                let isValid: Bool = (dependencies[feature: .updatedDisappearingMessages] ?
                    data.config.isValidV2Config() :
                    true
                )
                
                if isValid && data.config != localConfig {
=======
                
                if data.config.isValidV2Config() && data.config != localConfig {
>>>>>>> bd34d1a9
                    try data.config
                        .saved(db)
                        .clearUnrelatedControlMessages(
                            db,
                            threadVariant: .contact,
                            using: dependencies
                        )
                }
            }
        
        /// Delete any contact/thread records which aren't in the config message
        let syncedContactIds: [String] = targetContactData
            .map { $0.key }
            .appending(userSessionId.hexString)
        let contactIdsToRemove: [String] = try Contact
            .filter(!syncedContactIds.contains(Contact.Columns.id))
            .select(.id)
            .asRequest(of: String.self)
            .fetchAll(db)
        let threadIdsToRemove: [String] = try SessionThread
            .filter(!syncedContactIds.contains(SessionThread.Columns.id))
            .filter(SessionThread.Columns.variant == SessionThread.Variant.contact)
            .filter(!SessionThread.Columns.id.like("\(SessionId.Prefix.blinded15.rawValue)%"))
            .filter(!SessionThread.Columns.id.like("\(SessionId.Prefix.blinded25.rawValue)%"))
            .select(.id)
            .asRequest(of: String.self)
            .fetchAll(db)
        
        /// When the user opens a brand new conversation this creates a "draft conversation" which has a hidden thread but no
        /// contact record, when we receive a contact update this "draft conversation" would be included in the
        /// `threadIdsToRemove` which would result in the user getting kicked from the screen and the thread removed, we
        /// want to avoid this (as it's essentially a bug) so find any conversations in this state and remove them from the list that
        /// will be pruned
        let threadT: TypedTableAlias<SessionThread> = TypedTableAlias()
        let contactT: TypedTableAlias<Contact> = TypedTableAlias()
        let draftConversationIds: [String] = try SQLRequest<String>("""
            SELECT \(threadT[.id])
            FROM \(SessionThread.self)
            LEFT JOIN \(Contact.self) ON \(contactT[.id]) = \(threadT[.id])
            WHERE (
                \(SQL("\(threadT[.id]) IN \(threadIdsToRemove)")) AND
                \(contactT[.id]) IS NULL
            )
        """).fetchAll(db)
        
        /// Consolidate the ids which should be removed
        let combinedIds: [String] = contactIdsToRemove
            .appending(contentsOf: threadIdsToRemove)
            .filter { !draftConversationIds.contains($0) }
        
        if !combinedIds.isEmpty {
            LibSession.kickFromConversationUIIfNeeded(removedThreadIds: combinedIds, using: dependencies)
            
            try Contact
                .filter(ids: combinedIds)
                .deleteAll(db)
            
            // Also need to remove any 'nickname' values since they are associated to contact data
            try Profile
                .filter(ids: combinedIds)
                .updateAllAndConfig(
                    db,
                    Profile.Columns.nickname.set(to: nil),
                    calledFromConfig: .contacts,
                    using: dependencies
                )
            
            // Delete the one-to-one conversations associated to the contact
            try SessionThread
                .deleteOrLeave(
                    db,
                    threadIds: combinedIds,
                    threadVariant: .contact,
                    groupLeaveType: .forced,
                    calledFromConfig: .contacts,
                    cacheToRemoveStateFrom: self,
                    using: dependencies
                )
            
            try LibSession.remove(db, volatileContactIds: combinedIds, using: dependencies)
        }
    }
}

// MARK: - Outgoing Changes

internal extension LibSession {
    static func upsert(
        contactData: [SyncedContactInfo],
        in config: Config?,
        using dependencies: Dependencies
    ) throws {
        guard case .object(let conf) = config else { throw LibSessionError.invalidConfigObject }
        
        // The current users contact data doesn't need to sync so exclude it, we also don't want to sync
        // blinded message requests so exclude those as well
        let userSessionId: SessionId = dependencies[cache: .general].sessionId
        let targetContacts: [SyncedContactInfo] = contactData
            .filter {
<<<<<<< HEAD
                $0.id != userSessionId.hexString &&
=======
                $0.id != userPublicKey &&
>>>>>>> bd34d1a9
                (try? SessionId(from: $0.id))?.prefix == .standard
            }
        
        // If we only updated the current user contact then no need to continue
        guard !targetContacts.isEmpty else { return }        
        
        // Update the name
        try targetContacts
            .forEach { info in
                var contact: contacts_contact = contacts_contact()
                guard
                    var sessionId: [CChar] = info.id.cString(using: .utf8),
                    contacts_get_or_construct(conf, &contact, &sessionId)
                else {
                    /// It looks like there are some situations where this object might not get created correctly (and
                    /// will throw due to the implicit unwrapping) as a result we put it in a guard and throw instead
                    throw LibSessionError(
                        conf,
                        fallbackError: .getOrConstructFailedUnexpectedly,
                        logMessage: "Unable to upsert contact to LibSession"
                    )
                }
                
                // Assign all properties to match the updated contact (if there is one)
                if let updatedContact: Contact = info.contact {
                    contact.approved = updatedContact.isApproved
                    contact.approved_me = updatedContact.didApproveMe
                    contact.blocked = updatedContact.isBlocked
                    
                    // If we were given a `created` timestamp then set it to the min between the current
                    // setting and the value (as long as the current setting isn't `0`)
                    if let created: Int64 = info.created.map({ Int64(floor($0)) }) {
                        contact.created = (contact.created > 0 ? min(contact.created, created) : created)
                    }
                    
                    // Store the updated contact (needs to happen before variables go out of scope)
                    contacts_set(conf, &contact)
                    try LibSessionError.throwIfNeeded(conf)
                }
                
                // Update the profile data (if there is one - users we have sent a message request to may
                // not have profile info in certain situations)
                if let updatedProfile: Profile = info.profile {
<<<<<<< HEAD
                    let oldAvatarUrl: String? = String(libSessionVal: contact.profile_pic.url)
                    let oldAvatarKey: Data? = Data(
                        libSessionVal: contact.profile_pic.key,
                        count: DisplayPictureManager.aes256KeyByteLength
                    )
=======
                    let oldAvatarUrl: String? = contact.get(\.profile_pic.url)
                    let oldAvatarKey: Data? = contact.get(\.profile_pic.key)
>>>>>>> bd34d1a9
                    
                    contact.set(\.name, to: updatedProfile.name)
                    contact.set(\.nickname, to: updatedProfile.nickname)
                    contact.set(\.profile_pic.url, to: updatedProfile.profilePictureUrl)
                    contact.set(\.profile_pic.key, to: updatedProfile.profileEncryptionKey)
                    
<<<<<<< HEAD
                    // Attempts retrieval of the profile picture (will schedule a download if
                    // needed via a throttled subscription on another thread to prevent blocking)
                    if
                        oldAvatarUrl != (updatedProfile.profilePictureUrl ?? "") ||
                        oldAvatarKey != (updatedProfile.profileEncryptionKey ?? Data(repeating: 0, count: DisplayPictureManager.aes256KeyByteLength))
=======
                    // Download the profile picture if needed (this can be triggered within
                    // database reads/writes so dispatch the download to a separate queue to
                    // prevent blocking)
                    //
                    // Note: Only trigger the avatar download if we are in the main app (don't
                    // want the extensions to trigger this as it can clog up their networking)
                    if
                        Singleton.hasAppContext &&
                        Singleton.appContext.isMainApp && (
                            oldAvatarUrl != (updatedProfile.profilePictureUrl ?? "") ||
                            oldAvatarKey != (updatedProfile.profileEncryptionKey ?? Data(repeating: 0, count: ProfileManager.avatarAES256KeyByteLength))
                        )
>>>>>>> bd34d1a9
                    {
                        DisplayPictureManager.displayPicture(owner: .user(updatedProfile), using: dependencies)
                    }
                    
                    // Store the updated contact (needs to happen before variables go out of scope)
                    contacts_set(conf, &contact)
                    try LibSessionError.throwIfNeeded(conf)
                }
                
                // Assign all properties to match the updated disappearing messages configuration (if there is one)
                if
                    let updatedConfig: DisappearingMessagesConfiguration = info.config,
                    let exp_mode: CONVO_EXPIRATION_MODE = updatedConfig.type?.toLibSession()
                {
                    contact.exp_mode = exp_mode
                    contact.exp_seconds = Int32(updatedConfig.durationSeconds)
                }
                
                // Store the updated contact (can't be sure if we made any changes above)
                contact.priority = (info.priority ?? contact.priority)
                contacts_set(conf, &contact)
                try LibSessionError.throwIfNeeded(conf)
            }
    }
}

// MARK: - Outgoing Changes

internal extension LibSession {
    static func updatingContacts<T>(
        _ db: Database,
        _ updated: [T],
        using dependencies: Dependencies
    ) throws -> [T] {
        guard let updatedContacts: [Contact] = updated as? [Contact] else { throw StorageError.generic }
        
        // The current users contact data doesn't need to sync so exclude it, we also don't want to sync
        // blinded message requests so exclude those as well
        let userSessionId: SessionId = dependencies[cache: .general].sessionId
        let targetContacts: [Contact] = updatedContacts
            .filter {
<<<<<<< HEAD
                $0.id != userSessionId.hexString &&
=======
                $0.id != userPublicKey &&
>>>>>>> bd34d1a9
                (try? SessionId(from: $0.id))?.prefix == .standard
            }
        
        // If we only updated the current user contact then no need to continue
        guard !targetContacts.isEmpty else { return updated }
        
        try LibSession.performAndPushChange(
            db,
            for: .contacts,
            sessionId: userSessionId,
            using: dependencies
        ) { config in
            guard case .object(let conf) = config else { throw LibSessionError.invalidConfigObject }
            
            // When inserting new contacts (or contacts with invalid profile data) we want
            // to add any valid profile information we have so identify if any of the updated
            // contacts are new/invalid, and if so, fetch any profile data we have for them
            let newContactIds: [String] = targetContacts
                .compactMap { contactData -> String? in
                    var contact: contacts_contact = contacts_contact()
                    
                    guard
                        var cContactId: [CChar] = contactData.id.cString(using: .utf8),
                        contacts_get(conf, &contact, &cContactId),
                        contact.get(\.name, nullIfEmpty: true) != nil
                    else {
                        LibSessionError.clear(conf)
                        return contactData.id
                    }
                    
                    return nil
                }
            let newProfiles: [String: Profile] = try Profile
                .fetchAll(db, ids: newContactIds)
                .reduce(into: [:]) { result, next in result[next.id] = next }
            
            // Upsert the updated contact data
            try LibSession
                .upsert(
                    contactData: targetContacts
                        .map { contact in
                            SyncedContactInfo(
                                id: contact.id,
                                contact: contact,
                                profile: newProfiles[contact.id]
                            )
                        },
                    in: config,
                    using: dependencies
                )
        }
        
        return updated
    }
    
    static func updatingProfiles<T>(
        _ db: Database,
        _ updated: [T],
        using dependencies: Dependencies
    ) throws -> [T] {
        guard let updatedProfiles: [Profile] = updated as? [Profile] else { throw StorageError.generic }
        
        // We should only sync profiles which are associated to contact data to avoid including profiles
        // for random people in community conversations so filter out any profiles which don't have an
        // associated contact
        let existingContactIds: [String] = (try? Contact
            .filter(ids: updatedProfiles.map { $0.id })
            .select(.id)
            .asRequest(of: String.self)
            .fetchAll(db))
            .defaulting(to: [])
        
        // If none of the profiles are associated with existing contacts then ignore the changes (no need
        // to do a config sync)
        guard !existingContactIds.isEmpty else { return updated }
        
        // Get the user public key (updating their profile is handled separately)
        let userSessionId: SessionId = dependencies[cache: .general].sessionId
        let targetProfiles: [Profile] = updatedProfiles
            .filter {
<<<<<<< HEAD
                $0.id != userSessionId.hexString &&
=======
                $0.id != userPublicKey &&
>>>>>>> bd34d1a9
                (try? SessionId(from: $0.id))?.prefix == .standard &&
                existingContactIds.contains($0.id)
            }
        
        // Update the user profile first (if needed)
        if let updatedUserProfile: Profile = updatedProfiles.first(where: { $0.id == userSessionId.hexString }) {
            try LibSession.performAndPushChange(
                db,
                for: .userProfile,
                sessionId: userSessionId,
                using: dependencies
            ) { config in
                try LibSession.update(
                    profile: updatedUserProfile,
                    in: config
                )
            }
        }
        
        try LibSession.performAndPushChange(
            db,
            for: .contacts,
            sessionId: userSessionId,
            using: dependencies
        ) { config in
            try LibSession
                .upsert(
                    contactData: targetProfiles
                        .map { SyncedContactInfo(id: $0.id, profile: $0) },
                    in: config,
                    using: dependencies
                )
        }
        
        return updated
    }
    
    @discardableResult static func updatingDisappearingConfigsOneToOne<T>(
        _ db: Database,
        _ updated: [T],
        using dependencies: Dependencies
    ) throws -> [T] {
        guard let updatedDisappearingConfigs: [DisappearingMessagesConfiguration] = updated as? [DisappearingMessagesConfiguration] else { throw StorageError.generic }
        
        // Filter out any disappearing config changes related to groups
        let targetUpdatedConfigs: [DisappearingMessagesConfiguration] = updatedDisappearingConfigs
            .filter { (try? SessionId.Prefix(from: $0.id)) != .group }
        
        guard !targetUpdatedConfigs.isEmpty else { return updated }
        
        // We should only sync disappearing messages configs which are associated to existing contacts
        let existingContactIds: [String] = (try? Contact
            .filter(ids: targetUpdatedConfigs.map { $0.id })
            .select(.id)
            .asRequest(of: String.self)
            .fetchAll(db))
            .defaulting(to: [])
        
        // If none of the disappearing messages configs are associated with existing contacts then ignore
        // the changes (no need to do a config sync)
        guard !existingContactIds.isEmpty else { return updated }
        
        // Get the user public key (updating note to self is handled separately)
        let userSessionId: SessionId = dependencies[cache: .general].sessionId
        let targetDisappearingConfigs: [DisappearingMessagesConfiguration] = targetUpdatedConfigs
            .filter {
<<<<<<< HEAD
                $0.id != userSessionId.hexString &&
=======
                $0.id != userPublicKey &&
>>>>>>> bd34d1a9
                (try? SessionId(from: $0.id))?.prefix == .standard &&
                existingContactIds.contains($0.id)
            }
        
        // Update the note to self disappearing messages config first (if needed)
        if let updatedUserDisappearingConfig: DisappearingMessagesConfiguration = targetUpdatedConfigs.first(where: { $0.id == userSessionId.hexString }) {
            try LibSession.performAndPushChange(
                db,
                for: .userProfile,
                sessionId: userSessionId,
                using: dependencies
            ) { config in
                try LibSession.updateNoteToSelf(
                    disappearingMessagesConfig: updatedUserDisappearingConfig,
                    in: config
                )
            }
        }
        
        try LibSession.performAndPushChange(
            db,
            for: .contacts,
            sessionId: userSessionId,
            using: dependencies
        ) { config in
            try LibSession
                .upsert(
                    contactData: targetDisappearingConfigs
                        .map { SyncedContactInfo(id: $0.id, disappearingMessagesConfig: $0) },
                    in: config,
                    using: dependencies
                )
        }
        
        return updated
    }
}

// MARK: - External Outgoing Changes

public extension LibSession {
    static func hide(
        _ db: Database,
        contactIds: [String],
        using dependencies: Dependencies
    ) throws {
        try LibSession.performAndPushChange(
            db,
            for: .contacts,
            sessionId: dependencies[cache: .general].sessionId,
            using: dependencies
        ) { config in
            // Mark the contacts as hidden
            try LibSession.upsert(
                contactData: contactIds
                    .map {
                        SyncedContactInfo(
                            id: $0,
                            priority: LibSession.hiddenPriority
                        )
                    },
                in: config,
                using: dependencies
            )
        }
    }
    
    static func remove(
        _ db: Database,
        contactIds: [String],
        using dependencies: Dependencies
    ) throws {
        guard !contactIds.isEmpty else { return }
        
        try LibSession.performAndPushChange(
            db,
            for: .contacts,
            sessionId: dependencies[cache: .general].sessionId,
            using: dependencies
        ) { config in
            guard case .object(let conf) = config else { throw LibSessionError.invalidConfigObject }
            
            contactIds.forEach { sessionId in
                guard var cSessionId: [CChar] = sessionId.cString(using: .utf8) else { return }
                
                // Don't care if the contact doesn't exist
                contacts_erase(conf, &cSessionId)
            }
        }
    }
    
    static func update(
        _ db: Database,
        sessionId: String,
        disappearingMessagesConfig: DisappearingMessagesConfiguration,
        using dependencies: Dependencies
    ) throws {
        let userSessionId: SessionId = dependencies[cache: .general].sessionId
        
        switch sessionId {
            case userSessionId.hexString:
                try LibSession.performAndPushChange(
                    db,
                    for: .userProfile,
                    sessionId: userSessionId,
                    using: dependencies
                ) { config in
                    try LibSession.updateNoteToSelf(
                        disappearingMessagesConfig: disappearingMessagesConfig,
                        in: config
                    )
                }
                
            default:
                try LibSession.performAndPushChange(
                    db,
                    for: .contacts,
                    sessionId: userSessionId,
                    using: dependencies
                ) { config in
                    try LibSession
                        .upsert(
                            contactData: [
                                SyncedContactInfo(
                                    id: sessionId,
                                    disappearingMessagesConfig: disappearingMessagesConfig
                                )
                            ],
                            in: config,
                            using: dependencies
                        )
                }
        }
    }
}

// MARK: - SyncedContactInfo

extension LibSession {
    struct SyncedContactInfo {
        let id: String
        let contact: Contact?
        let profile: Profile?
        let config: DisappearingMessagesConfiguration?
        let priority: Int32?
        let created: TimeInterval?
        
        init(
            id: String,
            contact: Contact? = nil,
            profile: Profile? = nil,
            disappearingMessagesConfig: DisappearingMessagesConfiguration? = nil,
            priority: Int32? = nil,
            created: TimeInterval? = nil
        ) {
            self.id = id
            self.contact = contact
            self.profile = profile
            self.config = disappearingMessagesConfig
            self.priority = priority
            self.created = created
        }
    }
}

// MARK: - ContactData

private struct ContactData {
    let contact: Contact
    let profile: Profile
    let config: DisappearingMessagesConfiguration
    let priority: Int32
    let created: TimeInterval
}

// MARK: - ThreadCount

private struct ThreadCount: Codable, FetchableRecord {
    let id: String
    let interactionCount: Int
}

// MARK: - Convenience

private extension LibSession {
    static func extractContacts(
        from conf: UnsafeMutablePointer<config_object>?,
        serverTimestampMs: Int64,
        using dependencies: Dependencies
    ) throws -> [String: ContactData] {
        var infiniteLoopGuard: Int = 0
        var result: [String: ContactData] = [:]
        var contact: contacts_contact = contacts_contact()
        let contactIterator: UnsafeMutablePointer<contacts_iterator> = contacts_iterator_new(conf)
        
        while !contacts_iterator_done(contactIterator, &contact) {
            try LibSession.checkLoopLimitReached(&infiniteLoopGuard, for: .contacts)
            
            let contactId: String = contact.get(\.session_id)
            let contactResult: Contact = Contact(
                id: contactId,
                isApproved: contact.approved,
                isBlocked: contact.blocked,
                didApproveMe: contact.approved_me,
                using: dependencies
            )
            let profilePictureUrl: String? = contact.get(\.profile_pic.url, nullIfEmpty: true)
            let profileResult: Profile = Profile(
                id: contactId,
<<<<<<< HEAD
                name: String(libSessionVal: contact.name),
                lastNameUpdate: TimeInterval(Double(serverTimestampMs) / 1000),
                nickname: String(libSessionVal: contact.nickname, nullIfEmpty: true),
                profilePictureUrl: profilePictureUrl,
                profileEncryptionKey: (profilePictureUrl == nil ? nil :
                    Data(
                        libSessionVal: contact.profile_pic.key,
                        count: DisplayPictureManager.aes256KeyByteLength
                    )
                ),
                lastProfilePictureUpdate: TimeInterval(Double(serverTimestampMs) / 1000)
=======
                name: contact.get(\.name),
                lastNameUpdate: (TimeInterval(latestConfigSentTimestampMs) / 1000),
                nickname: contact.get(\.nickname, nullIfEmpty: true),
                profilePictureUrl: profilePictureUrl,
                profileEncryptionKey: (profilePictureUrl == nil ? nil : contact.get(\.profile_pic.key)),
                lastProfilePictureUpdate: (TimeInterval(latestConfigSentTimestampMs) / 1000)
>>>>>>> bd34d1a9
            )
            let configResult: DisappearingMessagesConfiguration = DisappearingMessagesConfiguration(
                threadId: contactId,
                isEnabled: contact.exp_seconds > 0,
                durationSeconds: TimeInterval(contact.exp_seconds),
                type: DisappearingMessagesConfiguration.DisappearingMessageType(libSessionType: contact.exp_mode)
            )
            
            result[contactId] = ContactData(
                contact: contactResult,
                profile: profileResult,
                config: configResult,
                priority: contact.priority,
                created: TimeInterval(contact.created)
            )
            contacts_iterator_advance(contactIterator)
        }
        contacts_iterator_free(contactIterator) // Need to free the iterator
        
        return result
    }
}

// MARK: - C Conformance

extension contacts_contact: CAccessible & CMutable {}<|MERGE_RESOLUTION|>--- conflicted
+++ resolved
@@ -36,10 +36,9 @@
     func handleContactsUpdate(
         _ db: Database,
         in config: LibSession.Config?,
-        serverTimestampMs: Int64,
-        using dependencies: Dependencies
+        serverTimestampMs: Int64
     ) throws {
-        guard config.needsDump(using: dependencies) else { return }
+        guard configNeedsDump(config) else { return }
         guard case .object(let conf) = config else { throw LibSessionError.invalidConfigObject }
         
         // The current users contact data is handled separately so exclude it if it's present (as that's
@@ -188,17 +187,8 @@
                 let localConfig: DisappearingMessagesConfiguration = try DisappearingMessagesConfiguration
                     .fetchOne(db, id: sessionId)
                     .defaulting(to: DisappearingMessagesConfiguration.defaultWith(sessionId))
-<<<<<<< HEAD
-                let isValid: Bool = (dependencies[feature: .updatedDisappearingMessages] ?
-                    data.config.isValidV2Config() :
-                    true
-                )
-                
-                if isValid && data.config != localConfig {
-=======
                 
                 if data.config.isValidV2Config() && data.config != localConfig {
->>>>>>> bd34d1a9
                     try data.config
                         .saved(db)
                         .clearUnrelatedControlMessages(
@@ -298,11 +288,7 @@
         let userSessionId: SessionId = dependencies[cache: .general].sessionId
         let targetContacts: [SyncedContactInfo] = contactData
             .filter {
-<<<<<<< HEAD
                 $0.id != userSessionId.hexString &&
-=======
-                $0.id != userPublicKey &&
->>>>>>> bd34d1a9
                 (try? SessionId(from: $0.id))?.prefix == .standard
             }
         
@@ -346,42 +332,24 @@
                 // Update the profile data (if there is one - users we have sent a message request to may
                 // not have profile info in certain situations)
                 if let updatedProfile: Profile = info.profile {
-<<<<<<< HEAD
-                    let oldAvatarUrl: String? = String(libSessionVal: contact.profile_pic.url)
-                    let oldAvatarKey: Data? = Data(
-                        libSessionVal: contact.profile_pic.key,
-                        count: DisplayPictureManager.aes256KeyByteLength
-                    )
-=======
                     let oldAvatarUrl: String? = contact.get(\.profile_pic.url)
                     let oldAvatarKey: Data? = contact.get(\.profile_pic.key)
->>>>>>> bd34d1a9
                     
                     contact.set(\.name, to: updatedProfile.name)
                     contact.set(\.nickname, to: updatedProfile.nickname)
                     contact.set(\.profile_pic.url, to: updatedProfile.profilePictureUrl)
                     contact.set(\.profile_pic.key, to: updatedProfile.profileEncryptionKey)
                     
-<<<<<<< HEAD
                     // Attempts retrieval of the profile picture (will schedule a download if
                     // needed via a throttled subscription on another thread to prevent blocking)
-                    if
-                        oldAvatarUrl != (updatedProfile.profilePictureUrl ?? "") ||
-                        oldAvatarKey != (updatedProfile.profileEncryptionKey ?? Data(repeating: 0, count: DisplayPictureManager.aes256KeyByteLength))
-=======
-                    // Download the profile picture if needed (this can be triggered within
-                    // database reads/writes so dispatch the download to a separate queue to
-                    // prevent blocking)
                     //
                     // Note: Only trigger the avatar download if we are in the main app (don't
                     // want the extensions to trigger this as it can clog up their networking)
                     if
-                        Singleton.hasAppContext &&
-                        Singleton.appContext.isMainApp && (
+                        dependencies[singleton: .appContext].isMainApp && (
                             oldAvatarUrl != (updatedProfile.profilePictureUrl ?? "") ||
-                            oldAvatarKey != (updatedProfile.profileEncryptionKey ?? Data(repeating: 0, count: ProfileManager.avatarAES256KeyByteLength))
+                            oldAvatarKey != (updatedProfile.profileEncryptionKey ?? Data(repeating: 0, count: DisplayPictureManager.aes256KeyByteLength))
                         )
->>>>>>> bd34d1a9
                     {
                         DisplayPictureManager.displayPicture(owner: .user(updatedProfile), using: dependencies)
                     }
@@ -423,11 +391,7 @@
         let userSessionId: SessionId = dependencies[cache: .general].sessionId
         let targetContacts: [Contact] = updatedContacts
             .filter {
-<<<<<<< HEAD
                 $0.id != userSessionId.hexString &&
-=======
-                $0.id != userPublicKey &&
->>>>>>> bd34d1a9
                 (try? SessionId(from: $0.id))?.prefix == .standard
             }
         
@@ -508,11 +472,7 @@
         let userSessionId: SessionId = dependencies[cache: .general].sessionId
         let targetProfiles: [Profile] = updatedProfiles
             .filter {
-<<<<<<< HEAD
                 $0.id != userSessionId.hexString &&
-=======
-                $0.id != userPublicKey &&
->>>>>>> bd34d1a9
                 (try? SessionId(from: $0.id))?.prefix == .standard &&
                 existingContactIds.contains($0.id)
             }
@@ -579,11 +539,7 @@
         let userSessionId: SessionId = dependencies[cache: .general].sessionId
         let targetDisappearingConfigs: [DisappearingMessagesConfiguration] = targetUpdatedConfigs
             .filter {
-<<<<<<< HEAD
                 $0.id != userSessionId.hexString &&
-=======
-                $0.id != userPublicKey &&
->>>>>>> bd34d1a9
                 (try? SessionId(from: $0.id))?.prefix == .standard &&
                 existingContactIds.contains($0.id)
             }
@@ -793,26 +749,12 @@
             let profilePictureUrl: String? = contact.get(\.profile_pic.url, nullIfEmpty: true)
             let profileResult: Profile = Profile(
                 id: contactId,
-<<<<<<< HEAD
-                name: String(libSessionVal: contact.name),
-                lastNameUpdate: TimeInterval(Double(serverTimestampMs) / 1000),
-                nickname: String(libSessionVal: contact.nickname, nullIfEmpty: true),
-                profilePictureUrl: profilePictureUrl,
-                profileEncryptionKey: (profilePictureUrl == nil ? nil :
-                    Data(
-                        libSessionVal: contact.profile_pic.key,
-                        count: DisplayPictureManager.aes256KeyByteLength
-                    )
-                ),
-                lastProfilePictureUpdate: TimeInterval(Double(serverTimestampMs) / 1000)
-=======
                 name: contact.get(\.name),
-                lastNameUpdate: (TimeInterval(latestConfigSentTimestampMs) / 1000),
+                lastNameUpdate: (TimeInterval(serverTimestampMs) / 1000),
                 nickname: contact.get(\.nickname, nullIfEmpty: true),
                 profilePictureUrl: profilePictureUrl,
                 profileEncryptionKey: (profilePictureUrl == nil ? nil : contact.get(\.profile_pic.key)),
-                lastProfilePictureUpdate: (TimeInterval(latestConfigSentTimestampMs) / 1000)
->>>>>>> bd34d1a9
+                lastProfilePictureUpdate: (TimeInterval(serverTimestampMs) / 1000)
             )
             let configResult: DisappearingMessagesConfiguration = DisappearingMessagesConfiguration(
                 threadId: contactId,
