--- conflicted
+++ resolved
@@ -44,13 +44,8 @@
         in config: LibSession.Config?,
         serverTimestampMs: Int64
     ) throws {
-<<<<<<< HEAD
         guard configNeedsDump(config) else { return }
         guard case .object(let conf) = config else { throw LibSessionError.invalidConfigObject }
-=======
-        guard mergeNeedsDump else { return }
-        guard let conf: UnsafeMutablePointer<config_object> = conf else { throw LibSessionError.nilConfigObject }
->>>>>>> 5db5fbd9
         
         var infiniteLoopGuard: Int = 0
         var communities: [PrioritisedData<LibSession.OpenGroupUrlInfo>] = []
@@ -169,20 +164,12 @@
         
         // Add any new communities (via the OpenGroupManager)
         communities.forEach { community in
-<<<<<<< HEAD
             let successfullyAddedGroup: Bool = dependencies[singleton: .openGroupManager].add(
-=======
-            let successfullyAddedGroup: Bool = OpenGroupManager.shared.add(
->>>>>>> 5db5fbd9
                 db,
                 roomToken: community.data.roomToken,
                 server: community.data.server,
                 publicKey: community.data.publicKey,
-<<<<<<< HEAD
-                calledFromConfig: .userGroups
-=======
                 calledFromConfig: .userGroups(conf)
->>>>>>> 5db5fbd9
             )
             
             if successfullyAddedGroup {
@@ -227,12 +214,8 @@
                 db,
                 type: .deleteCommunityAndContent,
                 threadIds: Array(communityIdsToRemove),
-<<<<<<< HEAD
                 threadVariant: .community,
                 calledFromConfig: .userGroups,
-=======
-                calledFromConfigHandling: true,
->>>>>>> 5db5fbd9
                 using: dependencies
             )
         }
@@ -291,13 +274,8 @@
                         .map { $0.profileId },
                     admins: updatedAdmins.map { $0.profileId },
                     expirationTimer: UInt32(group.disappearingConfig?.durationSeconds ?? 0),
-<<<<<<< HEAD
                     formationTimestamp: joinedAt,
-                    calledFromConfig: .userGroups,
-=======
-                    formationTimestampMs: UInt64(joinedAt * 1000),
                     calledFromConfig: .userGroups(conf),
->>>>>>> 5db5fbd9
                     using: dependencies
                 )
             }
@@ -432,12 +410,8 @@
                 db,
                 type: .deleteGroupAndContent,
                 threadIds: Array(legacyGroupIdsToRemove),
-<<<<<<< HEAD
                 threadVariant: .legacyGroup,
                 calledFromConfig: .userGroups,
-=======
-                calledFromConfigHandling: true,
->>>>>>> 5db5fbd9
                 using: dependencies
             )
         }
@@ -928,7 +902,6 @@
         publicKey: String,
         using dependencies: Dependencies
     ) throws {
-<<<<<<< HEAD
         try dependencies.mutate(cache: .libSession) { cache in
             try cache.performAndPushChange(db, for: .userGroups, sessionId: dependencies[cache: .general].sessionId) { config in
                 try LibSession.upsert(
@@ -940,22 +913,6 @@
                                 roomToken: rootToken,
                                 publicKey: publicKey
                             )
-=======
-        try LibSession.performAndPushChange(
-            db,
-            for: .userGroups,
-            publicKey: getUserHexEncodedPublicKey(db, using: dependencies),
-            using: dependencies
-        ) { conf in
-            try LibSession.upsert(
-                communities: [
-                    CommunityInfo(
-                        urlInfo: OpenGroupUrlInfo(
-                            threadId: OpenGroup.idFor(roomToken: rootToken, server: server),
-                            server: server,
-                            roomToken: rootToken,
-                            publicKey: publicKey
->>>>>>> 5db5fbd9
                         )
                     ],
                     in: config
@@ -970,7 +927,6 @@
         roomToken: String,
         using dependencies: Dependencies
     ) throws {
-<<<<<<< HEAD
         try dependencies.mutate(cache: .libSession) { cache in
             try cache.performAndPushChange(db, for: .userGroups, sessionId: dependencies[cache: .general].sessionId) { config in
                 guard case .object(let conf) = config else { throw LibSessionError.invalidConfigObject }
@@ -981,19 +937,6 @@
                 // Don't care if the community doesn't exist
                 user_groups_erase_community(conf, &cBaseUrl, &cRoom)
             }
-=======
-        try LibSession.performAndPushChange(
-            db,
-            for: .userGroups,
-            publicKey: getUserHexEncodedPublicKey(db, using: dependencies),
-            using: dependencies
-        ) { conf in
-            var cBaseUrl: [CChar] = try server.cString(using: .utf8) ?? { throw LibSessionError.invalidCConversion }()
-            var cRoom: [CChar] = try roomToken.cString(using: .utf8) ?? { throw LibSessionError.invalidCConversion }()
-            
-            // Don't care if the community doesn't exist
-            user_groups_erase_community(conf, &cBaseUrl, &cRoom)
->>>>>>> 5db5fbd9
         }
         
         // Remove the volatile info as well
@@ -1026,7 +969,6 @@
         admins: Set<String>,
         using dependencies: Dependencies
     ) throws {
-<<<<<<< HEAD
         try dependencies.mutate(cache: .libSession) { cache in
             try cache.performAndPushChange(db, for: .userGroups, sessionId: dependencies[cache: .general].sessionId) { config in
                 guard case .object(let conf) = config else { throw LibSessionError.invalidConfigObject }
@@ -1080,26 +1022,6 @@
                     ],
                     in: config
                 )
-=======
-        try LibSession.performAndPushChange(
-            db,
-            for: .userGroups,
-            publicKey: getUserHexEncodedPublicKey(db, using: dependencies),
-            using: dependencies
-        ) { conf in
-            guard conf != nil else { throw LibSessionError.nilConfigObject }
-            
-            var cGroupId: [CChar] = try groupPublicKey.cString(using: .utf8) ?? { throw LibSessionError.invalidCConversion }()
-            let userGroup: UnsafeMutablePointer<ugroups_legacy_group_info>? = user_groups_get_legacy_group(conf, &cGroupId)
-            
-            // Need to make sure the group doesn't already exist (otherwise we will end up overriding the
-            // content which could revert newer changes since this can be triggered from other 'NEW' messages
-            // coming in from the legacy group swarm)
-            guard userGroup == nil else {
-                ugroups_legacy_group_free(userGroup)
-                try LibSessionError.throwIfNeeded(conf)
-                return
->>>>>>> 5db5fbd9
             }
         }
     }
@@ -1114,7 +1036,6 @@
         admins: Set<String>? = nil,
         using dependencies: Dependencies
     ) throws {
-<<<<<<< HEAD
         try dependencies.mutate(cache: .libSession) { cache in
             try cache.performAndPushChange(db, for: .userGroups, sessionId: dependencies[cache: .general].sessionId) { config in
                 try LibSession.upsert(
@@ -1149,43 +1070,6 @@
                     in: config
                 )
             }
-=======
-        try LibSession.performAndPushChange(
-            db,
-            for: .userGroups,
-            publicKey: getUserHexEncodedPublicKey(db, using: dependencies),
-            using: dependencies
-        ) { conf in
-            try LibSession.upsert(
-                legacyGroups: [
-                    LegacyGroupInfo(
-                        id: groupPublicKey,
-                        name: name,
-                        lastKeyPair: latestKeyPair,
-                        disappearingConfig: disappearingConfig,
-                        groupMembers: members?
-                            .map { memberId in
-                                GroupMember(
-                                    groupId: groupPublicKey,
-                                    profileId: memberId,
-                                    role: .standard,
-                                    isHidden: false
-                                )
-                            },
-                        groupAdmins: admins?
-                            .map { memberId in
-                                GroupMember(
-                                    groupId: groupPublicKey,
-                                    profileId: memberId,
-                                    role: .admin,
-                                    isHidden: false
-                                )
-                            }
-                    )
-                ],
-                in: conf
-            )
->>>>>>> 5db5fbd9
         }
     }
     
@@ -1216,7 +1100,6 @@
     ) throws {
         guard !legacyGroupIds.isEmpty else { return }
         
-<<<<<<< HEAD
         try dependencies.mutate(cache: .libSession) { cache in
             try cache.performAndPushChange(db, for: .userGroups, sessionId: dependencies[cache: .general].sessionId) { config in
                 guard case .object(let conf) = config else { throw LibSessionError.invalidConfigObject }
@@ -1227,19 +1110,6 @@
                     // Don't care if the group doesn't exist
                     user_groups_erase_legacy_group(conf, &cGroupId)
                 }
-=======
-        try LibSession.performAndPushChange(
-            db,
-            for: .userGroups,
-            publicKey: getUserHexEncodedPublicKey(db, using: dependencies),
-            using: dependencies
-        ) { conf in
-            legacyGroupIds.forEach { threadId in
-                guard var cGroupId: [CChar] = threadId.cString(using: .utf8) else { return }
-                
-                // Don't care if the group doesn't exist
-                user_groups_erase_legacy_group(conf, &cGroupId)
->>>>>>> 5db5fbd9
             }
         }
         
