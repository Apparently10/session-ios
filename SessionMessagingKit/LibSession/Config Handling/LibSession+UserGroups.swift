--- conflicted
+++ resolved
@@ -65,7 +65,7 @@
                             roomToken: roomToken,
                             publicKey: Data(
                                 libSessionVal: community.pubkey,
-                                count: SessionUtil.sizeCommunityPubkeyBytes
+                                count: LibSession.sizeCommunityPubkeyBytes
                             ).toHexString()
                         ),
                         priority: community.priority
@@ -84,15 +84,13 @@
                             threadId: groupId,
                             publicKey: Data(
                                 libSessionVal: legacyGroup.enc_pubkey,
-                                count: SessionUtil.sizeLegacyGroupPubkeyBytes
+                                count: LibSession.sizeLegacyGroupPubkeyBytes
                             ),
                             secretKey: Data(
                                 libSessionVal: legacyGroup.enc_seckey,
-                                count: SessionUtil.sizeLegacyGroupSecretKeyBytes
+                                count: LibSession.sizeLegacyGroupSecretKeyBytes
                             ),
-                            receivedTimestamp: TimeInterval(
-                                (Double(SnodeAPI.currentOffsetTimestampMs(using: dependencies)) / 1000)
-                            )
+                            receivedTimestamp: (dependencies[cache: .snodeAPI].currentOffsetTimestampMs() / 1000)
                         ),
                         disappearingConfig: DisappearingMessagesConfiguration
                             .defaultWith(groupId)
@@ -137,7 +135,7 @@
                         groupIdentityPrivateKey: (!group.have_secretkey ? nil :
                             Data(
                                 libSessionVal: group.secretkey,
-                                count: SessionUtil.sizeGroupSecretKeyBytes,
+                                count: LibSession.sizeGroupSecretKeyBytes,
                                 nullIfEmpty: true
                             )
                         ),
@@ -145,7 +143,7 @@
                         authData: (!group.have_auth_data ? nil :
                             Data(
                                 libSessionVal: group.auth_data,
-                                count: SessionUtil.sizeGroupAuthDataBytes,
+                                count: LibSession.sizeGroupAuthDataBytes,
                                 nullIfEmpty: true
                             )
                         ),
@@ -183,27 +181,25 @@
         
         // Add any new communities (via the OpenGroupManager)
         communities.forEach { community in
-            let successfullyAddedGroup: Bool = OpenGroupManager.shared
-                .add(
-                    db,
-                    roomToken: community.data.roomToken,
-                    server: community.data.server,
-                    publicKey: community.data.publicKey,
-                    calledFromConfig: .userGroups,
-                    using: dependencies
-                )
+            let successfullyAddedGroup: Bool = dependencies[singleton: .openGroupManager].add(
+                db,
+                roomToken: community.data.roomToken,
+                server: community.data.server,
+                publicKey: community.data.publicKey,
+                calledFromConfig: .userGroups
+            )
             
             if successfullyAddedGroup {
                 db.afterNextTransactionNested { _ in
-                    OpenGroupManager.shared.performInitialRequestsAfterAdd(
+                    dependencies[singleton: .openGroupManager].performInitialRequestsAfterAdd(
+                        queue: DispatchQueue.global(qos: .userInitiated),
                         successfullyAddedGroup: successfullyAddedGroup,
                         roomToken: community.data.roomToken,
                         server: community.data.server,
                         publicKey: community.data.publicKey,
-                        calledFromConfig: nil,   // Happens after the transaction so don't provide
-                        using: dependencies
-                    )
-                    .subscribe(on: OpenGroupAPI.workQueue)
+                        calledFromConfig: nil   // Happens after the transaction so don't provide
+                    )
+                    .subscribe(on: DispatchQueue.global(qos: .userInitiated))
                     .sinkUntilComplete()
                 }
             }
@@ -427,7 +423,7 @@
         
         // MARK: -- Handle Group Changes
         
-        let userSessionId: SessionId = getUserSessionId(db, using: dependencies)
+        let userSessionId: SessionId = dependencies[cache: .general].sessionId
         let existingGroupSessionIds: Set<String> = Set(existingThreadInfo
             .filter { $0.value.variant == .group }
             .keys)
@@ -457,20 +453,22 @@
                     if existingGroups[group.groupSessionId] == nil || group.wasKickedFromGroup == true {
                         _ = try Interaction(
                             threadId: group.groupSessionId,
+                            threadVariant: .group,
                             authorId: group.groupSessionId,
                             variant: .infoGroupInfoInvited,
                             body: ClosedGroup.MessageInfo
                                 .invitedFallback(group.name ?? "GROUP_TITLE_FALLBACK".localized())
                                 .infoString(using: dependencies),
                             timestampMs: (group.joinedAt.map { Int64(Double($0 * 1000)) } ?? serverTimestampMs),
-                            wasRead: SessionUtil.timestampAlreadyRead(
+                            wasRead: LibSession.timestampAlreadyRead(
                                 threadId: group.groupSessionId,
                                 threadVariant: .group,
                                 timestampMs: (group.joinedAt.map { Int64(Double($0 * 1000)) } ?? serverTimestampMs),
                                 userSessionId: userSessionId,
                                 openGroup: nil,
                                 using: dependencies
-                            )
+                            ),
+                            using: dependencies
                         ).inserted(db)
                     }
                     
@@ -530,7 +528,7 @@
             .subtracting(groups.map { $0.groupSessionId })
         
         if !groupSessionIdsToRemove.isEmpty {
-            SessionUtil.kickFromConversationUIIfNeeded(removedThreadIds: Array(groupSessionIdsToRemove), using: dependencies)
+            LibSession.kickFromConversationUIIfNeeded(removedThreadIds: Array(groupSessionIdsToRemove), using: dependencies)
             
             try SessionThread
                 .deleteOrLeave(
@@ -538,11 +536,12 @@
                     threadIds: Array(groupSessionIdsToRemove),
                     threadVariant: .group,
                     groupLeaveType: .forced,
-                    calledFromConfig: .userGroups
+                    calledFromConfig: .userGroups,
+                    using: dependencies
                 )
             
             groupSessionIdsToRemove.forEach { groupSessionId in
-                SessionUtil.removeGroupStateIfNeeded(
+                LibSession.removeGroupStateIfNeeded(
                     db,
                     groupSessionId: SessionId(.group, hex: groupSessionId),
                     using: dependencies
@@ -580,20 +579,18 @@
         
         try legacyGroups
             .forEach { legacyGroup in
-                var cGroupId: [CChar] = try legacyGroup.id.cString(using: .utf8) ?? { throw LibSessionError.invalidCConversion }()
+                var cGroupId: [CChar] = try legacyGroup.id.cString(using: .utf8) ?? {
+                    throw LibSessionError.invalidCConversion
+                }()
+                
                 guard let userGroup: UnsafeMutablePointer<ugroups_legacy_group_info> = user_groups_get_or_construct_legacy_group(conf, &cGroupId) else {
                     /// It looks like there are some situations where this object might not get created correctly (and
                     /// will throw due to the implicit unwrapping) as a result we put it in a guard and throw instead
-<<<<<<< HEAD
-                    SNLog("Unable to upsert legacy group conversation to LibSession: \(config.lastError)")
-                    throw LibSessionError.getOrConstructFailedUnexpectedly
-=======
                     throw LibSessionError(
                         conf,
                         fallbackError: .getOrConstructFailedUnexpectedly,
                         logMessage: "Unable to upsert legacy group conversation to LibSession"
                     )
->>>>>>> 304423f3
                 }
                 
                 // Assign all properties to match the updated group (if there is one)
@@ -700,14 +697,17 @@
         
         try groups
             .forEach { group in
-                var cGroupSessionId: [CChar] = group.groupSessionId.cArray.nullTerminated()
                 var userGroup: ugroups_group_info = ugroups_group_info()
-                
-                guard user_groups_get_or_construct_group(conf, &userGroup, &cGroupSessionId) else {
+                var cGroupId: [CChar] = try group.groupSessionId.cString(using: .utf8) ?? { throw LibSessionError.invalidCConversion }()
+                
+                guard user_groups_get_or_construct_group(conf, &userGroup, &cGroupId) else {
                     /// It looks like there are some situations where this object might not get created correctly (and
                     /// will throw due to the implicit unwrapping) as a result we put it in a guard and throw instead
-                    SNLog("Unable to upsert group conversation to SessionUtil: \(String(describing: config.lastError))")
-                    throw SessionUtilError.getOrConstructFailedUnexpectedly
+                    throw LibSessionError(
+                        config,
+                        fallbackError: .getOrConstructFailedUnexpectedly,
+                        logMessage: "Unable to upsert group conversation to LibSession"
+                    )
                 }
                 
                 /// Assign the non-admin auth data (if it exists)
@@ -768,16 +768,11 @@
                 guard user_groups_get_or_construct_community(conf, &userCommunity, &cBaseUrl, &cRoom, &cPubkey) else {
                     /// It looks like there are some situations where this object might not get created correctly (and
                     /// will throw due to the implicit unwrapping) as a result we put it in a guard and throw instead
-<<<<<<< HEAD
-                    SNLog("Unable to upsert community conversation to SessionUtil: \(config.lastError)")
-                    throw LibSessionError.getOrConstructFailedUnexpectedly
-=======
                     throw LibSessionError(
                         conf,
                         fallbackError: .getOrConstructFailedUnexpectedly,
                         logMessage: "Unable to upsert community conversation to LibSession"
                     )
->>>>>>> 304423f3
                 }
                 
                 userCommunity.priority = (community.priority ?? userCommunity.priority)
@@ -795,13 +790,13 @@
         // Exclude legacy groups as they aren't managed via SessionUtil
         let targetGroups: [ClosedGroup] = updatedGroups
             .filter { (try? SessionId(from: $0.id))?.prefix == .group }
-        let userSessionId: SessionId = getUserSessionId(db, using: dependencies)
+        let userSessionId: SessionId = dependencies[cache: .general].sessionId
         
         // If we only updated the current user contact then no need to continue
         guard !targetGroups.isEmpty else { return updated }
         
         // Apply the changes
-        try SessionUtil.performAndPushChange(
+        try LibSession.performAndPushChange(
             db,
             for: .userGroups,
             sessionId: userSessionId,
@@ -841,7 +836,7 @@
         try LibSession.performAndPushChange(
             db,
             for: .userGroups,
-            sessionId: getUserSessionId(db, using: dependencies),
+            sessionId: dependencies[cache: .general].sessionId,
             using: dependencies
         ) { config in
             try LibSession.upsert(
@@ -870,20 +865,13 @@
         try LibSession.performAndPushChange(
             db,
             for: .userGroups,
-<<<<<<< HEAD
-            sessionId: getUserSessionId(db, using: dependencies),
+            sessionId: dependencies[cache: .general].sessionId,
             using: dependencies
         ) { config in
-            guard case .object(let conf) = config else { throw SessionUtilError.invalidConfigObject }
-            
-            var cBaseUrl: [CChar] = server.cArray.nullTerminated()
-            var cRoom: [CChar] = roomToken.cArray.nullTerminated()
-=======
-            publicKey: getUserHexEncodedPublicKey(db)
-        ) { conf in
+            guard case .object(let conf) = config else { throw LibSessionError.invalidConfigObject }
+            
             var cBaseUrl: [CChar] = try server.cString(using: .utf8) ?? { throw LibSessionError.invalidCConversion }()
             var cRoom: [CChar] = try roomToken.cString(using: .utf8) ?? { throw LibSessionError.invalidCConversion }()
->>>>>>> 304423f3
             
             // Don't care if the community doesn't exist
             user_groups_erase_community(conf, &cBaseUrl, &cRoom)
@@ -922,18 +910,13 @@
         try LibSession.performAndPushChange(
             db,
             for: .userGroups,
-            sessionId: getUserSessionId(db, using: dependencies),
+            sessionId: dependencies[cache: .general].sessionId,
             using: dependencies
         ) { config in
             guard case .object(let conf) = config else { throw LibSessionError.invalidConfigObject }
             
-<<<<<<< HEAD
-            var cGroupSessionId: [CChar] = legacyGroupSessionId.cArray.nullTerminated()
-            let userGroup: UnsafeMutablePointer<ugroups_legacy_group_info>? = user_groups_get_legacy_group(conf, &cGroupSessionId)
-=======
-            var cGroupId: [CChar] = try groupPublicKey.cString(using: .utf8) ?? { throw LibSessionError.invalidCConversion }()
+            var cGroupId: [CChar] = try legacyGroupSessionId.cString(using: .utf8) ?? { throw LibSessionError.invalidCConversion }()
             let userGroup: UnsafeMutablePointer<ugroups_legacy_group_info>? = user_groups_get_legacy_group(conf, &cGroupId)
->>>>>>> 304423f3
             
             // Need to make sure the group doesn't already exist (otherwise we will end up overriding the
             // content which could revert newer changes since this can be triggered from other 'NEW' messages
@@ -998,7 +981,7 @@
         try LibSession.performAndPushChange(
             db,
             for: .userGroups,
-            sessionId: getUserSessionId(db, using: dependencies),
+            sessionId: dependencies[cache: .general].sessionId,
             using: dependencies
         ) { config in
             try LibSession.upsert(
@@ -1044,15 +1027,9 @@
         try LibSession.performAndPushChange(
             db,
             for: .userGroups,
-<<<<<<< HEAD
-            sessionId: getUserSessionId(db, using: dependencies),
+            sessionId: dependencies[cache: .general].sessionId,
             using: dependencies
         ) { config in
-=======
-            publicKey: getUserHexEncodedPublicKey(db, using: dependencies),
-            using: dependencies
-        ) { conf in
->>>>>>> 304423f3
             try LibSession.upsert(
                 legacyGroups: disappearingConfigs.map {
                     LegacyGroupInfo(
@@ -1076,13 +1053,13 @@
         try LibSession.performAndPushChange(
             db,
             for: .userGroups,
-            sessionId: getUserSessionId(db, using: dependencies),
+            sessionId: dependencies[cache: .general].sessionId,
             using: dependencies
         ) { config in
-            guard case .object(let conf) = config else { throw SessionUtilError.invalidConfigObject }
-            
-            legacyGroupIds.forEach { threadId in
-                guard var cGroupId: [CChar] = threadId.cString(using: .utf8) else { return }
+            guard case .object(let conf) = config else { throw LibSessionError.invalidConfigObject }
+            
+            legacyGroupIds.forEach { legacyGroupId in
+                guard var cGroupId: [CChar] = legacyGroupId.cString(using: .utf8) else { return }
                 
                 // Don't care if the group doesn't exist
                 user_groups_erase_legacy_group(conf, &cGroupId)
@@ -1105,13 +1082,13 @@
         invited: Bool,
         using dependencies: Dependencies
     ) throws {
-        try SessionUtil.performAndPushChange(
+        try LibSession.performAndPushChange(
             db,
             for: .userGroups,
-            sessionId: getUserSessionId(db, using: dependencies),
+            sessionId: dependencies[cache: .general].sessionId,
             using: dependencies
         ) { config in
-            try SessionUtil.upsert(
+            try LibSession.upsert(
                 groups: [
                     GroupInfo(
                         groupSessionId: groupSessionId,
@@ -1137,13 +1114,13 @@
         invited: Bool? = nil,
         using dependencies: Dependencies
     ) throws {
-        try SessionUtil.performAndPushChange(
+        try LibSession.performAndPushChange(
             db,
             for: .userGroups,
-            sessionId: getUserSessionId(db, using: dependencies),
+            sessionId: dependencies[cache: .general].sessionId,
             using: dependencies
         ) { config in
-            try SessionUtil.upsert(
+            try LibSession.upsert(
                 groups: [
                     GroupInfo(
                         groupSessionId: groupSessionId,
@@ -1166,19 +1143,19 @@
     ) throws {
         guard !groupSessionIds.isEmpty else { return }
         
-        try SessionUtil.performAndPushChange(
+        try LibSession.performAndPushChange(
             db,
             for: .userGroups,
-            sessionId: getUserSessionId(db, using: dependencies),
+            sessionId: dependencies[cache: .general].sessionId,
             using: dependencies
         ) { config in
-            guard case .object(let conf) = config else { throw SessionUtilError.invalidConfigObject }
-            
-            groupSessionIds.forEach { groupSessionId in
-                var cGroupSessionId: [CChar] = groupSessionId.cArray.nullTerminated()
+            guard case .object(let conf) = config else { throw LibSessionError.invalidConfigObject }
+            
+            try groupSessionIds.forEach { groupId in
+                var cGroupId: [CChar] = try groupId.cString(using: .utf8) ?? { throw LibSessionError.invalidCConversion }()
                 var userGroup: ugroups_group_info = ugroups_group_info()
                 
-                guard user_groups_get_group(conf, &userGroup, &cGroupSessionId) else { return }
+                guard user_groups_get_group(conf, &userGroup, &cGroupId) else { return }
                 
                 ugroups_group_set_kicked(&userGroup)
                 user_groups_set_group(conf, &userGroup)
@@ -1188,15 +1165,15 @@
     
     static func wasKickedFromGroup(
         groupSessionId: SessionId,
-        using dependencies: Dependencies = Dependencies()
+        using dependencies: Dependencies
     ) -> Bool {
-        return (try? dependencies[cache: .sessionUtil]
-            .config(for: .userGroups, sessionId: getUserSessionId(using: dependencies))
+        return (try? dependencies[cache: .libSession]
+            .config(for: .userGroups, sessionId: dependencies[cache: .general].sessionId)
             .wrappedValue
             .map { config in
-                guard case .object(let conf) = config else { throw SessionUtilError.invalidConfigObject }
-                
-                var cGroupId: [CChar] = groupSessionId.hexString.cArray.nullTerminated()
+                guard case .object(let conf) = config else { throw LibSessionError.invalidConfigObject }
+                
+                var cGroupId: [CChar] = try groupSessionId.hexString.cString(using: .utf8) ?? { throw LibSessionError.invalidCConversion }()
                 var userGroup: ugroups_group_info = ugroups_group_info()
                 
                 // If the group doesn't exist then assume the user hasn't been kicked
@@ -1209,29 +1186,31 @@
     
     static func remove(
         _ db: Database,
-        groupSessionIds: [String],
+        groupSessionIds: [SessionId],
         using dependencies: Dependencies
     ) throws {
         guard !groupSessionIds.isEmpty else { return }
         
-        try SessionUtil.performAndPushChange(
+        try LibSession.performAndPushChange(
             db,
             for: .userGroups,
-            sessionId: getUserSessionId(db, using: dependencies),
+            sessionId: dependencies[cache: .general].sessionId,
             using: dependencies
         ) { config in
-            guard case .object(let conf) = config else { throw SessionUtilError.invalidConfigObject }
-            
-            groupSessionIds.forEach { groupSessionId in
-                var cGroupSessionId: [CChar] = groupSessionId.cArray.nullTerminated()
+            guard case .object(let conf) = config else { throw LibSessionError.invalidConfigObject }
+            
+            try groupSessionIds.forEach { groupSessionId in
+                var cGroupId: [CChar] = try groupSessionId.hexString.cString(using: .utf8) ?? {
+                    throw LibSessionError.invalidCConversion
+                }()
 
                 // Don't care if the group doesn't exist
-                user_groups_erase_group(conf, &cGroupSessionId)
+                user_groups_erase_group(conf, &cGroupId)
             }
         }
         
         // Remove the volatile info as well
-        try SessionUtil.remove(db, volatileGroupSessionIds: groupSessionIds, using: dependencies)
+        try LibSession.remove(db, volatileGroupSessionIds: groupSessionIds, using: dependencies)
     }
 }
 
