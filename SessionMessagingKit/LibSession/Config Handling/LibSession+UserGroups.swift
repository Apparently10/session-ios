// Copyright © 2023 Rangeproof Pty Ltd. All rights reserved.

import Foundation
import GRDB
import SessionUtil
import SessionUtilitiesKit
import SessionSnodeKit

// MARK: - Size Restrictions

public extension LibSession {
    static var sizeMaxGroupNameBytes: Int { GROUP_NAME_MAX_LENGTH }
    static var sizeMaxCommunityBaseUrlBytes: Int { COMMUNITY_BASE_URL_MAX_LENGTH }
    static var sizeMaxCommunityFullUrlBytes: Int { COMMUNITY_FULL_URL_MAX_LENGTH }
    static var sizeMaxCommunityRoomBytes: Int { COMMUNITY_ROOM_MAX_LENGTH }
 
    static var sizeCommunityPubkeyBytes: Int { 32 }
    static var sizeLegacyGroupPubkeyBytes: Int { 32 }
    static var sizeLegacyGroupSecretKeyBytes: Int { 32 }
    static var sizeGroupSecretKeyBytes: Int { 64 }
    static var sizeGroupAuthDataBytes: Int { 100 }
    
    static func isTooLong(groupName: String) -> Bool {
        return (groupName.utf8CString.count > LibSession.sizeMaxGroupNameBytes)
    }
}

// MARK: - UserGroups Handling

internal extension LibSession {
    static let columnsRelatedToUserGroups: [ColumnExpression] = [
        ClosedGroup.Columns.name,
        ClosedGroup.Columns.authData,
        ClosedGroup.Columns.groupIdentityPrivateKey,
        ClosedGroup.Columns.invited
    ]
}

// MARK: - Incoming Changes

internal extension LibSessionCacheType {
    func handleUserGroupsUpdate(
        _ db: Database,
        in config: LibSession.Config?,
        serverTimestampMs: Int64
    ) throws {
        guard configNeedsDump(config) else { return }
        guard case .object(let conf) = config else { throw LibSessionError.invalidConfigObject }
        
        var infiniteLoopGuard: Int = 0
        var communities: [PrioritisedData<LibSession.OpenGroupUrlInfo>] = []
        var legacyGroups: [LibSession.LegacyGroupInfo] = []
        var groups: [LibSession.GroupInfo] = []
        var community: ugroups_community_info = ugroups_community_info()
        var legacyGroup: ugroups_legacy_group_info = ugroups_legacy_group_info()
        var group: ugroups_group_info = ugroups_group_info()
        let groupsIterator: OpaquePointer = user_groups_iterator_new(conf)
        
        while !user_groups_iterator_done(groupsIterator) {
            try LibSession.checkLoopLimitReached(&infiniteLoopGuard, for: .userGroups)
            
            if user_groups_it_is_community(groupsIterator, &community) {
                let server: String = community.get(\.base_url)
                let roomToken: String = community.get(\.room)
                
                communities.append(
                    PrioritisedData(
                        data: LibSession.OpenGroupUrlInfo(
                            threadId: OpenGroup.idFor(roomToken: roomToken, server: server),
                            server: server,
                            roomToken: roomToken,
                            publicKey: community.getHex(\.pubkey)
                        ),
                        priority: community.priority
                    )
                )
            }
            else if user_groups_it_is_legacy_group(groupsIterator, &legacyGroup) {
                let groupId: String = legacyGroup.get(\.session_id)
                let members: [String: Bool] = LibSession.memberInfo(in: &legacyGroup)
                
                legacyGroups.append(
                    LibSession.LegacyGroupInfo(
                        id: groupId,
                        name: legacyGroup.get(\.name),
                        lastKeyPair: ClosedGroupKeyPair(
                            threadId: groupId,
                            publicKey: legacyGroup.get(\.enc_pubkey),
                            secretKey: legacyGroup.get(\.enc_seckey),
                            receivedTimestamp: (dependencies[cache: .snodeAPI].currentOffsetTimestampMs() / 1000)
                        ),
                        disappearingConfig: DisappearingMessagesConfiguration
                            .defaultWith(groupId)
                            .with(
                                isEnabled: (legacyGroup.disappearing_timer > 0),
                                durationSeconds: TimeInterval(legacyGroup.disappearing_timer),
                                type: .disappearAfterSend
                            ),
                        groupMembers: members
                            .filter { _, isAdmin in !isAdmin }
                            .map { memberId, _ in
                                GroupMember(
                                    groupId: groupId,
                                    profileId: memberId,
                                    role: .standard,
                                    roleStatus: .accepted,  // Legacy group members don't have role statuses
                                    isHidden: false
                                )
                            },
                        groupAdmins: members
                            .filter { _, isAdmin in isAdmin }
                            .map { memberId, _ in
                                GroupMember(
                                    groupId: groupId,
                                    profileId: memberId,
                                    role: .admin,
                                    roleStatus: .accepted,  // Legacy group members don't have role statuses
                                    isHidden: false
                                )
                            },
                        priority: legacyGroup.priority,
                        joinedAt: TimeInterval(legacyGroup.joined_at)
                    )
                )
            }
            else if user_groups_it_is_group(groupsIterator, &group) {
                groups.append(
                    LibSession.GroupInfo(
                        groupSessionId: group.get(\.id),
                        groupIdentityPrivateKey: (!group.have_secretkey ? nil : group.get(\.secretkey, nullIfEmpty: true)),
                        name: group.get(\.name),
                        authData: (!group.have_auth_data ? nil : group.get(\.auth_data, nullIfEmpty: true)),
                        priority: group.priority,
                        joinedAt: TimeInterval(group.joined_at),
                        invited: group.invited,
                        wasKickedFromGroup: ugroups_group_is_kicked(&group)
                    )
                )
            }
            else {
                Log.warn(.libSession, "Ignoring unknown conversation type when iterating through volatile conversation info update")
            }
            
            user_groups_iterator_advance(groupsIterator)
        }
        user_groups_iterator_free(groupsIterator) // Need to free the iterator
        
        // Extract all community/legacyGroup/group thread priorities
        let existingThreadInfo: [String: LibSession.PriorityVisibilityInfo] = (try? SessionThread
            .select(.id, .variant, .pinnedPriority, .shouldBeVisible)
            .filter(
                [
                    SessionThread.Variant.community,
                    SessionThread.Variant.legacyGroup,
                    SessionThread.Variant.group
                ].contains(SessionThread.Columns.variant)
            )
            .asRequest(of: LibSession.PriorityVisibilityInfo.self)
            .fetchAll(db))
            .defaulting(to: [])
            .reduce(into: [:]) { result, next in result[next.id] = next }
        
        // MARK: -- Handle Community Changes
        
        // Add any new communities (via the OpenGroupManager)
        communities.forEach { community in
            let successfullyAddedGroup: Bool = dependencies[singleton: .openGroupManager].add(
                db,
                roomToken: community.data.roomToken,
                server: community.data.server,
                publicKey: community.data.publicKey,
                calledFromConfig: .userGroups
            )
            
            if successfullyAddedGroup {
                db.afterNextTransactionNested(using: dependencies) { _ in
                    dependencies[singleton: .openGroupManager].performInitialRequestsAfterAdd(
                        queue: DispatchQueue.global(qos: .userInitiated),
                        successfullyAddedGroup: successfullyAddedGroup,
                        roomToken: community.data.roomToken,
                        server: community.data.server,
                        publicKey: community.data.publicKey,
                        calledFromConfig: nil   // Happens after the transaction so don't provide
                    )
                    .subscribe(on: DispatchQueue.global(qos: .userInitiated))
                    .sinkUntilComplete()
                }
            }
            
            // Set the priority if it's changed (new communities will have already been inserted at
            // this stage)
            if existingThreadInfo[community.data.threadId]?.pinnedPriority != community.priority {
                _ = try? SessionThread
                    .filter(id: community.data.threadId)
                    .updateAllAndConfig(
                        db,
                        SessionThread.Columns.pinnedPriority.set(to: community.priority),
                        calledFromConfig: .userGroups,
                        using: dependencies
                    )
            }
        }
        
        // Remove any communities which are no longer in the config
        let communityIdsToRemove: Set<String> = Set(existingThreadInfo
            .filter { $0.value.variant == .community }
            .keys)
            .subtracting(communities.map { $0.data.threadId })
        
        if !communityIdsToRemove.isEmpty {
            LibSession.kickFromConversationUIIfNeeded(removedThreadIds: Array(communityIdsToRemove), using: dependencies)
            
<<<<<<< HEAD
            try SessionThread
                .deleteOrLeave(
                    db,
                    threadIds: Array(communityIdsToRemove),
                    threadVariant: .community,
                    groupLeaveType: .forced,
                    calledFromConfig: .userGroups,
                    using: dependencies
                )
=======
            try SessionThread.deleteOrLeave(
                db,
                type: .deleteCommunityAndContent,
                threadIds: Array(communityIdsToRemove),
                calledFromConfigHandling: true
            )
>>>>>>> 83911cf9
        }
        
        // MARK: -- Handle Legacy Group Changes
        
        let existingLegacyGroupIds: Set<String> = Set(existingThreadInfo
            .filter { $0.value.variant == .legacyGroup }
            .keys)
        let existingLegacyGroups: [String: ClosedGroup] = (try? ClosedGroup
            .fetchAll(db, ids: existingLegacyGroupIds))
            .defaulting(to: [])
            .reduce(into: [:]) { result, next in result[next.id] = next }
        let existingLegacyGroupMembers: [String: [GroupMember]] = (try? GroupMember
            .filter(existingLegacyGroupIds.contains(GroupMember.Columns.groupId))
            .fetchAll(db))
            .defaulting(to: [])
            .grouped(by: \.groupId)
        
        try legacyGroups.forEach { group in
            guard
                let name: String = group.name,
                let lastKeyPair: ClosedGroupKeyPair = group.lastKeyPair,
                let members: [GroupMember] = group.groupMembers,
                let updatedAdmins: Set<GroupMember> = group.groupAdmins?.asSet()
            else { return }
            
            // There were some bugs (somewhere) where the `joinedAt` valid could be in seconds, milliseconds
            // or even microseconds so we need to try to detect this and convert it to proper seconds (if we don't
            // have a value then we want it to be at the bottom of the list, so default to `0`)
            let joinedAt: TimeInterval = {
                guard let value: Double = group.joinedAt else { return 0 }
                
                if value > 9_000_000_000_000 {  // Microseconds
                    return (value / 1_000_000)
                } else if value > 9_000_000_000 {  // Milliseconds
                    return (value / 1000)
                }
                
                return TimeInterval(value)  // Seconds
            }()
            
            if !existingLegacyGroupIds.contains(group.id) {
                // Add a new group if it doesn't already exist
                try MessageReceiver.handleNewLegacyClosedGroup(
                    db,
                    legacyGroupSessionId: group.id,
                    name: name,
                    encryptionKeyPair: KeyPair(
                        publicKey: lastKeyPair.publicKey.bytes,
                        secretKey: lastKeyPair.secretKey.bytes
                    ),
                    members: members
                        .asSet()
                        .inserting(contentsOf: updatedAdmins)  // Admins should also have 'standard' member entries
                        .map { $0.profileId },
                    admins: updatedAdmins.map { $0.profileId },
                    expirationTimer: UInt32(group.disappearingConfig?.durationSeconds ?? 0),
                    formationTimestamp: joinedAt,
                    calledFromConfig: .userGroups,
                    using: dependencies
                )
            }
            else {
                // Otherwise update the existing group
                let groupChanges: [ConfigColumnAssignment] = [
                    (existingLegacyGroups[group.id]?.name == name ? nil :
                        ClosedGroup.Columns.name.set(to: name)
                    ),
                    (existingLegacyGroups[group.id]?.formationTimestamp == TimeInterval(joinedAt) ? nil :
                        ClosedGroup.Columns.formationTimestamp.set(to: TimeInterval(joinedAt))
                    )
                ].compactMap { $0 }
                
                // Apply any group changes
                if !groupChanges.isEmpty {
                    _ = try? ClosedGroup
                        .filter(id: group.id)
                        .updateAllAndConfig(
                            db,
                            groupChanges,
                            calledFromConfig: .userGroups,
                            using: dependencies
                        )
                }
                
                // Add the lastKey if it doesn't already exist
                let keyPairExists: Bool = ClosedGroupKeyPair
                    .filter(ClosedGroupKeyPair.Columns.threadKeyPairHash == lastKeyPair.threadKeyPairHash)
                    .isNotEmpty(db)
                
                if !keyPairExists {
                    try lastKeyPair.insert(db)
                }
                
                // Update the disappearing messages timer
                let localConfig: DisappearingMessagesConfiguration = try DisappearingMessagesConfiguration
                    .fetchOne(db, id: group.id)
                    .defaulting(to: DisappearingMessagesConfiguration.defaultWith(group.id))
                
                if let updatedConfig = group.disappearingConfig, localConfig != updatedConfig {
                    try updatedConfig
                        .saved(db)
                        .clearUnrelatedControlMessages(
                            db,
                            threadVariant: .legacyGroup,
                            using: dependencies
                        )
                }
                
                // Update the members
                let updatedMembers: Set<GroupMember> = members
                    .appending(
                        contentsOf: updatedAdmins.map { admin in
                            GroupMember(
                                groupId: admin.groupId,
                                profileId: admin.profileId,
                                role: .standard,
                                roleStatus: .accepted,  // Legacy group members don't have role statuses
                                isHidden: false
                            )
                        }
                    )
                    .asSet()
                
                if
                    let existingMembers: Set<GroupMember> = existingLegacyGroupMembers[group.id]?
                        .filter({ $0.role == .standard || $0.role == .zombie })
                        .asSet(),
                    existingMembers != updatedMembers
                {
                    // Add in any new members and remove any removed members
                    try updatedMembers.forEach { try $0.upsert(db) }
                    try existingMembers
                        .filter { !updatedMembers.contains($0) }
                        .forEach { member in
                            try GroupMember
                                .filter(
                                    GroupMember.Columns.groupId == group.id &&
                                    GroupMember.Columns.profileId == member.profileId && (
                                        GroupMember.Columns.role == GroupMember.Role.standard ||
                                        GroupMember.Columns.role == GroupMember.Role.zombie
                                    )
                                )
                                .deleteAll(db)
                        }
                }

                if
                    let existingAdmins: Set<GroupMember> = existingLegacyGroupMembers[group.id]?
                        .filter({ $0.role == .admin })
                        .asSet(),
                    existingAdmins != updatedAdmins
                {
                    // Add in any new admins and remove any removed admins
                    try updatedAdmins.forEach { try $0.upsert(db) }
                    try existingAdmins
                        .filter { !updatedAdmins.contains($0) }
                        .forEach { member in
                            try GroupMember
                                .filter(
                                    GroupMember.Columns.groupId == group.id &&
                                    GroupMember.Columns.profileId == member.profileId &&
                                    GroupMember.Columns.role == GroupMember.Role.admin
                                )
                                .deleteAll(db)
                        }
                }
            }
            
            // Make any thread-specific changes if needed
            if existingThreadInfo[group.id]?.pinnedPriority != group.priority {
                _ = try? SessionThread
                    .filter(id: group.id)
                    .updateAllAndConfig(
                        db,
                        SessionThread.Columns.pinnedPriority.set(to: group.priority),
                        calledFromConfig: .userGroups,
                        using: dependencies
                    )
            }
        }
        
        // Remove any legacy groups which are no longer in the config
        let legacyGroupIdsToRemove: Set<String> = existingLegacyGroupIds
            .subtracting(legacyGroups.map { $0.id })
        
        if !legacyGroupIdsToRemove.isEmpty {
            LibSession.kickFromConversationUIIfNeeded(removedThreadIds: Array(legacyGroupIdsToRemove), using: dependencies)
            
            try SessionThread
                .deleteOrLeave(
                    db,
                    type: .deleteGroupAndContent,
                    threadIds: Array(legacyGroupIdsToRemove),
<<<<<<< HEAD
                    threadVariant: .legacyGroup,
                    groupLeaveType: .forced,
                    calledFromConfig: .userGroups,
                    using: dependencies
=======
                    calledFromConfigHandling: true
>>>>>>> 83911cf9
                )
        }
        
        // MARK: -- Handle Group Changes
        
        let userSessionId: SessionId = dependencies[cache: .general].sessionId
        let existingGroupSessionIds: Set<String> = Set(existingThreadInfo
            .filter { $0.value.variant == .group }
            .keys)
        let existingGroups: [String: ClosedGroup] = (try? ClosedGroup
            .fetchAll(db, ids: existingGroupSessionIds))
            .defaulting(to: [])
            .reduce(into: [:]) { result, next in result[next.id] = next }
        
        try groups.forEach { group in
            switch (existingGroups[group.groupSessionId], existingGroupSessionIds.contains(group.groupSessionId)) {
                case (.none, _), (_, false):
                    // Add a new group if it doesn't already exist
                    try MessageReceiver.handleNewGroup(
                        db,
                        groupSessionId: group.groupSessionId,
                        groupIdentityPrivateKey: group.groupIdentityPrivateKey,
                        name: group.name,
                        authData: group.authData,
                        joinedAt: group.joinedAt,
                        invited: group.invited,
                        hasAlreadyBeenKicked: group.wasKickedFromGroup,
                        calledFromConfig: .userGroups,
                        using: dependencies
                    )
                    
                    /// If the thread didn't already exist, or the user had previously been kicked but has since been re-added to the group, then insert
                    /// a fallback 'invited' info message
                    if
                        (group.authData != nil || group.groupIdentityPrivateKey != nil) &&
                        (existingGroups[group.groupSessionId] == nil || group.wasKickedFromGroup == true)
                    {
                        _ = try Interaction(
                            threadId: group.groupSessionId,
                            threadVariant: .group,
                            authorId: group.groupSessionId,
                            variant: .infoGroupInfoInvited,
                            body: {
                                switch group.groupIdentityPrivateKey {
                                    case .none:
                                        return ClosedGroup.MessageInfo
                                            .invitedFallback(group.name)
                                            .infoString(using: dependencies)
                                    
                                    case .some:
                                        return ClosedGroup.MessageInfo
                                            .invitedAdminFallback(group.name)
                                            .infoString(using: dependencies)
                                }
                            }(),
                            timestampMs: Int64(group.joinedAt * 1000),
                            wasRead: timestampAlreadyRead(
                                threadId: group.groupSessionId,
                                threadVariant: .group,
                                timestampMs: Int64(group.joinedAt * 1000),
                                userSessionId: userSessionId,
                                openGroup: nil
                            ),
                            using: dependencies
                        ).inserted(db)
                    }
                    
                case (.some(let existingGroup), _):
                    /// Otherwise update the existing group
                    ///
                    /// **Note:** We only include the `name` value here if the user was kicked from the group (as we update the value
                    /// before removing the group state), if the user hasn't been kicked from the group then we assume we will get the
                    /// proper name by polling for the `GROUP_INFO` instead of via syncing the `USER_GROUPS` data
                    let groupChanges: [ConfigColumnAssignment] = [
                        (!group.wasKickedFromGroup || existingGroup.name == group.name ? nil :
                            ClosedGroup.Columns.name.set(to: group.name)
                        ),
                        (existingGroup.formationTimestamp == group.joinedAt ? nil :
                            ClosedGroup.Columns.formationTimestamp.set(to: TimeInterval(group.joinedAt))
                        ),
                        (existingGroup.authData == group.authData ? nil :
                            ClosedGroup.Columns.authData.set(to: group.authData)
                        ),
                        (existingGroup.groupIdentityPrivateKey == group.groupIdentityPrivateKey ? nil :
                            ClosedGroup.Columns.groupIdentityPrivateKey.set(to: group.groupIdentityPrivateKey)
                        ),
                        (existingGroup.invited == group.invited ? nil :
                            ClosedGroup.Columns.invited.set(to: group.invited)
                        )
                    ].compactMap { $0 }

                    // Apply any group changes
                    if !groupChanges.isEmpty {
                        _ = try? ClosedGroup
                            .filter(id: group.groupSessionId)
                            .updateAllAndConfig(
                                db,
                                groupChanges,
                                calledFromConfig: .userGroups,
                                using: dependencies
                            )
                        
                        // If the group changed to no longer be in the invited state then we need to trigger the
                        // group approval process
                        if !group.invited && existingGroup.invited != group.invited {
                            try ClosedGroup.approveGroup(
                                db,
                                group: existingGroup,
                                calledFromConfig: .userGroups,
                                using: dependencies
                            )
                        }
                    }
            }

            // Make any thread-specific changes if needed
            if existingThreadInfo[group.groupSessionId]?.pinnedPriority != group.priority {
                _ = try? SessionThread
                    .filter(id: group.groupSessionId)
                    .updateAllAndConfig(
                        db,
                        SessionThread.Columns.pinnedPriority.set(to: group.priority),
                        calledFromConfig: .userGroups,
                        using: dependencies
                    )
            }
        }
        
        // Remove any groups which are no longer in the config
        let groupSessionIdsToRemove: Set<String> = existingGroupSessionIds
            .subtracting(groups.map { $0.groupSessionId })
        
        if !groupSessionIdsToRemove.isEmpty {
            LibSession.kickFromConversationUIIfNeeded(removedThreadIds: Array(groupSessionIdsToRemove), using: dependencies)
            
            try SessionThread
                .deleteOrLeave(
                    db,
                    threadIds: Array(groupSessionIdsToRemove),
                    threadVariant: .group,
                    groupLeaveType: .forced,
                    calledFromConfig: .userGroups,
                    using: dependencies
                )
            
            groupSessionIdsToRemove.forEach { groupSessionId in
                removeGroupStateIfNeeded(db, groupSessionId: SessionId(.group, hex: groupSessionId))
            }
        }
    }
    
    func wasKickedFromGroup(
        groupSessionId: SessionId,
        config: LibSession.Config?
    ) -> Bool {
        guard
            case .object(let conf) = config,
            var cGroupId: [CChar] = groupSessionId.hexString.cString(using: .utf8)
        else { return false }
        
        // If the group doesn't exist then assume the user hasn't been kicked
        var userGroup: ugroups_group_info = ugroups_group_info()
        guard user_groups_get_group(conf, &userGroup, &cGroupId) else { return false }
        
        return ugroups_group_is_kicked(&userGroup)
    }
    
    func markAsKicked(
        _ db: Database,
        groupSessionIds: [String],
        using dependencies: Dependencies
    ) throws {
        try performAndPushChange(db, for: .userGroups, sessionId: dependencies[cache: .general].sessionId) { config in
            guard case .object(let conf) = config else { throw LibSessionError.invalidConfigObject }
            
            try groupSessionIds.forEach { groupId in
                var cGroupId: [CChar] = try groupId.cString(using: .utf8) ?? { throw LibSessionError.invalidCConversion }()
                var userGroup: ugroups_group_info = ugroups_group_info()
                
                guard user_groups_get_group(conf, &userGroup, &cGroupId) else { return }
                
                ugroups_group_set_kicked(&userGroup)
                user_groups_set_group(conf, &userGroup)
            }
        }
    }
}

internal extension LibSession {
    fileprivate static func memberInfo(in legacyGroup: UnsafeMutablePointer<ugroups_legacy_group_info>) -> [String: Bool] {
        let membersIt: OpaquePointer = ugroups_legacy_members_begin(legacyGroup)
        var members: [String: Bool] = [:]
        var maybeMemberSessionId: UnsafePointer<CChar>? = nil
        var memberAdmin: Bool = false

        while ugroups_legacy_members_next(membersIt, &maybeMemberSessionId, &memberAdmin) {
            guard let memberSessionId: UnsafePointer<CChar> = maybeMemberSessionId else {
                continue
            }

            members[String(cString: memberSessionId)] = memberAdmin
        }
        
        return members
    }
    
    // MARK: - Outgoing Changes
    
    static func upsert(
        legacyGroups: [LegacyGroupInfo],
        in config: Config?
    ) throws {
        guard case .object(let conf) = config else { throw LibSessionError.invalidConfigObject }
        guard !legacyGroups.isEmpty else { return }
        
        try legacyGroups
            .forEach { legacyGroup in
                var cGroupId: [CChar] = try legacyGroup.id.cString(using: .utf8) ?? {
                    throw LibSessionError.invalidCConversion
                }()
                
                guard let userGroup: UnsafeMutablePointer<ugroups_legacy_group_info> = user_groups_get_or_construct_legacy_group(conf, &cGroupId) else {
                    /// It looks like there are some situations where this object might not get created correctly (and
                    /// will throw due to the implicit unwrapping) as a result we put it in a guard and throw instead
                    throw LibSessionError(
                        conf,
                        fallbackError: .getOrConstructFailedUnexpectedly,
                        logMessage: "Unable to upsert legacy group conversation to LibSession"
                    )
                }
                
                // Assign all properties to match the updated group (if there is one)
                if let updatedName: String = legacyGroup.name {
                    userGroup.set(\.name, to: updatedName)
                }
                
                if let lastKeyPair: ClosedGroupKeyPair = legacyGroup.lastKeyPair {
                    userGroup.set(\.enc_pubkey, to: lastKeyPair.publicKey)
                    userGroup.set(\.enc_seckey, to: lastKeyPair.secretKey)
                    userGroup.set(\.have_enc_keys, to: true)
                }
                
                // Assign all properties to match the updated disappearing messages config (if there is one)
                if let updatedConfig: DisappearingMessagesConfiguration = legacyGroup.disappearingConfig {
                    userGroup.set(\.disappearing_timer, to: (!updatedConfig.isEnabled ? 0 :
                        Int64(floor(updatedConfig.durationSeconds))
                    ))
                }
                
                // Add/Remove the group members and admins
                let existingMembers: [String: Bool] = {
                    guard legacyGroup.groupMembers != nil || legacyGroup.groupAdmins != nil else { return [:] }
                    
                    return LibSession.memberInfo(in: userGroup)
                }()
                
                if let groupMembers: [GroupMember] = legacyGroup.groupMembers {
                    // Need to make sure we remove any admins before adding them here otherwise we will
                    // overwrite the admin permission to be a standard user permission
                    let memberIds: Set<String> = groupMembers
                        .map { $0.profileId }
                        .asSet()
                        .subtracting(legacyGroup.groupAdmins.defaulting(to: []).map { $0.profileId }.asSet())
                    let existingMemberIds: Set<String> = Array(existingMembers
                        .filter { _, isAdmin in !isAdmin }
                        .keys)
                        .asSet()
                    let membersIdsToAdd: Set<String> = memberIds.subtracting(existingMemberIds)
                    let membersIdsToRemove: Set<String> = existingMemberIds.subtracting(memberIds)
                    
                    try membersIdsToAdd.forEach { memberId in
                        var cProfileId: [CChar] = try memberId.cString(using: .utf8) ?? { throw LibSessionError.invalidCConversion }()
                        ugroups_legacy_member_add(userGroup, &cProfileId, false)
                    }
                    
                    try membersIdsToRemove.forEach { memberId in
                        var cProfileId: [CChar] = try memberId.cString(using: .utf8) ?? { throw LibSessionError.invalidCConversion }()
                        ugroups_legacy_member_remove(userGroup, &cProfileId)
                    }
                }
                
                if let groupAdmins: [GroupMember] = legacyGroup.groupAdmins {
                    let adminIds: Set<String> = groupAdmins.map { $0.profileId }.asSet()
                    let existingAdminIds: Set<String> = Array(existingMembers
                        .filter { _, isAdmin in isAdmin }
                        .keys)
                        .asSet()
                    let adminIdsToAdd: Set<String> = adminIds.subtracting(existingAdminIds)
                    let adminIdsToRemove: Set<String> = existingAdminIds.subtracting(adminIds)
                    
                    try adminIdsToAdd.forEach { adminId in
                        var cProfileId: [CChar] = try adminId.cString(using: .utf8) ?? { throw LibSessionError.invalidCConversion }()
                        ugroups_legacy_member_add(userGroup, &cProfileId, true)
                    }
                    
                    try adminIdsToRemove.forEach { adminId in
                        var cProfileId: [CChar] = try adminId.cString(using: .utf8) ?? { throw LibSessionError.invalidCConversion }()
                        ugroups_legacy_member_remove(userGroup, &cProfileId)
                    }
                }
                
                if let joinedAt: Int64 = legacyGroup.joinedAt.map({ Int64($0) }) {
                    userGroup.set(\.joined_at, to: joinedAt)
                }
                
                // Store the updated group (can't be sure if we made any changes above)
                userGroup.set(\.priority, to: (legacyGroup.priority ?? userGroup.pointee.priority))
                
                // Note: Need to free the legacy group pointer
                user_groups_set_free_legacy_group(conf, userGroup)
                try LibSessionError.throwIfNeeded(conf)
            }
    }
    
    static func upsert(
        groups: [GroupUpdateInfo],
        in config: Config?,
        using dependencies: Dependencies
    ) throws {
        guard case .object(let conf) = config else { throw LibSessionError.invalidConfigObject }
        guard !groups.isEmpty else { return }
        
        try groups
            .forEach { group in
                var userGroup: ugroups_group_info = ugroups_group_info()
                var cGroupId: [CChar] = try group.groupSessionId.cString(using: .utf8) ?? { throw LibSessionError.invalidCConversion }()
                
                guard user_groups_get_or_construct_group(conf, &userGroup, &cGroupId) else {
                    /// It looks like there are some situations where this object might not get created correctly (and
                    /// will throw due to the implicit unwrapping) as a result we put it in a guard and throw instead
                    throw LibSessionError(
                        config,
                        fallbackError: .getOrConstructFailedUnexpectedly,
                        logMessage: "Unable to upsert group conversation to LibSession"
                    )
                }
                
                /// Assign the non-admin auth data (if it exists)
                if let authData: Data = group.authData {
                    userGroup.set(\.auth_data, to: authData)
                    userGroup.have_auth_data = true
                }

                /// Assign the admin key (if it exists)
                ///
                /// **Note:** We do this after assigning the `auth_data` as generally the values are mutually
                /// exclusive and if we have a `groupIdentityPrivateKey` we want that to take priority
                if let privateKey: Data = group.groupIdentityPrivateKey {
                    userGroup.set(\.secretkey, to: privateKey)
                    userGroup.have_secretkey = true
                }
                
                /// Assign the group name
                if let name: String = group.name {
                    userGroup.set(\.name, to: name)
                }

                // Store the updated group (can't be sure if we made any changes above)
                userGroup.invited = (group.invited ?? userGroup.invited)
                userGroup.joined_at = (group.joinedAt.map { Int64($0) } ?? userGroup.joined_at)
                userGroup.priority = (group.priority ?? userGroup.priority)
                user_groups_set_group(conf, &userGroup)
            }
    }
    
    static func upsert(
        communities: [CommunityInfo],
        in config: Config?
    ) throws {
        guard case .object(let conf) = config else { throw LibSessionError.invalidConfigObject }
        guard !communities.isEmpty else { return }
        
        try communities
            .forEach { community in
                guard
                    var cBaseUrl: [CChar] = community.urlInfo.server.cString(using: .utf8),
                    var cRoom: [CChar] = community.urlInfo.roomToken.cString(using: .utf8)
                else {
                    SNLog("Unable to upsert community conversation to LibSession: \(LibSessionError.invalidCConversion)")
                    throw LibSessionError.invalidCConversion
                }
                
                var cPubkey: [UInt8] = Array(Data(hex: community.urlInfo.publicKey))
                var userCommunity: ugroups_community_info = ugroups_community_info()
                
                guard user_groups_get_or_construct_community(conf, &userCommunity, &cBaseUrl, &cRoom, &cPubkey) else {
                    /// It looks like there are some situations where this object might not get created correctly (and
                    /// will throw due to the implicit unwrapping) as a result we put it in a guard and throw instead
                    throw LibSessionError(
                        conf,
                        fallbackError: .getOrConstructFailedUnexpectedly,
                        logMessage: "Unable to upsert community conversation to LibSession"
                    )
                }
                
                userCommunity.priority = (community.priority ?? userCommunity.priority)
                user_groups_set_community(conf, &userCommunity)
            }
    }
    
    @discardableResult static func updatingGroups<T>(
        _ db: Database,
        _ updated: [T],
        using dependencies: Dependencies
    ) throws -> [T] {
        guard let updatedGroups: [ClosedGroup] = updated as? [ClosedGroup] else { throw StorageError.generic }
        
        // Exclude legacy groups as they aren't managed via SessionUtil
        let targetGroups: [ClosedGroup] = updatedGroups
            .filter { (try? SessionId(from: $0.id))?.prefix == .group }
        let userSessionId: SessionId = dependencies[cache: .general].sessionId
        
        // If we only updated the current user contact then no need to continue
        guard !targetGroups.isEmpty else { return updated }
        
        // Apply the changes
        try dependencies.mutate(cache: .libSession) { cache in
            try cache.performAndPushChange(db, for: .userGroups, sessionId: userSessionId) { config in
                try upsert(
                    groups: targetGroups.map { group -> GroupUpdateInfo in
                        GroupUpdateInfo(
                            groupSessionId: group.threadId,
                            groupIdentityPrivateKey: group.groupIdentityPrivateKey,
                            name: group.name,
                            authData: group.authData
                        )
                    },
                    in: config,
                    using: dependencies
                )
            }
        }
        
        return updated
    }
}

// MARK: - External Outgoing Changes

public extension LibSession {
    
    // MARK: -- Communities
    
    static func add(
        _ db: Database,
        server: String,
        rootToken: String,
        publicKey: String,
        using dependencies: Dependencies
    ) throws {
        try dependencies.mutate(cache: .libSession) { cache in
            try cache.performAndPushChange(db, for: .userGroups, sessionId: dependencies[cache: .general].sessionId) { config in
                try LibSession.upsert(
                    communities: [
                        CommunityInfo(
                            urlInfo: OpenGroupUrlInfo(
                                threadId: OpenGroup.idFor(roomToken: rootToken, server: server),
                                server: server,
                                roomToken: rootToken,
                                publicKey: publicKey
                            )
                        )
                    ],
                    in: config
                )
            }
        }
    }
    
    static func remove(
        _ db: Database,
        server: String,
        roomToken: String,
        using dependencies: Dependencies
    ) throws {
        try dependencies.mutate(cache: .libSession) { cache in
            try cache.performAndPushChange(db, for: .userGroups, sessionId: dependencies[cache: .general].sessionId) { config in
                guard case .object(let conf) = config else { throw LibSessionError.invalidConfigObject }
                
                var cBaseUrl: [CChar] = try server.cString(using: .utf8) ?? { throw LibSessionError.invalidCConversion }()
                var cRoom: [CChar] = try roomToken.cString(using: .utf8) ?? { throw LibSessionError.invalidCConversion }()
                
                // Don't care if the community doesn't exist
                user_groups_erase_community(conf, &cBaseUrl, &cRoom)
            }
        }
        
        // Remove the volatile info as well
        try LibSession.remove(
            db,
            volatileCommunityInfo: [
                OpenGroupUrlInfo(
                    threadId: OpenGroup.idFor(roomToken: roomToken, server: server),
                    server: server,
                    roomToken: roomToken,
                    publicKey: ""
                )
            ],
            using: dependencies
        )
    }
    
    // MARK: -- Legacy Group Changes
    
    static func add(
        _ db: Database,
        legacyGroupSessionId: String,
        name: String,
        joinedAt: TimeInterval,
        latestKeyPairPublicKey: Data,
        latestKeyPairSecretKey: Data,
        latestKeyPairReceivedTimestamp: TimeInterval,
        disappearingConfig: DisappearingMessagesConfiguration,
        members: Set<String>,
        admins: Set<String>,
        using dependencies: Dependencies
    ) throws {
        try dependencies.mutate(cache: .libSession) { cache in
            try cache.performAndPushChange(db, for: .userGroups, sessionId: dependencies[cache: .general].sessionId) { config in
                guard case .object(let conf) = config else { throw LibSessionError.invalidConfigObject }
                
                var cGroupId: [CChar] = try legacyGroupSessionId.cString(using: .utf8) ?? { throw LibSessionError.invalidCConversion }()
                let userGroup: UnsafeMutablePointer<ugroups_legacy_group_info>? = user_groups_get_legacy_group(conf, &cGroupId)
                
                // Need to make sure the group doesn't already exist (otherwise we will end up overriding the
                // content which could revert newer changes since this can be triggered from other 'NEW' messages
                // coming in from the legacy group swarm)
                guard userGroup == nil else {
                    ugroups_legacy_group_free(userGroup)
                    try LibSessionError.throwIfNeeded(conf)
                    return
                }
                
                try LibSession.upsert(
                    legacyGroups: [
                        LegacyGroupInfo(
                            id: legacyGroupSessionId,
                            name: name,
                            lastKeyPair: ClosedGroupKeyPair(
                                threadId: legacyGroupSessionId,
                                publicKey: latestKeyPairPublicKey,
                                secretKey: latestKeyPairSecretKey,
                                receivedTimestamp: latestKeyPairReceivedTimestamp
                            ),
                            disappearingConfig: disappearingConfig,
                            groupMembers: members
                                .map { memberId in
                                    GroupMember(
                                        groupId: legacyGroupSessionId,
                                        profileId: memberId,
                                        role: .standard,
                                        roleStatus: .accepted,  // Legacy group members don't have role statuses
                                        isHidden: false
                                    )
                                },
                            groupAdmins: admins
                                .map { memberId in
                                    GroupMember(
                                        groupId: legacyGroupSessionId,
                                        profileId: memberId,
                                        role: .admin,
                                        roleStatus: .accepted,  // Legacy group members don't have role statuses
                                        isHidden: false
                                    )
                                },
                            joinedAt: joinedAt
                        )
                    ],
                    in: config
                )
            }
        }
    }
    
    static func update(
        _ db: Database,
        legacyGroupSessionId: String,
        name: String? = nil,
        latestKeyPair: ClosedGroupKeyPair? = nil,
        disappearingConfig: DisappearingMessagesConfiguration? = nil,
        members: Set<String>? = nil,
        admins: Set<String>? = nil,
        using dependencies: Dependencies
    ) throws {
        try dependencies.mutate(cache: .libSession) { cache in
            try cache.performAndPushChange(db, for: .userGroups, sessionId: dependencies[cache: .general].sessionId) { config in
                try LibSession.upsert(
                    legacyGroups: [
                        LegacyGroupInfo(
                            id: legacyGroupSessionId,
                            name: name,
                            lastKeyPair: latestKeyPair,
                            disappearingConfig: disappearingConfig,
                            groupMembers: members?
                                .map { memberId in
                                    GroupMember(
                                        groupId: legacyGroupSessionId,
                                        profileId: memberId,
                                        role: .standard,
                                        roleStatus: .accepted,  // Legacy group members don't have role statuses
                                        isHidden: false
                                    )
                                },
                            groupAdmins: admins?
                                .map { memberId in
                                    GroupMember(
                                        groupId: legacyGroupSessionId,
                                        profileId: memberId,
                                        role: .admin,
                                        roleStatus: .accepted,  // Legacy group members don't have role statuses
                                        isHidden: false
                                    )
                                }
                        )
                    ],
                    in: config
                )
            }
        }
    }
    
    static func batchUpdate(
        _ db: Database,
        disappearingConfigs: [DisappearingMessagesConfiguration],
        using dependencies: Dependencies
    ) throws {
        try dependencies.mutate(cache: .libSession) { cache in
            try cache.performAndPushChange(db, for: .userGroups, sessionId: dependencies[cache: .general].sessionId) { config in
                try LibSession.upsert(
                    legacyGroups: disappearingConfigs.map {
                        LegacyGroupInfo(
                            id: $0.id,
                            disappearingConfig: $0
                        )
                    },
                    in: config
                )
            }
        }
    }
    
    static func remove(
        _ db: Database,
        legacyGroupIds: [String],
        using dependencies: Dependencies
    ) throws {
        guard !legacyGroupIds.isEmpty else { return }
        
        try dependencies.mutate(cache: .libSession) { cache in
            try cache.performAndPushChange(db, for: .userGroups, sessionId: dependencies[cache: .general].sessionId) { config in
                guard case .object(let conf) = config else { throw LibSessionError.invalidConfigObject }
                
                legacyGroupIds.forEach { legacyGroupId in
                    guard var cGroupId: [CChar] = legacyGroupId.cString(using: .utf8) else { return }
                    
                    // Don't care if the group doesn't exist
                    user_groups_erase_legacy_group(conf, &cGroupId)
                }
            }
        }
        
        // Remove the volatile info as well
        try LibSession.remove(db, volatileLegacyGroupIds: legacyGroupIds, using: dependencies)
    }
    
    // MARK: -- Group Changes
    
    static func add(
        _ db: Database,
        groupSessionId: String,
        groupIdentityPrivateKey: Data?,
        name: String?,
        authData: Data?,
        joinedAt: TimeInterval,
        invited: Bool,
        using dependencies: Dependencies
    ) throws {
        try dependencies.mutate(cache: .libSession) { cache in
            try cache.performAndPushChange(db, for: .userGroups, sessionId: dependencies[cache: .general].sessionId) { config in
                try LibSession.upsert(
                    groups: [
                        GroupUpdateInfo(
                            groupSessionId: groupSessionId,
                            groupIdentityPrivateKey: groupIdentityPrivateKey,
                            name: name,
                            authData: authData,
                            joinedAt: joinedAt,
                            invited: invited
                        )
                    ],
                    in: config,
                    using: dependencies
                )
            }
        }
    }
    
    static func update(
        _ db: Database,
        groupSessionId: String,
        groupIdentityPrivateKey: Data? = nil,
        name: String? = nil,
        authData: Data? = nil,
        invited: Bool? = nil,
        using dependencies: Dependencies
    ) throws {
        try dependencies.mutate(cache: .libSession) { cache in
            try cache.performAndPushChange(db, for: .userGroups, sessionId: dependencies[cache: .general].sessionId) { config in
                try LibSession.upsert(
                    groups: [
                        GroupUpdateInfo(
                            groupSessionId: groupSessionId,
                            groupIdentityPrivateKey: groupIdentityPrivateKey,
                            name: name,
                            authData: authData,
                            invited: invited
                        )
                    ],
                    in: config,
                    using: dependencies
                )
            }
        }
    }
    
    static func markAsKicked(
        _ db: Database,
        groupSessionIds: [String],
        using dependencies: Dependencies
    ) throws {
        guard !groupSessionIds.isEmpty else { return }
        
        try dependencies.mutate(cache: .libSession) { cache in
            try cache.markAsKicked(db, groupSessionIds: groupSessionIds, using: dependencies)
        }
    }
    
    static func wasKickedFromGroup(
        groupSessionId: SessionId,
        using dependencies: Dependencies
    ) -> Bool {
        return dependencies.mutate(cache: .libSession) { cache in
            guard
                case .object(let conf) = cache.config(for: .userGroups, sessionId: dependencies[cache: .general].sessionId),
                var cGroupId: [CChar] = groupSessionId.hexString.cString(using: .utf8)
            else { return false }
            
            var userGroup: ugroups_group_info = ugroups_group_info()
            
            // If the group doesn't exist then assume the user hasn't been kicked
            guard user_groups_get_group(conf, &userGroup, &cGroupId) else { return false }
            
            return ugroups_group_is_kicked(&userGroup)
        }
    }
    
    static func remove(
        _ db: Database,
        groupSessionIds: [SessionId],
        using dependencies: Dependencies
    ) throws {
        guard !groupSessionIds.isEmpty else { return }
        
        try dependencies.mutate(cache: .libSession) { cache in
            try cache.performAndPushChange(db, for: .userGroups, sessionId: dependencies[cache: .general].sessionId) { config in
                guard case .object(let conf) = config else { throw LibSessionError.invalidConfigObject }
                
                try groupSessionIds.forEach { groupSessionId in
                    var cGroupId: [CChar] = try groupSessionId.hexString.cString(using: .utf8) ?? {
                        throw LibSessionError.invalidCConversion
                    }()
                    
                    // Don't care if the group doesn't exist
                    user_groups_erase_group(conf, &cGroupId)
                }
            }
        }
        
        // Remove the volatile info as well
        try LibSession.remove(db, volatileGroupSessionIds: groupSessionIds, using: dependencies)
    }
}

// MARK: - LegacyGroupInfo

extension LibSession {
    struct LegacyGroupInfo: Decodable, FetchableRecord, ColumnExpressible {
        typealias Columns = CodingKeys
        enum CodingKeys: String, CodingKey, ColumnExpression, CaseIterable {
            case threadId
            case name
            case lastKeyPair
            case disappearingConfig
            case groupMembers
            case groupAdmins
            case priority
            case joinedAt = "formationTimestamp"
        }
        
        var id: String { threadId }
        
        let threadId: String
        let name: String?
        let lastKeyPair: ClosedGroupKeyPair?
        let disappearingConfig: DisappearingMessagesConfiguration?
        let groupMembers: [GroupMember]?
        let groupAdmins: [GroupMember]?
        let priority: Int32?
        let joinedAt: TimeInterval?
        
        init(
            id: String,
            name: String? = nil,
            lastKeyPair: ClosedGroupKeyPair? = nil,
            disappearingConfig: DisappearingMessagesConfiguration? = nil,
            groupMembers: [GroupMember]? = nil,
            groupAdmins: [GroupMember]? = nil,
            priority: Int32? = nil,
            joinedAt: TimeInterval? = nil
        ) {
            self.threadId = id
            self.name = name
            self.lastKeyPair = lastKeyPair
            self.disappearingConfig = disappearingConfig
            self.groupMembers = groupMembers
            self.groupAdmins = groupAdmins
            self.priority = priority
            self.joinedAt = joinedAt
        }
        
        static func fetchAll(_ db: Database) throws -> [LegacyGroupInfo] {
            let closedGroup: TypedTableAlias<ClosedGroup> = TypedTableAlias()
            let thread: TypedTableAlias<SessionThread> = TypedTableAlias()
<<<<<<< HEAD
            let lastKeyPair: TypedTableAlias<ClosedGroupKeyPair> = TypedTableAlias(LegacyGroupInfo.self, column: .lastKeyPair)
            let disappearingConfig: TypedTableAlias<DisappearingMessagesConfiguration> = TypedTableAlias(LegacyGroupInfo.self, column: .disappearingConfig)
=======
            let keyPair: TypedTableAlias<ClosedGroupKeyPair> = TypedTableAlias()
            
            let keyPairThreadIdColumnLiteral: SQL = SQL(stringLiteral: ClosedGroupKeyPair.Columns.threadId.name)
            let receivedTimestampColumnLiteral: SQL = SQL(stringLiteral: ClosedGroupKeyPair.Columns.receivedTimestamp.name)
            let threadIdColumnLiteral: SQL = SQL(stringLiteral: DisappearingMessagesConfiguration.Columns.threadId.name)
>>>>>>> 83911cf9
            
            /// **Note:** The `numColumnsBeforeTypes` value **MUST** match the number of fields before
            /// the `lastKeyPair` entry below otherwise the query will fail to
            /// parse and might throw
            ///
            /// Explicitly set default values for the fields ignored for search results
            let numColumnsBeforeTypes: Int = 4
            
            let request: SQLRequest<LegacyGroupInfo> = """
                SELECT
                    \(closedGroup[.threadId]) AS \(LegacyGroupInfo.Columns.threadId),
                    \(closedGroup[.name]) AS \(LegacyGroupInfo.Columns.name),
                    \(closedGroup[.formationTimestamp]) AS \(LegacyGroupInfo.Columns.joinedAt),
                    \(thread[.pinnedPriority]) AS \(LegacyGroupInfo.Columns.priority),
                    \(lastKeyPair.allColumns),
                    \(disappearingConfig.allColumns)
                
                FROM \(ClosedGroup.self)
                JOIN \(SessionThread.self) ON \(thread[.id]) = \(closedGroup[.threadId])
                LEFT JOIN (
                    SELECT
<<<<<<< HEAD
                        \(lastKeyPair[.threadId]),
                        \(lastKeyPair[.publicKey]),
                        \(lastKeyPair[.secretKey]),
                        MAX(\(lastKeyPair[.receivedTimestamp])) AS \(ClosedGroupKeyPair.Columns.receivedTimestamp),
                        \(lastKeyPair[.threadKeyPairHash])
                    FROM \(lastKeyPair)
                    GROUP BY \(lastKeyPair[.threadId])
                ) \(lastKeyPair, asSubquery: true) ON \(lastKeyPair[.threadId]) = \(closedGroup[.threadId])
                LEFT JOIN \(disappearingConfig) ON \(disappearingConfig[.threadId]) = \(closedGroup[.threadId])
                
                WHERE \(closedGroup[.threadId]) LIKE '\(SessionId.Prefix.standard)%'
=======
                        \(keyPair[.threadId]),
                        \(keyPair[.publicKey]),
                        \(keyPair[.secretKey]),
                        MAX(\(keyPair[.receivedTimestamp])) AS \(receivedTimestampColumnLiteral),
                        \(keyPair[.threadKeyPairHash])
                    FROM \(ClosedGroupKeyPair.self)
                    GROUP BY \(keyPair[.threadId])
                ) AS \(LegacyGroupInfo.lastKeyPairKey) ON \(LegacyGroupInfo.lastKeyPairKey).\(keyPairThreadIdColumnLiteral) = \(closedGroup[.threadId])
                LEFT JOIN \(DisappearingMessagesConfiguration.self) AS \(LegacyGroupInfo.disappearingConfigKey) ON \(LegacyGroupInfo.disappearingConfigKey).\(threadIdColumnLiteral) = \(closedGroup[.threadId])
                
                WHERE (
                    \(closedGroup[.threadId]) > \(SessionId.Prefix.standard.rawValue) AND
                    \(closedGroup[.threadId]) < \(SessionId.Prefix.standard.endOfRangeString)
                )
>>>>>>> 83911cf9
            """
            
            let legacyGroupInfoNoMembers: [LegacyGroupInfo] = try request
                .adapted { db in
                    let adapters = try splittingRowAdapters(columnCounts: [
                        numColumnsBeforeTypes,
                        ClosedGroupKeyPair.numberOfSelectedColumns(db),
                        DisappearingMessagesConfiguration.numberOfSelectedColumns(db)
                    ])
                    
                    return ScopeAdapter.with(LegacyGroupInfo.self, [
                        .lastKeyPair: adapters[1],
                        .disappearingConfig: adapters[2]
                    ])
                }
                .fetchAll(db)
            let legacyGroupIds: [String] = legacyGroupInfoNoMembers.map { $0.threadId }
            let allLegacyGroupMembers: [String: [GroupMember]] = try GroupMember
                .filter(legacyGroupIds.contains(GroupMember.Columns.groupId))
                .fetchAll(db)
                .grouped(by: \.groupId)
            
            return legacyGroupInfoNoMembers
                .map { nonMemberGroup in
                    LegacyGroupInfo(
                        id: nonMemberGroup.id,
                        name: nonMemberGroup.name,
                        lastKeyPair: nonMemberGroup.lastKeyPair,
                        disappearingConfig: nonMemberGroup.disappearingConfig,
                        groupMembers: allLegacyGroupMembers[nonMemberGroup.id]?
                            .filter { $0.role == .standard || $0.role == .zombie },
                        groupAdmins: allLegacyGroupMembers[nonMemberGroup.id]?
                            .filter { $0.role == .admin },
                        priority: nonMemberGroup.priority,
                        joinedAt: nonMemberGroup.joinedAt
                    )
                }
        }
    }
}

// MARK: - GroupInfo

extension LibSession {
    struct GroupInfo {
        let groupSessionId: String
        let groupIdentityPrivateKey: Data?
        let name: String
        let authData: Data?
        let priority: Int32
        let joinedAt: TimeInterval
        let invited: Bool
        let wasKickedFromGroup: Bool
    }
    
    struct GroupUpdateInfo {
        let groupSessionId: String
        let groupIdentityPrivateKey: Data?
        let name: String?
        let authData: Data?
        let priority: Int32?
        let joinedAt: TimeInterval?
        let invited: Bool?
        let wasKickedFromGroup: Bool?
        
        init(
            groupSessionId: String,
            groupIdentityPrivateKey: Data? = nil,
            name: String? = nil,
            authData: Data? = nil,
            priority: Int32? = nil,
            joinedAt: TimeInterval? = nil,
            invited: Bool? = nil,
            wasKickedFromGroup: Bool? = nil
        ) {
            self.groupSessionId = groupSessionId
            self.groupIdentityPrivateKey = groupIdentityPrivateKey
            self.name = name
            self.authData = authData
            self.priority = priority
            self.joinedAt = joinedAt
            self.invited = invited
            self.wasKickedFromGroup = wasKickedFromGroup
        }
    }
}

// MARK: - CommunityInfo

extension LibSession {
    struct CommunityInfo {
        let urlInfo: OpenGroupUrlInfo
        let priority: Int32?
        
        init(
            urlInfo: OpenGroupUrlInfo,
            priority: Int32? = nil
        ) {
            self.urlInfo = urlInfo
            self.priority = priority
        }
    }
}

// MARK: - GroupThreadData

fileprivate struct GroupThreadData {
    let communities: [PrioritisedData<LibSession.OpenGroupUrlInfo>]
    let legacyGroups: [PrioritisedData<LibSession.LegacyGroupInfo>]
    let groups: [PrioritisedData<LibSession.GroupInfo>]
}

// MARK: - PrioritisedData

fileprivate struct PrioritisedData<T> {
    let data: T
    let priority: Int32
}

// MARK: - C Conformance

extension ugroups_community_info: CAccessible & CMutable {}
extension ugroups_legacy_group_info: CAccessible & CMutable {}
extension ugroups_group_info: CAccessible & CMutable {}<|MERGE_RESOLUTION|>--- conflicted
+++ resolved
@@ -210,24 +210,14 @@
         if !communityIdsToRemove.isEmpty {
             LibSession.kickFromConversationUIIfNeeded(removedThreadIds: Array(communityIdsToRemove), using: dependencies)
             
-<<<<<<< HEAD
-            try SessionThread
-                .deleteOrLeave(
-                    db,
-                    threadIds: Array(communityIdsToRemove),
-                    threadVariant: .community,
-                    groupLeaveType: .forced,
-                    calledFromConfig: .userGroups,
-                    using: dependencies
-                )
-=======
             try SessionThread.deleteOrLeave(
                 db,
                 type: .deleteCommunityAndContent,
                 threadIds: Array(communityIdsToRemove),
-                calledFromConfigHandling: true
+                threadVariant: .community,
+                calledFromConfig: .userGroups,
+                using: dependencies
             )
->>>>>>> 83911cf9
         }
         
         // MARK: -- Handle Legacy Group Changes
@@ -416,20 +406,14 @@
         if !legacyGroupIdsToRemove.isEmpty {
             LibSession.kickFromConversationUIIfNeeded(removedThreadIds: Array(legacyGroupIdsToRemove), using: dependencies)
             
-            try SessionThread
-                .deleteOrLeave(
-                    db,
-                    type: .deleteGroupAndContent,
-                    threadIds: Array(legacyGroupIdsToRemove),
-<<<<<<< HEAD
-                    threadVariant: .legacyGroup,
-                    groupLeaveType: .forced,
-                    calledFromConfig: .userGroups,
-                    using: dependencies
-=======
-                    calledFromConfigHandling: true
->>>>>>> 83911cf9
-                )
+            try SessionThread.deleteOrLeave(
+                db,
+                type: .deleteGroupAndContent,
+                threadIds: Array(legacyGroupIdsToRemove),
+                threadVariant: .legacyGroup,
+                calledFromConfig: .userGroups,
+                using: dependencies
+            )
         }
         
         // MARK: -- Handle Group Changes
@@ -564,15 +548,14 @@
         if !groupSessionIdsToRemove.isEmpty {
             LibSession.kickFromConversationUIIfNeeded(removedThreadIds: Array(groupSessionIdsToRemove), using: dependencies)
             
-            try SessionThread
-                .deleteOrLeave(
-                    db,
-                    threadIds: Array(groupSessionIdsToRemove),
-                    threadVariant: .group,
-                    groupLeaveType: .forced,
-                    calledFromConfig: .userGroups,
-                    using: dependencies
-                )
+            try SessionThread.deleteOrLeave(
+                db,
+                type: .deleteGroupAndContent,
+                threadIds: Array(groupSessionIdsToRemove),
+                threadVariant: .group,
+                calledFromConfig: .userGroups,
+                using: dependencies
+            )
             
             groupSessionIdsToRemove.forEach { groupSessionId in
                 removeGroupStateIfNeeded(db, groupSessionId: SessionId(.group, hex: groupSessionId))
@@ -1262,16 +1245,8 @@
         static func fetchAll(_ db: Database) throws -> [LegacyGroupInfo] {
             let closedGroup: TypedTableAlias<ClosedGroup> = TypedTableAlias()
             let thread: TypedTableAlias<SessionThread> = TypedTableAlias()
-<<<<<<< HEAD
             let lastKeyPair: TypedTableAlias<ClosedGroupKeyPair> = TypedTableAlias(LegacyGroupInfo.self, column: .lastKeyPair)
             let disappearingConfig: TypedTableAlias<DisappearingMessagesConfiguration> = TypedTableAlias(LegacyGroupInfo.self, column: .disappearingConfig)
-=======
-            let keyPair: TypedTableAlias<ClosedGroupKeyPair> = TypedTableAlias()
-            
-            let keyPairThreadIdColumnLiteral: SQL = SQL(stringLiteral: ClosedGroupKeyPair.Columns.threadId.name)
-            let receivedTimestampColumnLiteral: SQL = SQL(stringLiteral: ClosedGroupKeyPair.Columns.receivedTimestamp.name)
-            let threadIdColumnLiteral: SQL = SQL(stringLiteral: DisappearingMessagesConfiguration.Columns.threadId.name)
->>>>>>> 83911cf9
             
             /// **Note:** The `numColumnsBeforeTypes` value **MUST** match the number of fields before
             /// the `lastKeyPair` entry below otherwise the query will fail to
@@ -1293,7 +1268,6 @@
                 JOIN \(SessionThread.self) ON \(thread[.id]) = \(closedGroup[.threadId])
                 LEFT JOIN (
                     SELECT
-<<<<<<< HEAD
                         \(lastKeyPair[.threadId]),
                         \(lastKeyPair[.publicKey]),
                         \(lastKeyPair[.secretKey]),
@@ -1304,23 +1278,10 @@
                 ) \(lastKeyPair, asSubquery: true) ON \(lastKeyPair[.threadId]) = \(closedGroup[.threadId])
                 LEFT JOIN \(disappearingConfig) ON \(disappearingConfig[.threadId]) = \(closedGroup[.threadId])
                 
-                WHERE \(closedGroup[.threadId]) LIKE '\(SessionId.Prefix.standard)%'
-=======
-                        \(keyPair[.threadId]),
-                        \(keyPair[.publicKey]),
-                        \(keyPair[.secretKey]),
-                        MAX(\(keyPair[.receivedTimestamp])) AS \(receivedTimestampColumnLiteral),
-                        \(keyPair[.threadKeyPairHash])
-                    FROM \(ClosedGroupKeyPair.self)
-                    GROUP BY \(keyPair[.threadId])
-                ) AS \(LegacyGroupInfo.lastKeyPairKey) ON \(LegacyGroupInfo.lastKeyPairKey).\(keyPairThreadIdColumnLiteral) = \(closedGroup[.threadId])
-                LEFT JOIN \(DisappearingMessagesConfiguration.self) AS \(LegacyGroupInfo.disappearingConfigKey) ON \(LegacyGroupInfo.disappearingConfigKey).\(threadIdColumnLiteral) = \(closedGroup[.threadId])
-                
                 WHERE (
                     \(closedGroup[.threadId]) > \(SessionId.Prefix.standard.rawValue) AND
                     \(closedGroup[.threadId]) < \(SessionId.Prefix.standard.endOfRangeString)
                 )
->>>>>>> 83911cf9
             """
             
             let legacyGroupInfoNoMembers: [LegacyGroupInfo] = try request
