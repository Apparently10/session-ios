// Copyright © 2022 Rangeproof Pty Ltd. All rights reserved.

import UIKit
import CryptoKit
import Combine
import GRDB
import SignalCoreKit
import SessionUtilitiesKit

public struct ProfileManager {
    public enum AvatarUpdate {
        case none
        case remove
        case uploadImageData(Data)
        case updateTo(url: String, key: Data, fileName: String?)
    }
    
    // The max bytes for a user's profile name, encoded in UTF8.
    // Before encrypting and submitting we NULL pad the name data to this length.
    public static let maxAvatarDiameter: CGFloat = 640
    private static let maxAvatarBytes: UInt = (5 * 1000 * 1000)
    public static let avatarAES256KeyByteLength: Int = 32
    private static let avatarNonceLength: Int = 12
    private static let avatarTagLength: Int = 16
    
    private static var profileAvatarCache: Atomic<[String: Data]> = Atomic([:])
    private static var currentAvatarDownloads: Atomic<Set<String>> = Atomic([])
    
    // MARK: - Functions
    
    public static func isToLong(profileName: String) -> Bool {
        return (profileName.utf8CString.count > SessionUtil.libSessionMaxNameByteLength)
    }
    
    public static func isToLong(profileUrl: String) -> Bool {
        return (profileUrl.utf8CString.count > SessionUtil.libSessionMaxProfileUrlByteLength)
    }
    
    public static func profileAvatar(
        _ db: Database? = nil,
        id: String,
        using dependencies: Dependencies = Dependencies()
    ) -> Data? {
        guard let db: Database = db else {
            return dependencies[singleton: .storage].read { db in profileAvatar(db, id: id) }
        }
        guard let profile: Profile = try? Profile.fetchOne(db, id: id) else { return nil }
        
        return profileAvatar(profile: profile)
    }
    
    public static func profileAvatar(
        profile: Profile,
        using dependencies: Dependencies = Dependencies()
    ) -> Data? {
        if let profileFileName: String = profile.profilePictureFileName, !profileFileName.isEmpty {
            return loadProfileAvatar(for: profileFileName, profile: profile, using: dependencies)
        }
        
        if let profilePictureUrl: String = profile.profilePictureUrl, !profilePictureUrl.isEmpty {
            // FIXME: Refactor avatar downloading to be a proper Job so we can avoid this
            dependencies[singleton: .jobRunner].afterBlockingQueue {
                ProfileManager.downloadAvatar(for: profile)
            }
        }
        
        return nil
    }
    
    private static func loadProfileAvatar(
        for fileName: String,
        profile: Profile,
        using dependencies: Dependencies
    ) -> Data? {
        if let cachedImageData: Data = profileAvatarCache.wrappedValue[fileName] {
            return cachedImageData
        }
        
        guard
            !fileName.isEmpty,
            let data: Data = loadProfileData(with: fileName),
            data.isValidImage
        else {
            // If we can't load the avatar or it's an invalid/corrupted image then clear out
            // the 'profilePictureFileName' and try to re-download
            dependencies[singleton: .storage].writeAsync(
                updates: { db in
                    _ = try? Profile
                        .filter(id: profile.id)
                        .updateAll(db, Profile.Columns.profilePictureFileName.set(to: nil))
                },
                completion: { _, _ in
                    // Try to re-download the avatar if it has a URL
                    if let profilePictureUrl: String = profile.profilePictureUrl, !profilePictureUrl.isEmpty {
                        // FIXME: Refactor avatar downloading to be a proper Job so we can avoid this
                        dependencies[singleton: .jobRunner].afterBlockingQueue {
                            ProfileManager.downloadAvatar(for: profile)
                        }
                    }
                }
            )
            return nil
        }
    
        profileAvatarCache.mutate { $0[fileName] = data }
        return data
    }
    
    public static func hasProfileImageData(with fileName: String?) -> Bool {
        guard let fileName: String = fileName, !fileName.isEmpty else { return false }
        
        return FileManager.default
            .fileExists(atPath: ProfileManager.profileAvatarFilepath(filename: fileName))
    }
    
    public static func loadProfileData(with fileName: String) -> Data? {
        let filePath: String = ProfileManager.profileAvatarFilepath(filename: fileName)
        
        return try? Data(contentsOf: URL(fileURLWithPath: filePath))
    }
    
    // MARK: - Profile Encryption
    
    private static func encryptData(data: Data, key: Data) -> Data? {
        // The key structure is: nonce || ciphertext || authTag
        guard
            key.count == ProfileManager.avatarAES256KeyByteLength,
            let nonceData: Data = try? Randomness.generateRandomBytes(numberBytes: ProfileManager.avatarNonceLength),
            let nonce: AES.GCM.Nonce = try? AES.GCM.Nonce(data: nonceData),
            let sealedData: AES.GCM.SealedBox = try? AES.GCM.seal(
                data,
                using: SymmetricKey(data: key),
                nonce: nonce
            ),
            let encryptedContent: Data = sealedData.combined
        else { return nil }
        
        return encryptedContent
    }
    
    private static func decryptData(data: Data, key: Data) -> Data? {
        guard key.count == ProfileManager.avatarAES256KeyByteLength else { return nil }
        
        // The key structure is: nonce || ciphertext || authTag
        let cipherTextLength: Int = (data.count - (ProfileManager.avatarNonceLength + ProfileManager.avatarTagLength))
        
        guard
            cipherTextLength > 0,
            let sealedData: AES.GCM.SealedBox = try? AES.GCM.SealedBox(
                nonce: AES.GCM.Nonce(data: data.subdata(in: 0..<ProfileManager.avatarNonceLength)),
                ciphertext: data.subdata(in: ProfileManager.avatarNonceLength..<(ProfileManager.avatarNonceLength + cipherTextLength)),
                tag: data.subdata(in: (data.count - ProfileManager.avatarTagLength)..<data.count)
            ),
            let decryptedData: Data = try? AES.GCM.open(sealedData, using: SymmetricKey(data: key))
        else { return nil }
        
        return decryptedData
    }
    
    // MARK: - File Paths
    
    public static let sharedDataProfileAvatarsDirPath: String = {
        let path: String = URL(fileURLWithPath: OWSFileSystem.appSharedDataDirectoryPath())
            .appendingPathComponent("ProfileAvatars")
            .path
        OWSFileSystem.ensureDirectoryExists(path)
        
        return path
    }()
    
    private static let profileAvatarsDirPath: String = {
        let path: String = ProfileManager.sharedDataProfileAvatarsDirPath
        OWSFileSystem.ensureDirectoryExists(path)
        
        return path
    }()
    
    public static func profileAvatarFilepath(
        _ db: Database? = nil,
        id: String,
        using dependencies: Dependencies = Dependencies()
    ) -> String? {
        guard let db: Database = db else {
            return dependencies[singleton: .storage].read { db in profileAvatarFilepath(db, id: id) }
        }
        
        let maybeFileName: String? = try? Profile
            .filter(id: id)
            .select(.profilePictureFileName)
            .asRequest(of: String.self)
            .fetchOne(db)
        
        return maybeFileName.map { ProfileManager.profileAvatarFilepath(filename: $0) }
    }
    
    public static func profileAvatarFilepath(filename: String) -> String {
        guard !filename.isEmpty else { return "" }
        
        return URL(fileURLWithPath: sharedDataProfileAvatarsDirPath)
            .appendingPathComponent(filename)
            .path
    }
    
    public static func resetProfileStorage() {
        try? FileManager.default.removeItem(atPath: ProfileManager.profileAvatarsDirPath)
    }
    
    // MARK: - Other Users' Profiles
    
    public static func downloadAvatar(
        for profile: Profile,
        funcName: String = #function,
        using dependencies: Dependencies = Dependencies()
    ) {
        guard !currentAvatarDownloads.wrappedValue.contains(profile.id) else {
            // Download already in flight; ignore
            return
        }
        guard let profileUrlStringAtStart: String = profile.profilePictureUrl else {
            SNLog("Skipping downloading avatar for \(profile.id) because url is not set")
            return
        }
        guard
            let fileId: String = Attachment.fileId(for: profileUrlStringAtStart),
            let profileKeyAtStart: Data = profile.profileEncryptionKey,
            profileKeyAtStart.count > 0
        else {
            return
        }
        
        let fileName: String = UUID().uuidString.appendingFileExtension("jpg")
        let filePath: String = ProfileManager.profileAvatarFilepath(filename: fileName)
        var backgroundTask: OWSBackgroundTask? = OWSBackgroundTask(label: funcName)
        
        OWSLogger.verbose("downloading profile avatar: \(profile.id)")
        currentAvatarDownloads.mutate { $0.insert(profile.id) }
        
        let useOldServer: Bool = (profileUrlStringAtStart.contains(FileServerAPI.oldServer))
        
        FileServerAPI
            .download(fileId, useOldServer: useOldServer)
            .subscribe(on: DispatchQueue.global(qos: .background), using: dependencies)
            .receive(on: DispatchQueue.global(qos: .background), using: dependencies)
            .sinkUntilComplete(
                receiveCompletion: { _ in
                    currentAvatarDownloads.mutate { $0.remove(profile.id) }
                    
                    // Redundant but without reading 'backgroundTask' it will warn that the variable
                    // isn't used
                    if backgroundTask != nil { backgroundTask = nil }
                },
                receiveValue: { data in
                    guard let latestProfile: Profile = dependencies[singleton: .storage].read({ db in try Profile.fetchOne(db, id: profile.id) }) else {
                        return
                    }
                    
                    guard
                        let latestProfileKey: Data = latestProfile.profileEncryptionKey,
                        !latestProfileKey.isEmpty,
                        latestProfileKey == profileKeyAtStart
                    else {
                        OWSLogger.warn("Ignoring avatar download for obsolete user profile.")
                        return
                    }
                    
                    guard profileUrlStringAtStart == latestProfile.profilePictureUrl else {
                        OWSLogger.warn("Avatar url has changed during download.")
                        
                        if latestProfile.profilePictureUrl?.isEmpty == false {
                            self.downloadAvatar(for: latestProfile)
                        }
                        return
                    }
                    
                    guard let decryptedData: Data = decryptData(data: data, key: profileKeyAtStart) else {
                        OWSLogger.warn("Avatar data for \(profile.id) could not be decrypted.")
                        return
                    }
                    
                    try? decryptedData.write(to: URL(fileURLWithPath: filePath), options: [.atomic])
                    
                    guard UIImage(contentsOfFile: filePath) != nil else {
                        OWSLogger.warn("Avatar image for \(profile.id) could not be loaded.")
                        return
                    }
                    
                    // Update the cache first (in case the DBWrite thread is blocked, this way other threads
                    // can retrieve from the cache and avoid triggering a download)
                    profileAvatarCache.mutate { $0[fileName] = decryptedData }
                    
                    // Store the updated 'profilePictureFileName'
                    dependencies[singleton: .storage].write { db in
                        _ = try? Profile
                            .filter(id: profile.id)
                            .updateAll(db, Profile.Columns.profilePictureFileName.set(to: fileName))
                    }
                }
            )
    }
    
    // MARK: - Current User Profile
    
    public static func updateLocal(
        queue: DispatchQueue,
        profileName: String,
        avatarUpdate: AvatarUpdate = .none,
        success: ((Database) throws -> ())? = nil,
        failure: ((ProfileManagerError) -> ())? = nil,
        using dependencies: Dependencies = Dependencies()
    ) {
        let userPublicKey: String = getUserHexEncodedPublicKey(using: dependencies)
        let isRemovingAvatar: Bool = {
            switch avatarUpdate {
                case .remove: return true
                default: return false
            }
        }()
        
        switch avatarUpdate {
            case .none, .remove, .updateTo:
                dependencies[singleton: .storage].writeAsync { db in
                    if isRemovingAvatar {
                        let existingProfileUrl: String? = try Profile
                            .filter(id: userPublicKey)
                            .select(.profilePictureUrl)
                            .asRequest(of: String.self)
                            .fetchOne(db)
                        let existingProfileFileName: String? = try Profile
                            .filter(id: userPublicKey)
                            .select(.profilePictureFileName)
                            .asRequest(of: String.self)
                            .fetchOne(db)
                        
                        // Remove any cached avatar image value
                        if let fileName: String = existingProfileFileName {
                            profileAvatarCache.mutate { $0[fileName] = nil }
                        }
                        
                        OWSLogger.verbose(existingProfileUrl != nil ?
                            "Updating local profile on service with cleared avatar." :
                            "Updating local profile on service with no avatar."
                        )
                    }
                    
                    try ProfileManager.updateProfileIfNeeded(
                        db,
                        publicKey: userPublicKey,
                        name: profileName,
                        avatarUpdate: avatarUpdate,
                        sentTimestamp: dependencies.dateNow.timeIntervalSince1970,
                        using: dependencies
                    )
                    
                    SNLog("Successfully updated service with profile.")
                    try success?(db)
                }
                
            case .uploadImageData(let data):
                prepareAndUploadAvatarImage(
                    queue: queue,
                    imageData: data,
                    success: { downloadUrl, fileName, newProfileKey in
                        dependencies[singleton: .storage].writeAsync { db in
                            try ProfileManager.updateProfileIfNeeded(
                                db,
                                publicKey: userPublicKey,
                                name: profileName,
                                avatarUpdate: .updateTo(url: downloadUrl, key: newProfileKey, fileName: fileName),
                                sentTimestamp: dependencies.dateNow.timeIntervalSince1970,
                                using: dependencies
                            )
                                
                            SNLog("Successfully updated service with profile.")
                            try success?(db)
                        }
                    },
                    failure: failure,
                    using: dependencies
                )
        }
    }
    
    private static func prepareAndUploadAvatarImage(
        queue: DispatchQueue,
        imageData: Data,
        success: @escaping ((downloadUrl: String, fileName: String, profileKey: Data)) -> (),
        failure: ((ProfileManagerError) -> ())? = nil,
        using dependencies: Dependencies
    ) {
        queue.async {
            // If the profile avatar was updated or removed then encrypt with a new profile key
            // to ensure that other users know that our profile picture was updated
            let newProfileKey: Data
            let avatarImageData: Data
            let fileExtension: String
            
            do {
                let guessedFormat: ImageFormat = imageData.guessedImageFormat
                
                avatarImageData = try {
                    switch guessedFormat {
                        case .gif, .webp:
                            // Animated images can't be resized so if the data is too large we should error
                            guard imageData.count <= maxAvatarBytes else {
                                // Our avatar dimensions are so small that it's incredibly unlikely we wouldn't
                                // be able to fit our profile photo (eg. generating pure noise at our resolution
                                // compresses to ~200k)
                                SNLog("Animated profile avatar was too large.")
                                SNLog("Updating service with profile failed.")
                                throw ProfileManagerError.avatarUploadMaxFileSizeExceeded
                            }
                            
                            return imageData
                            
                        default: break
                    }
                    
                    // Process the image to ensure it meets our standards for size and compress it to
                    // standardise the formwat and remove any metadata
                    guard var image: UIImage = UIImage(data: imageData) else { throw ProfileManagerError.invalidCall }
                    
                    if image.size.width != maxAvatarDiameter || image.size.height != maxAvatarDiameter {
                        // To help ensure the user is being shown the same cropping of their avatar as
                        // everyone else will see, we want to be sure that the image was resized before this point.
                        SNLog("Avatar image should have been resized before trying to upload")
                        image = image.resizedImage(toFillPixelSize: CGSize(width: maxAvatarDiameter, height: maxAvatarDiameter))
                    }
                    
                    guard let data: Data = image.jpegData(compressionQuality: 0.95) else {
                        SNLog("Updating service with profile failed.")
                        throw ProfileManagerError.avatarWriteFailed
                    }
                    
                    guard data.count <= maxAvatarBytes else {
                        // Our avatar dimensions are so small that it's incredibly unlikely we wouldn't
                        // be able to fit our profile photo (eg. generating pure noise at our resolution
                        // compresses to ~200k)
                        SNLog("Suprised to find profile avatar was too large. Was it scaled properly? image: \(image)")
                        SNLog("Updating service with profile failed.")
                        throw ProfileManagerError.avatarUploadMaxFileSizeExceeded
                    }
                    
                    return data
                }()
                
                newProfileKey = try Randomness.generateRandomBytes(numberBytes: ProfileManager.avatarAES256KeyByteLength)
                fileExtension = {
                    switch guessedFormat {
                        case .gif: return "gif"
                        case .webp: return "webp"
                        default: return "jpg"
                    }
                }()
            }
            // TODO: Test that this actually works
            catch let error as ProfileManagerError { return (failure?(error) ?? {}()) }
            catch { return (failure?(ProfileManagerError.invalidCall) ?? {}()) }

            // If we have a new avatar image, we must first:
            //
            // * Write it to disk.
            // * Encrypt it
            // * Upload it to asset service
            // * Send asset service info to Signal Service
            OWSLogger.verbose("Updating local profile on service with new avatar.")
            
            let fileName: String = UUID().uuidString.appendingFileExtension(fileExtension)
            let filePath: String = ProfileManager.profileAvatarFilepath(filename: fileName)
            
            // Write the avatar to disk
            do { try avatarImageData.write(to: URL(fileURLWithPath: filePath), options: [.atomic]) }
            catch {
                SNLog("Updating service with profile failed.")
                failure?(.avatarWriteFailed)
                return
            }
            
            // Encrypt the avatar for upload
            guard let encryptedAvatarData: Data = encryptData(data: avatarImageData, key: newProfileKey) else {
                SNLog("Updating service with profile failed.")
                failure?(.avatarEncryptionFailed)
                return
            }
            
            // Upload the avatar to the FileServer
            FileServerAPI
                .upload(encryptedAvatarData)
                .subscribe(on: DispatchQueue.global(qos: .userInitiated))
                .receive(on: queue)
                .sinkUntilComplete(
                    receiveCompletion: { result in
                        switch result {
                            case .finished: break
                            case .failure(let error):
                                SNLog("Updating service with profile failed.")
                                
                                let isMaxFileSizeExceeded: Bool = ((error as? HTTPError) == .maxFileSizeExceeded)
                                failure?(isMaxFileSizeExceeded ?
                                    .avatarUploadMaxFileSizeExceeded :
                                    .avatarUploadFailed
                                )
                        }
                    },
                    receiveValue: { fileUploadResponse in
                        let downloadUrl: String = "\(FileServerAPI.server)/file/\(fileUploadResponse.id)"
                        
                        // Update the cached avatar image value
                        profileAvatarCache.mutate { $0[fileName] = avatarImageData }
                        dependencies[defaults: .standard, key: .lastProfilePictureUpload] = dependencies.dateNow
                        
                        SNLog("Successfully uploaded avatar image.")
                        success((downloadUrl, fileName, newProfileKey))
                    }
                )
        }
    }
    
    public static func updateProfileIfNeeded(
        _ db: Database,
        publicKey: String,
        name: String?,
        blocksCommunityMessageRequests: Bool? = nil,
        avatarUpdate: AvatarUpdate,
        sentTimestamp: TimeInterval,
        calledFromConfigHandling: Bool = false,
        using dependencies: Dependencies
    ) throws {
        let isCurrentUser = (publicKey == getUserHexEncodedPublicKey(db, using: dependencies))
        let profile: Profile = Profile.fetchOrCreate(db, id: publicKey)
        var profileChanges: [ConfigColumnAssignment] = []
        
        // Name
        if let name: String = name, !name.isEmpty, name != profile.name {
            if sentTimestamp > (profile.lastNameUpdate ?? 0) || (isCurrentUser && calledFromConfigHandling) {
                profileChanges.append(Profile.Columns.name.set(to: name))
                profileChanges.append(Profile.Columns.lastNameUpdate.set(to: sentTimestamp))
            }
        }
        
<<<<<<< HEAD
        // Blocks community message requests flag
        if let blocksCommunityMessageRequests: Bool = blocksCommunityMessageRequests, sentTimestamp > profile.lastBlocksCommunityMessageRequests {
=======
        // Blocks community message requets flag
        if let blocksCommunityMessageRequests: Bool = blocksCommunityMessageRequests, sentTimestamp > (profile.lastBlocksCommunityMessageRequests ?? 0) {
>>>>>>> 34481b7f
            profileChanges.append(Profile.Columns.blocksCommunityMessageRequests.set(to: blocksCommunityMessageRequests))
            profileChanges.append(Profile.Columns.lastBlocksCommunityMessageRequests.set(to: sentTimestamp))
        }
        
        // Profile picture & profile key
        var avatarNeedsDownload: Bool = false
        var targetAvatarUrl: String? = nil
        
        if sentTimestamp > (profile.lastProfilePictureUpdate ?? 0) || (isCurrentUser && calledFromConfigHandling) {
            switch avatarUpdate {
                case .none: break
                case .uploadImageData: preconditionFailure("Invalid options for this function")
                    
                case .remove:
                    profileChanges.append(Profile.Columns.profilePictureUrl.set(to: nil))
                    profileChanges.append(Profile.Columns.profileEncryptionKey.set(to: nil))
                    profileChanges.append(Profile.Columns.profilePictureFileName.set(to: nil))
                    profileChanges.append(Profile.Columns.lastProfilePictureUpdate.set(to: sentTimestamp))
                    
                case .updateTo(let url, let key, let fileName):
                    if url != profile.profilePictureUrl {
                        profileChanges.append(Profile.Columns.profilePictureUrl.set(to: url))
                        avatarNeedsDownload = true
                        targetAvatarUrl = url
                    }
                    
                    if key != profile.profileEncryptionKey && key.count == ProfileManager.avatarAES256KeyByteLength {
                        profileChanges.append(Profile.Columns.profileEncryptionKey.set(to: key))
                    }
                    
                    // Profile filename (this isn't synchronized between devices)
                    if let fileName: String = fileName {
                        profileChanges.append(Profile.Columns.profilePictureFileName.set(to: fileName))
                        
                        // If we have already downloaded the image then no need to download it again
                        avatarNeedsDownload = (
                            avatarNeedsDownload &&
                            !ProfileManager.hasProfileImageData(with: fileName)
                        )
                    }
                    
                    // Update the 'lastProfilePictureUpdate' timestamp for either external or local changes
                    profileChanges.append(Profile.Columns.lastProfilePictureUpdate.set(to: sentTimestamp))
            }
        }
        
        // Persist any changes
        if !profileChanges.isEmpty {
            try profile.save(db)
            
            if calledFromConfigHandling {
                try Profile
                    .filter(id: publicKey)
                    .updateAll( // Handling a config update so don't use `updateAllAndConfig`
                        db,
                        profileChanges
                    )
            }
            else {
                try Profile
                    .filter(id: publicKey)
                    .updateAllAndConfig(
                        db,
                        profileChanges,
                        calledFromConfig: calledFromConfigHandling,
                        using: dependencies
                    )
            }
        }
        
        // Download the profile picture if needed
        guard avatarNeedsDownload else { return }
        
        let dedupeIdentifier: String = "AvatarDownload-\(publicKey)-\(targetAvatarUrl ?? "remove")"
        
        db.afterNextTransactionNestedOnce(dedupeId: dedupeIdentifier) { db in
            // Need to refetch to ensure the db changes have occurred
            let targetProfile: Profile = Profile.fetchOrCreate(db, id: publicKey)
            
            // FIXME: Refactor avatar downloading to be a proper Job so we can avoid this
            dependencies[singleton: .jobRunner].afterBlockingQueue {
                ProfileManager.downloadAvatar(for: targetProfile)
            }
        }
    }
}<|MERGE_RESOLUTION|>--- conflicted
+++ resolved
@@ -537,13 +537,8 @@
             }
         }
         
-<<<<<<< HEAD
         // Blocks community message requests flag
-        if let blocksCommunityMessageRequests: Bool = blocksCommunityMessageRequests, sentTimestamp > profile.lastBlocksCommunityMessageRequests {
-=======
-        // Blocks community message requets flag
         if let blocksCommunityMessageRequests: Bool = blocksCommunityMessageRequests, sentTimestamp > (profile.lastBlocksCommunityMessageRequests ?? 0) {
->>>>>>> 34481b7f
             profileChanges.append(Profile.Columns.blocksCommunityMessageRequests.set(to: blocksCommunityMessageRequests))
             profileChanges.append(Profile.Columns.lastBlocksCommunityMessageRequests.set(to: sentTimestamp))
         }
