--- conflicted
+++ resolved
@@ -70,12 +70,8 @@
     _mediaUrl = mediaUrl;
     _delegate = delegate;
 
-<<<<<<< HEAD
-    NSString *audioActivityDescription = [NSString stringWithFormat:@"%@ %@", @"OWSAudioPlayer", self.mediaUrl]; // stringlint:disable
-=======
     // stringlint:ignore_start
     NSString *audioActivityDescription = [NSString stringWithFormat:@"%@ %@", @"OWSAudioPlayer", self.mediaUrl];
->>>>>>> 83911cf9
     _audioActivity = [[OWSAudioActivity alloc] initWithAudioDescription:audioActivityDescription behavior:audioBehavior];
     // stringlint:ignore_stop
 
