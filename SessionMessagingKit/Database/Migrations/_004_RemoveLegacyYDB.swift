--- conflicted
+++ resolved
@@ -14,12 +14,7 @@
     static let fetchedTables: [(TableRecord & FetchableRecord).Type] = []
     static let createdOrAlteredTables: [(TableRecord & FetchableRecord).Type] = []
 
-<<<<<<< HEAD
     static func migrate(_ db: Database, using dependencies: Dependencies) throws {
         Storage.update(progress: 1, for: self, in: target, using: dependencies)
-=======
-    static func migrate(_ db: Database) throws {
-        Storage.update(progress: 1, for: self, in: target) // In case this is the last migration
->>>>>>> 88fd1342
     }
 }