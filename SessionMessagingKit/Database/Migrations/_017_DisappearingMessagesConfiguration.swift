// Copyright © 2022 Rangeproof Pty Ltd. All rights reserved.

import Foundation
import GRDB
import SessionUtilitiesKit

enum _017_DisappearingMessagesConfiguration: Migration {
    static let target: TargetMigrations.Identifier = .messagingKit
<<<<<<< HEAD
    static let identifier: String = "DisappearingMessagesWithTypes"  // stringlint:disable
=======
    static let identifier: String = "DisappearingMessagesWithTypes" // stringlint:disable
>>>>>>> 88fd1342
    static let needsConfigSync: Bool = false
    static let minExpectedRunDuration: TimeInterval = 0.1
    static var requirements: [MigrationRequirement] = [.sessionUtilStateLoaded]
    static let fetchedTables: [(TableRecord & FetchableRecord).Type] = [
        Identity.self, DisappearingMessagesConfiguration.self
    ]
    static let createdOrAlteredTables: [(TableRecord & FetchableRecord).Type] = [
        DisappearingMessagesConfiguration.self, Contact.self
    ]
    
    static func migrate(_ db: Database, using dependencies: Dependencies) throws {
        try db.alter(table: DisappearingMessagesConfiguration.self) { t in
            t.add(.type, .integer)
            t.add(.lastChangeTimestampMs, .integer)
                .defaults(to: 0)
        }
        
        try db.alter(table: Contact.self) { t in
            t.add(.lastKnownClientVersion, .integer)
        }
        
        /// Add index on interaction table for wasRead and variant
        /// 
        /// This is due to new disappearing messages will need some info messages to be able to be unread,
        /// but we only want to count the unread message number by incoming visible messages and call messages.
        try db.createIndex(
            on: Interaction.self,
            columns: [.wasRead, .variant]
        )
        
        // If there isn't already a user account then we can just finish here (there will be no
        // threads/configs to update and the configs won't be setup which would cause this to crash
        guard Identity.userExists(db) else {
            return Storage.update(progress: 1, for: self, in: target, using: dependencies)
        }
        
        // Convenience function to set the disappearing messages type per conversation
        func updateDisappearingMessageType(_ db: GRDB.Database, id: String, type: DisappearingMessagesConfiguration.DisappearingMessageType) throws {
            _ = try DisappearingMessagesConfiguration
                .filter(DisappearingMessagesConfiguration.Columns.threadId == id)
                .updateAll(
                    db,
                    DisappearingMessagesConfiguration.Columns.type.set(to: type)
                )
        }
        
        // Process any existing disappearing message settings
        var contactUpdate: [DisappearingMessagesConfiguration] = []
        var legacyGroupUpdate: [DisappearingMessagesConfiguration] = []
        
        try DisappearingMessagesConfiguration
            .filter(DisappearingMessagesConfiguration.Columns.isEnabled == true)
            .fetchAll(db)
            .forEach { config in
                guard let thread: SessionThread = try? SessionThread.fetchOne(db, id: config.threadId) else { return }
                guard !thread.isNoteToSelf(db) else {
                    try updateDisappearingMessageType(db, id: config.threadId, type: .disappearAfterSend)
                    return
                }
                
                switch thread.variant {
                    case .contact:
                        try updateDisappearingMessageType(db, id: config.threadId, type: .disappearAfterRead)
                        contactUpdate.append(config.with(type: .disappearAfterRead))
                        
                    case .legacyGroup, .group:
                        try updateDisappearingMessageType(db, id: config.threadId, type: .disappearAfterSend)
                        legacyGroupUpdate.append(config.with(type: .disappearAfterSend))
                        
                    case .community: return
                }
            }
        
        // Update the configs so the settings are synced
        _ = try SessionUtil.updatingDisappearingConfigsOneToOne(db, contactUpdate, using: dependencies)
        _ = try SessionUtil.batchUpdate(db, disappearingConfigs: legacyGroupUpdate, using: dependencies)
        
        Storage.update(progress: 1, for: self, in: target, using: dependencies)
    }
}
<|MERGE_RESOLUTION|>--- conflicted
+++ resolved
@@ -6,11 +6,7 @@
 
 enum _017_DisappearingMessagesConfiguration: Migration {
     static let target: TargetMigrations.Identifier = .messagingKit
-<<<<<<< HEAD
-    static let identifier: String = "DisappearingMessagesWithTypes"  // stringlint:disable
-=======
     static let identifier: String = "DisappearingMessagesWithTypes" // stringlint:disable
->>>>>>> 88fd1342
     static let needsConfigSync: Bool = false
     static let minExpectedRunDuration: TimeInterval = 0.1
     static var requirements: [MigrationRequirement] = [.sessionUtilStateLoaded]
