--- conflicted
+++ resolved
@@ -4,6 +4,7 @@
 
 import Foundation
 import Combine
+import UniformTypeIdentifiers
 import GRDB
 import SessionUtilitiesKit
 import SessionSnodeKit
@@ -130,19 +131,14 @@
         return (floor(sentTimestampMs / 1000 / LinkPreview.timstampResolution) * LinkPreview.timstampResolution)
     }
     
-    static func generateAttachmentIfPossible(imageData: Data?, mimeType: String, using dependencies: Dependencies) throws -> Attachment? {
+    static func generateAttachmentIfPossible(imageData: Data?, type: UTType, using dependencies: Dependencies) throws -> Attachment? {
         guard let imageData: Data = imageData, !imageData.isEmpty else { return nil }
-        guard let fileExtension: String = MimeTypeUtil.fileExtension(for: mimeType) else { return nil }
-        
-<<<<<<< HEAD
+        guard let fileExtension: String = type.sessionFileExtension else { return nil }
+        guard let mimeType: String = type.preferredMIMEType else { return nil }
+        
         let filePath = FileSystem.temporaryFilePath(fileExtension: fileExtension, using: dependencies)
         try imageData.write(to: NSURL.fileURL(withPath: filePath), options: .atomicWrite)
         let dataSource: DataSourcePath = DataSourcePath(filePath: filePath, shouldDeleteOnDeinit: true, using: dependencies)
-=======
-        let filePath = FileSystem.temporaryFilePath(fileExtension: fileExtension)
-        try imageData.write(to: NSURL.fileURL(withPath: filePath), options: .atomicWrite)
-        let dataSource: DataSourcePath = DataSourcePath(filePath: filePath, shouldDeleteOnDeinit: true)
->>>>>>> bd34d1a9
         
         return Attachment(contentType: mimeType, dataSource: dataSource, using: dependencies)
     }
@@ -430,7 +426,7 @@
                     .setFailureType(to: Error.self)
                     .eraseToAnyPublisher()
             }
-            guard let imageMimeType = mimetype(forImageFileExtension: imageFileExtension) else {
+            guard let imageMimeType: String = UTType(sessionFileExtension: imageFileExtension)?.preferredMIMEType else {
                 return Just(LinkPreviewDraft(urlString: linkUrlString, title: title))
                     .setFailureType(to: Error.self)
                     .eraseToAnyPublisher()
@@ -506,11 +502,8 @@
                 shouldIgnoreSignalProxy: true
             )
             .tryMap { asset, _ -> Data in
-<<<<<<< HEAD
-                let imageSize = Data.imageSize(for: asset.filePath, mimeType: imageMimeType, using: dependencies)
-=======
-                let imageSize = Data.imageSize(for: asset.filePath, mimeType: imageMimeType)
->>>>>>> bd34d1a9
+                let type: UTType? = UTType(sessionMimeType: imageMimeType)
+                let imageSize = Data.imageSize(for: asset.filePath, type: type, using: dependencies)
                 
                 guard imageSize.width > 0, imageSize.height > 0 else {
                     throw LinkPreviewError.invalidContent
@@ -523,10 +516,7 @@
                 guard let srcImage = UIImage(data: data) else { throw LinkPreviewError.invalidContent }
                 
                 // Loki: If it's a GIF then ensure its validity and don't download it as a JPG
-                if
-                    imageMimeType == MimeTypeUtil.MimeType.imageGif &&
-                    data.isValidImage(mimeType: MimeTypeUtil.MimeType.imageGif)
-                {
+                if type == .gif && data.isValidImage(type: .gif) {
                     return data
                 }
 
@@ -569,16 +559,10 @@
         
         guard imageFileExtension.count > 0 else {
             // TODO: For those links don't have a file extension, we should figure out a way to know the image mime type
-            return "png"
+            return UTType.fileExtensionDefaultImage
         }
         
         return imageFileExtension
-    }
-    
-    private static func mimetype(forImageFileExtension imageFileExtension: String) -> String? {
-        guard imageFileExtension.count > 0 else { return nil }
-        
-        return MimeTypeUtil.mimeType(for: imageFileExtension)
     }
     
     private static func decodeHTMLEntities(inString value: String) -> String? {
