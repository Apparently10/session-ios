// Copyright © 2022 Rangeproof Pty Ltd. All rights reserved.

import Foundation
import GRDB
import SessionUIKit
import SessionUtil
import SessionUtilitiesKit
import SessionSnodeKit

public struct DisappearingMessagesConfiguration: Codable, Identifiable, Equatable, Hashable, FetchableRecord, PersistableRecord, TableRecord, ColumnExpressible {
    public static var databaseTableName: String { "disappearingMessagesConfiguration" }
    internal static let threadForeignKey = ForeignKey([Columns.threadId], to: [SessionThread.Columns.id])
    private static let thread = belongsTo(SessionThread.self, using: threadForeignKey)
    
    public typealias Columns = CodingKeys
    public enum CodingKeys: String, CodingKey, ColumnExpression {
        case threadId
        case isEnabled
        case durationSeconds
        case type
    }
    
    public enum DefaultDuration {
        case off
        case unknown
        case legacy
        case disappearAfterRead
        case disappearAfterSend
        
        public var seconds: TimeInterval {
            switch self {
                case .off, .unknown:      return 0
                case .legacy:             return (24 * 60 * 60)
                case .disappearAfterRead: return (12 * 60 * 60)
                case .disappearAfterSend: return (24 * 60 * 60)
            }
        }
    }
    
    public enum DisappearingMessageType: Int, Codable, Hashable, DatabaseValueConvertible {
        case unknown
        case disappearAfterRead
        case disappearAfterSend

        init(protoType: SNProtoContent.SNProtoContentExpirationType) {
            switch protoType {
                case .unknown:         self = .unknown
                case .deleteAfterRead: self = .disappearAfterRead
                case .deleteAfterSend: self = .disappearAfterSend
            }
        }
        
        init(sessionUtilType: CONVO_EXPIRATION_MODE) {
            switch sessionUtilType {
                case CONVO_EXPIRATION_AFTER_READ: self = .disappearAfterRead
                case CONVO_EXPIRATION_AFTER_SEND: self = .disappearAfterSend
                default:                          self = .unknown
            }
        }
        
        func toProto() -> SNProtoContent.SNProtoContentExpirationType {
            switch self {
                case .unknown:            return .unknown
                case .disappearAfterRead: return .deleteAfterRead
                case .disappearAfterSend: return .deleteAfterSend
            }
        }
        
        func toLibSession() -> CONVO_EXPIRATION_MODE {
            switch self {
                case .unknown:            return CONVO_EXPIRATION_NONE
                case .disappearAfterRead: return CONVO_EXPIRATION_AFTER_READ
                case .disappearAfterSend: return CONVO_EXPIRATION_AFTER_SEND
            }
        }
    }
    
    public var id: String { threadId }  // Identifiable

    public let threadId: String
    public let isEnabled: Bool
    public let durationSeconds: TimeInterval
    public var type: DisappearingMessageType?
    
    // MARK: - Relationships
    
    public var thread: QueryInterfaceRequest<SessionThread> {
        request(for: DisappearingMessagesConfiguration.thread)
    }
}

// MARK: - Mutation

public extension DisappearingMessagesConfiguration {
    static func defaultWith(_ threadId: String) -> DisappearingMessagesConfiguration {
        return DisappearingMessagesConfiguration(
            threadId: threadId,
            isEnabled: false,
            durationSeconds: 0,
            type: .unknown
        )
    }
    
    func with(
        isEnabled: Bool? = nil,
        durationSeconds: TimeInterval? = nil,
        type: DisappearingMessageType? = nil
    ) -> DisappearingMessagesConfiguration {
        return DisappearingMessagesConfiguration(
            threadId: threadId,
            isEnabled: (isEnabled ?? self.isEnabled),
            durationSeconds: (durationSeconds ?? self.durationSeconds),
            type: (isEnabled == false) ? .unknown : (type ?? self.type)
        )
    }
    
    func forcedWithDisappearAfterReadIfNeeded() -> DisappearingMessagesConfiguration {
        if self.isEnabled {
            return self.with(type: .disappearAfterRead)
        }
        
        return self
    }
}

// MARK: - Convenience

public extension DisappearingMessagesConfiguration {
    struct MessageInfo: Codable {
        public let threadVariant: SessionThread.Variant?
        public let senderName: String?
        public let isEnabled: Bool
        public let durationSeconds: TimeInterval
        public let type: DisappearingMessageType?
        
        func attributedPreviewText(using dependencies: Dependencies) -> NSAttributedString {
            guard dependencies[feature: .updatedDisappearingMessages] && self.threadVariant != nil else {
                return NSAttributedString(string: legacyPreviewText)
            }
            
            guard let senderName: String = senderName else {
                guard isEnabled, durationSeconds > 0 else {
                    return NSAttributedString(string: "YOU_DISAPPEARING_MESSAGES_INFO_DISABLE".localized())
                }
                
                return NSAttributedString(
                    string: String(
                        format: "YOU_DISAPPEARING_MESSAGES_INFO_ENABLE".localized(),
                        floor(durationSeconds).formatted(format: .long),
                        (type == .disappearAfterRead ? "DISAPPEARING_MESSAGE_STATE_READ".localized() : "DISAPPEARING_MESSAGE_STATE_SENT".localized())
                    )
                )
            }
            
            guard isEnabled, durationSeconds > 0 else {
                return NSAttributedString(
                    format: "DISAPPERING_MESSAGES_INFO_DISABLE".localized(),
                    .font(senderName, .boldSystemFont(ofSize: Values.verySmallFontSize))
                )
            }
            
            return NSAttributedString(
                format: "DISAPPERING_MESSAGES_INFO_ENABLE".localized(),
                .font(senderName, .boldSystemFont(ofSize: Values.verySmallFontSize)),
                .font(
                    floor(durationSeconds).formatted(format: .long),
                    .boldSystemFont(ofSize: Values.verySmallFontSize)
                ),
                .font(
                    (type == .disappearAfterRead ?
                        "DISAPPEARING_MESSAGE_STATE_READ".localized() :
                        "DISAPPEARING_MESSAGE_STATE_SENT".localized()
                    ),
                    .boldSystemFont(ofSize: Values.verySmallFontSize)
                )
            )
        }
        
        private var legacyPreviewText: String {
            guard let senderName: String = senderName else {
                // Changed by this device or via synced transcript
                guard isEnabled, durationSeconds > 0 else { return "YOU_DISABLED_DISAPPEARING_MESSAGES_CONFIGURATION".localized() }
                
                return String(
                    format: "YOU_UPDATED_DISAPPEARING_MESSAGES_CONFIGURATION".localized(),
                    floor(durationSeconds).formatted(format: .long)
                )
            }
            
            guard isEnabled, durationSeconds > 0 else {
                return String(format: "OTHER_DISABLED_DISAPPEARING_MESSAGES_CONFIGURATION".localized(), senderName)
            }
            
            return String(
                format: "OTHER_UPDATED_DISAPPEARING_MESSAGES_CONFIGURATION".localized(),
                senderName,
                floor(durationSeconds).formatted(format: .long)
            )
        }
    }
    
    var durationString: String {
        floor(durationSeconds).formatted(format: .long)
    }
    
    func messageInfoString(
        threadVariant: SessionThread.Variant?,
        senderName: String?,
        using dependencies: Dependencies
    ) -> String? {
        let messageInfo: MessageInfo = DisappearingMessagesConfiguration.MessageInfo(
            threadVariant: threadVariant,
            senderName: senderName,
            isEnabled: isEnabled,
            durationSeconds: durationSeconds,
            type: type
        )
        
        guard let messageInfoData: Data = try? JSONEncoder(using: dependencies).encode(messageInfo) else {
            return nil
        }
        
        return String(data: messageInfoData, encoding: .utf8)
    }
    
    func isValidV2Config() -> Bool {
        guard self.type != nil else { return (self.durationSeconds == 0) }
        
        return !(self.durationSeconds > 0 && self.type == .unknown)
    }
}

// MARK: - Control Message

public extension DisappearingMessagesConfiguration {
    func clearUnrelatedControlMessages(
        _ db: Database,
        threadVariant: SessionThread.Variant,
        using dependencies: Dependencies = Dependencies()
    ) throws {
        guard threadVariant == .contact else {
            try Interaction
                .filter(Interaction.Columns.threadId == self.threadId)
                .filter(Interaction.Columns.variant == Interaction.Variant.infoDisappearingMessagesUpdate)
                .filter(Interaction.Columns.expiresInSeconds != self.durationSeconds)
                .deleteAll(db)
            return
        }
        
        let userPublicKey: String = getUserHexEncodedPublicKey(db, using: dependencies)
        guard self.isEnabled else {
            try Interaction
                .filter(Interaction.Columns.threadId == self.threadId)
                .filter(Interaction.Columns.variant == Interaction.Variant.infoDisappearingMessagesUpdate)
                .filter(Interaction.Columns.authorId == userPublicKey)
                .filter(Interaction.Columns.expiresInSeconds != 0)
                .deleteAll(db)
            return
        }
        
        switch self.type {
            case .disappearAfterRead:
                try Interaction
                    .filter(Interaction.Columns.threadId == self.threadId)
                    .filter(Interaction.Columns.variant == Interaction.Variant.infoDisappearingMessagesUpdate)
                    .filter(Interaction.Columns.authorId == userPublicKey)
                    .filter(!(Interaction.Columns.expiresInSeconds == self.durationSeconds && Interaction.Columns.expiresStartedAtMs != Interaction.Columns.timestampMs))
                    .deleteAll(db)
            case .disappearAfterSend:
                try Interaction
                    .filter(Interaction.Columns.threadId == self.threadId)
                    .filter(Interaction.Columns.variant == Interaction.Variant.infoDisappearingMessagesUpdate)
                    .filter(Interaction.Columns.authorId == userPublicKey)
                    .filter(!(Interaction.Columns.expiresInSeconds == self.durationSeconds && Interaction.Columns.expiresStartedAtMs == Interaction.Columns.timestampMs))
                    .deleteAll(db)
            default:
                break
        }
    }
    
    func insertControlMessage(
        _ db: Database,
        threadVariant: SessionThread.Variant,
        authorId: String,
        timestampMs: Int64,
        serverHash: String?,
<<<<<<< HEAD
        updatedConfiguration: DisappearingMessagesConfiguration,
        using dependencies: Dependencies
=======
        serverExpirationTimestamp: TimeInterval?,
        using dependencies: Dependencies = Dependencies()
>>>>>>> e1bb6de7
    ) throws -> Int64? {
        if dependencies[feature: .updatedDisappearingMessages] {
            switch threadVariant {
                case .contact:
                    _ = try Interaction
                        .filter(Interaction.Columns.threadId == threadId)
                        .filter(Interaction.Columns.variant == Interaction.Variant.infoDisappearingMessagesUpdate)
                        .filter(Interaction.Columns.authorId == authorId)
                        .deleteAll(db)
                    
                case .legacyGroup:
                    _ = try Interaction
                        .filter(Interaction.Columns.threadId == threadId)
                        .filter(Interaction.Columns.variant == Interaction.Variant.infoDisappearingMessagesUpdate)
                        .deleteAll(db)
                    
                default:
                    break
            }
        }
        
<<<<<<< HEAD
        let userSessionId: SessionId = getUserSessionId(db, using: dependencies)
        let expiresStartedAtMs: Double? = {
            if updatedConfiguration.type == .disappearAfterSend ||
                SessionUtil.timestampAlreadyRead(
                    threadId: threadId,
                    threadVariant: threadVariant,
                    timestampMs: timestampMs,
                    userSessionId: userSessionId,
                    openGroup: nil,
                    using: dependencies
                )
            {
                return Double(timestampMs)
            }
            
            return nil
        }()
        
=======
        let currentUserPublicKey: String = getUserHexEncodedPublicKey(db, using: dependencies)
        let wasRead: Bool = (
            authorId == currentUserPublicKey ||
            SessionUtil.timestampAlreadyRead(
                threadId: threadId,
                threadVariant: threadVariant,
                timestampMs: timestampMs,
                userPublicKey: getUserHexEncodedPublicKey(db),
                openGroup: nil
            )
        )
        let messageExpirationInfo: Message.MessageExpirationInfo = Message.getMessageExpirationInfo(
            wasRead: wasRead, 
            serverExpirationTimestamp: serverExpirationTimestamp,
            expiresInSeconds: self.durationSeconds,
            expiresStartedAtMs: (self.type == .disappearAfterSend) ? Double(timestampMs) : nil
        )
>>>>>>> e1bb6de7
        let interaction = try Interaction(
            serverHash: serverHash,
            threadId: threadId,
            authorId: authorId,
            variant: .infoDisappearingMessagesUpdate,
            body: self.messageInfoString(
                threadVariant: threadVariant,
                senderName: (authorId != userSessionId.hexString ? Profile.displayName(db, id: authorId) : nil),
                using: dependencies
            ),
            timestampMs: timestampMs,
            wasRead: wasRead,
            expiresInSeconds: (threadVariant == .legacyGroup ? nil : messageExpirationInfo.expiresInSeconds), // Do not expire this control message in legacy groups
            expiresStartedAtMs: (threadVariant == .legacyGroup ? nil : messageExpirationInfo.expiresStartedAtMs)
        ).inserted(db)
        
        if messageExpirationInfo.shouldUpdateExpiry {
            Message.updateExpiryForDisappearAfterReadMessages(
                db,
                threadId: threadId,
                serverHash: serverHash,
                expiresInSeconds: messageExpirationInfo.expiresInSeconds,
                expiresStartedAtMs: messageExpirationInfo.expiresStartedAtMs
            )
        }
        
        return interaction.id
    }
}

// MARK: - UI Constraints

extension DisappearingMessagesConfiguration {
    public static func validDurationsSeconds(
        _ type: DisappearingMessageType,
        using dependencies: Dependencies
    ) -> [TimeInterval] {
        switch type {
            case .disappearAfterRead:
                return [
                    (dependencies[feature: .debugDisappearingMessageDurations] ? 10 : nil),
                    (dependencies[feature: .debugDisappearingMessageDurations] ? 60 : nil),
                    (5 * 60),
                    (1 * 60 * 60),
                    (12 * 60 * 60),
                    (24 * 60 * 60),
                    (7 * 24 * 60 * 60),
                    (2 * 7 * 24 * 60 * 60)
                ]
                .compactMap { duration in duration.map { TimeInterval($0) } }
                
            case .disappearAfterSend:
                return [
                    (dependencies[feature: .debugDisappearingMessageDurations] ? 10 : nil),
                    (12 * 60 * 60),
                    (24 * 60 * 60),
                    (7 * 24 * 60 * 60),
                    (2 * 7 * 24 * 60 * 60)
                ]
                .compactMap { duration in duration.map { TimeInterval($0) } }
                
            default: return []
        }
    }
}<|MERGE_RESOLUTION|>--- conflicted
+++ resolved
@@ -236,7 +236,7 @@
     func clearUnrelatedControlMessages(
         _ db: Database,
         threadVariant: SessionThread.Variant,
-        using dependencies: Dependencies = Dependencies()
+        using dependencies: Dependencies
     ) throws {
         guard threadVariant == .contact else {
             try Interaction
@@ -247,34 +247,34 @@
             return
         }
         
-        let userPublicKey: String = getUserHexEncodedPublicKey(db, using: dependencies)
-        guard self.isEnabled else {
-            try Interaction
-                .filter(Interaction.Columns.threadId == self.threadId)
-                .filter(Interaction.Columns.variant == Interaction.Variant.infoDisappearingMessagesUpdate)
-                .filter(Interaction.Columns.authorId == userPublicKey)
-                .filter(Interaction.Columns.expiresInSeconds != 0)
-                .deleteAll(db)
-            return
-        }
-        
-        switch self.type {
-            case .disappearAfterRead:
+        let userSessionId: SessionId = getUserSessionId(db, using: dependencies)
+        
+        switch (self.isEnabled, self.type) {
+            case (false, _):
                 try Interaction
                     .filter(Interaction.Columns.threadId == self.threadId)
                     .filter(Interaction.Columns.variant == Interaction.Variant.infoDisappearingMessagesUpdate)
-                    .filter(Interaction.Columns.authorId == userPublicKey)
-                    .filter(!(Interaction.Columns.expiresInSeconds == self.durationSeconds && Interaction.Columns.expiresStartedAtMs != Interaction.Columns.timestampMs))
+                    .filter(Interaction.Columns.authorId == userSessionId.hexString)
+                    .filter(Interaction.Columns.expiresInSeconds != 0)
                     .deleteAll(db)
-            case .disappearAfterSend:
+                
+            case (true, .disappearAfterRead):
                 try Interaction
                     .filter(Interaction.Columns.threadId == self.threadId)
                     .filter(Interaction.Columns.variant == Interaction.Variant.infoDisappearingMessagesUpdate)
-                    .filter(Interaction.Columns.authorId == userPublicKey)
+                    .filter(Interaction.Columns.authorId == userSessionId.hexString)
+                    .filter(!(Interaction.Columns.expiresInSeconds == self.durationSeconds && Interaction.Columns.expiresStartedAtMs != Interaction.Columns.timestampMs))
+                    .deleteAll(db)
+            
+            case (true, .disappearAfterSend):
+                try Interaction
+                    .filter(Interaction.Columns.threadId == self.threadId)
+                    .filter(Interaction.Columns.variant == Interaction.Variant.infoDisappearingMessagesUpdate)
+                    .filter(Interaction.Columns.authorId == userSessionId.hexString)
                     .filter(!(Interaction.Columns.expiresInSeconds == self.durationSeconds && Interaction.Columns.expiresStartedAtMs == Interaction.Columns.timestampMs))
                     .deleteAll(db)
-            default:
-                break
+                
+            default: break
         }
     }
     
@@ -284,13 +284,8 @@
         authorId: String,
         timestampMs: Int64,
         serverHash: String?,
-<<<<<<< HEAD
-        updatedConfiguration: DisappearingMessagesConfiguration,
+        serverExpirationTimestamp: TimeInterval?,
         using dependencies: Dependencies
-=======
-        serverExpirationTimestamp: TimeInterval?,
-        using dependencies: Dependencies = Dependencies()
->>>>>>> e1bb6de7
     ) throws -> Int64? {
         if dependencies[feature: .updatedDisappearingMessages] {
             switch threadVariant {
@@ -312,35 +307,16 @@
             }
         }
         
-<<<<<<< HEAD
         let userSessionId: SessionId = getUserSessionId(db, using: dependencies)
-        let expiresStartedAtMs: Double? = {
-            if updatedConfiguration.type == .disappearAfterSend ||
-                SessionUtil.timestampAlreadyRead(
-                    threadId: threadId,
-                    threadVariant: threadVariant,
-                    timestampMs: timestampMs,
-                    userSessionId: userSessionId,
-                    openGroup: nil,
-                    using: dependencies
-                )
-            {
-                return Double(timestampMs)
-            }
-            
-            return nil
-        }()
-        
-=======
-        let currentUserPublicKey: String = getUserHexEncodedPublicKey(db, using: dependencies)
         let wasRead: Bool = (
-            authorId == currentUserPublicKey ||
+            authorId == userSessionId.hexString ||
             SessionUtil.timestampAlreadyRead(
                 threadId: threadId,
                 threadVariant: threadVariant,
                 timestampMs: timestampMs,
-                userPublicKey: getUserHexEncodedPublicKey(db),
-                openGroup: nil
+                userSessionId: getUserSessionId(db, using: dependencies),
+                openGroup: nil,
+                using: dependencies
             )
         )
         let messageExpirationInfo: Message.MessageExpirationInfo = Message.getMessageExpirationInfo(
@@ -349,7 +325,6 @@
             expiresInSeconds: self.durationSeconds,
             expiresStartedAtMs: (self.type == .disappearAfterSend) ? Double(timestampMs) : nil
         )
->>>>>>> e1bb6de7
         let interaction = try Interaction(
             serverHash: serverHash,
             threadId: threadId,
@@ -372,7 +347,8 @@
                 threadId: threadId,
                 serverHash: serverHash,
                 expiresInSeconds: messageExpirationInfo.expiresInSeconds,
-                expiresStartedAtMs: messageExpirationInfo.expiresStartedAtMs
+                expiresStartedAtMs: messageExpirationInfo.expiresStartedAtMs,
+                using: dependencies
             )
         }
         
