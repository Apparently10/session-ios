// Copyright © 2022 Rangeproof Pty Ltd. All rights reserved.

import Foundation
import GRDB
import SessionUtil
import SessionUtilitiesKit
import SessionSnodeKit

public struct DisappearingMessagesConfiguration: Codable, Identifiable, Equatable, Hashable, FetchableRecord, PersistableRecord, TableRecord, ColumnExpressible {
    public static var databaseTableName: String { "disappearingMessagesConfiguration" }
    internal static let threadForeignKey = ForeignKey([Columns.threadId], to: [SessionThread.Columns.id])
    private static let thread = belongsTo(SessionThread.self, using: threadForeignKey)
    
    public typealias Columns = CodingKeys
    public enum CodingKeys: String, CodingKey, ColumnExpression {
        case threadId
        case isEnabled
        case durationSeconds
        case type
        case lastChangeTimestampMs
    }
    
    public enum DefaultDuration {
        case off
        case unknown
        case legacy
        case disappearAfterRead
        case disappearAfterSend
        
        public var seconds: TimeInterval {
            switch self {
                case .off, .unknown:      return 0
                case .legacy:             return (24 * 60 * 60)
                case .disappearAfterRead: return (12 * 60 * 60)
                case .disappearAfterSend: return (24 * 60 * 60)
            }
        }
    }
    
    public enum DisappearingMessageType: Int, Codable, Hashable, DatabaseValueConvertible {
        case unknown
        case disappearAfterRead
        case disappearAfterSend

        init(protoType: SNProtoContent.SNProtoContentExpirationType) {
            switch protoType {
                case .unknown:         self = .unknown
                case .deleteAfterRead: self = .disappearAfterRead
                case .deleteAfterSend: self = .disappearAfterSend
            }
        }
        
        init(sessionUtilType: CONVO_EXPIRATION_MODE) {
            switch sessionUtilType {
                case CONVO_EXPIRATION_AFTER_READ: self = .disappearAfterRead
                case CONVO_EXPIRATION_AFTER_SEND: self = .disappearAfterSend
                default:                          self = .unknown
            }
        }
        
        func toProto() -> SNProtoContent.SNProtoContentExpirationType {
            switch self {
                case .unknown:            return .unknown
                case .disappearAfterRead: return .deleteAfterRead
                case .disappearAfterSend: return .deleteAfterSend
            }
        }
        
        func toLibSession() -> CONVO_EXPIRATION_MODE {
            switch self {
                case .unknown:            return CONVO_EXPIRATION_NONE
                case .disappearAfterRead: return CONVO_EXPIRATION_AFTER_READ
                case .disappearAfterSend: return CONVO_EXPIRATION_AFTER_SEND
            }
        }
    }
    
    public var id: String { threadId }  // Identifiable

    public let threadId: String
    public let isEnabled: Bool
    public let durationSeconds: TimeInterval
    public var type: DisappearingMessageType?
    public let lastChangeTimestampMs: Int64?
    
    // MARK: - Relationships
    
    public var thread: QueryInterfaceRequest<SessionThread> {
        request(for: DisappearingMessagesConfiguration.thread)
    }
}

// MARK: - Mutation

public extension DisappearingMessagesConfiguration {
    static func defaultWith(_ threadId: String) -> DisappearingMessagesConfiguration {
        return DisappearingMessagesConfiguration(
            threadId: threadId,
            isEnabled: false,
<<<<<<< HEAD
            durationSeconds: DefaultDuration.unknown.seconds,
=======
            durationSeconds: 0,
>>>>>>> 5b7c9d86
            type: .unknown,
            lastChangeTimestampMs: 0
        )
    }
    
    func with(
        isEnabled: Bool? = nil,
        durationSeconds: TimeInterval? = nil,
        type: DisappearingMessageType? = nil,
        lastChangeTimestampMs: Int64? = nil
    ) -> DisappearingMessagesConfiguration {
        return DisappearingMessagesConfiguration(
            threadId: threadId,
            isEnabled: (isEnabled ?? self.isEnabled),
            durationSeconds: (durationSeconds ?? self.durationSeconds),
            type: (isEnabled == false) ? .unknown : (type ?? self.type),
            lastChangeTimestampMs: (lastChangeTimestampMs ?? self.lastChangeTimestampMs)
        )
    }
}

// MARK: - Convenience

public extension DisappearingMessagesConfiguration {
    struct MessageInfo: Codable {
        public let senderName: String?
        public let isEnabled: Bool
        public let durationSeconds: TimeInterval
        public let type: DisappearingMessageType?
        public let isPreviousOff: Bool?
        
        var previewText: String {
            guard Features.useNewDisappearingMessagesConfig else { return legacyPreviewText }
            
            guard let senderName: String = senderName else {
                // Changed by this device or via synced transcript
                guard isEnabled, durationSeconds > 0 else {
                    return "YOU_DISAPPEARING_MESSAGES_INFO_DISABLE".localized()
                }
                
                guard isPreviousOff == true else {
                    return String(
                        format: "YOU_DISAPPEARING_MESSAGES_INFO_UPDATE".localized(),
                        floor(durationSeconds).formatted(format: .long),
                        (type == .disappearAfterRead ? "DISAPPEARING_MESSAGE_STATE_READ".localized() : "DISAPPEARING_MESSAGE_STATE_SENT".localized())
                    )
                }
                
                return String(
                    format: "YOU_DISAPPEARING_MESSAGES_INFO_ENABLE".localized(),
                    floor(durationSeconds).formatted(format: .long),
                    (type == .disappearAfterRead ? "DISAPPEARING_MESSAGE_STATE_READ".localized() : "DISAPPEARING_MESSAGE_STATE_SENT".localized())
                )
            }
            
            guard isEnabled, durationSeconds > 0 else {
                return String(format: "DISAPPERING_MESSAGES_INFO_DISABLE".localized(), senderName)
            }
            
            guard isPreviousOff == true else {
                return String(
                    format: "DISAPPERING_MESSAGES_INFO_UPDATE".localized(),
                    senderName,
                    floor(durationSeconds).formatted(format: .long),
                    (type == .disappearAfterRead ? "DISAPPEARING_MESSAGE_STATE_READ".localized() : "DISAPPEARING_MESSAGE_STATE_SENT".localized())
                )
            }
            
            return String(
                format: "DISAPPERING_MESSAGES_INFO_ENABLE".localized(),
                senderName,
                floor(durationSeconds).formatted(format: .long),
                (type == .disappearAfterRead ? "DISAPPEARING_MESSAGE_STATE_READ".localized() : "DISAPPEARING_MESSAGE_STATE_SENT".localized())
            )
        }
        
        private var legacyPreviewText: String {
            guard let senderName: String = senderName else {
                // Changed by this device or via synced transcript
                guard isEnabled, durationSeconds > 0 else { return "YOU_DISABLED_DISAPPEARING_MESSAGES_CONFIGURATION".localized() }
                
                return String(
                    format: "YOU_UPDATED_DISAPPEARING_MESSAGES_CONFIGURATION".localized(),
                    floor(durationSeconds).formatted(format: .long)
                )
            }
            
            guard isEnabled, durationSeconds > 0 else {
                return String(format: "OTHER_DISABLED_DISAPPEARING_MESSAGES_CONFIGURATION".localized(), senderName)
            }
            
            return String(
                format: "OTHER_UPDATED_DISAPPEARING_MESSAGES_CONFIGURATION".localized(),
                senderName,
                floor(durationSeconds).formatted(format: .long)
            )
        }
    }
    
    var durationString: String {
        floor(durationSeconds).formatted(format: .long)
    }
    
    func messageInfoString(with senderName: String?, isPreviousOff: Bool) -> String? {
        let messageInfo: MessageInfo = DisappearingMessagesConfiguration.MessageInfo(
            senderName: senderName,
            isEnabled: isEnabled,
            durationSeconds: durationSeconds,
            type: type,
            isPreviousOff: isPreviousOff
        )
        
        guard let messageInfoData: Data = try? JSONEncoder().encode(messageInfo) else { return nil }
        
        return String(data: messageInfoData, encoding: .utf8)
    }
}

// MARK: - UI Constraints

extension DisappearingMessagesConfiguration {
    public static var validDurationsSeconds: [TimeInterval] {
        return [
            5,
            10,
            30,
            (1 * 60),
            (5 * 60),
            (30 * 60),
            (1 * 60 * 60),
            (6 * 60 * 60),
            (12 * 60 * 60),
            (24 * 60 * 60),
            (7 * 24 * 60 * 60)
        ]
    }
    
    public static var maxDurationSeconds: TimeInterval = {
        return (validDurationsSeconds.max() ?? 0)
    }()
    
    public static func validDurationsSeconds(_ type: DisappearingMessageType) -> [TimeInterval] {
        
        switch type {
            case .disappearAfterRead:
                var result =  [
                    (5 * 60),
                    (1 * 60 * 60),
                    (12 * 60 * 60),
                    (24 * 60 * 60),
                    (7 * 24 * 60 * 60),
                    (2 * 7 * 24 * 60 * 60)
                ]
                .map { TimeInterval($0)  }
                #if targetEnvironment(simulator)
                    result.insert(
                        TimeInterval(60),
                        at: 0
                    )
                    result.insert(
                        TimeInterval(10),
                        at: 0
                    )
                #endif
                return result
            case .disappearAfterSend:
                var result =  [
                    (12 * 60 * 60),
                    (24 * 60 * 60),
                    (7 * 24 * 60 * 60),
                    (2 * 7 * 24 * 60 * 60)
                ]
                .map { TimeInterval($0)  }
                #if targetEnvironment(simulator)
                    result.insert(
                        TimeInterval(10),
                        at: 0
                    )
                #endif
                return result
            default:
                return []
            }
    }
}<|MERGE_RESOLUTION|>--- conflicted
+++ resolved
@@ -97,11 +97,7 @@
         return DisappearingMessagesConfiguration(
             threadId: threadId,
             isEnabled: false,
-<<<<<<< HEAD
-            durationSeconds: DefaultDuration.unknown.seconds,
-=======
             durationSeconds: 0,
->>>>>>> 5b7c9d86
             type: .unknown,
             lastChangeTimestampMs: 0
         )
