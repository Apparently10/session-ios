// Copyright © 2022 Rangeproof Pty Ltd. All rights reserved.

import Foundation
import GRDB
import SessionUtilitiesKit
import SessionSnodeKit

public struct Interaction: Codable, Identifiable, Equatable, FetchableRecord, MutablePersistableRecord, TableRecord, ColumnExpressible {
    public static var databaseTableName: String { "interaction" }
    internal static let threadForeignKey = ForeignKey([Columns.threadId], to: [SessionThread.Columns.id])
    internal static let linkPreviewForeignKey = ForeignKey(
        [Columns.linkPreviewUrl],
        to: [LinkPreview.Columns.url]
    )
    public static let thread = belongsTo(SessionThread.self, using: threadForeignKey)
    public static let profile = hasOne(Profile.self, using: Profile.interactionForeignKey)
    public static let interactionAttachments = hasMany(
        InteractionAttachment.self,
        using: InteractionAttachment.interactionForeignKey
    )
    public static let attachments = hasMany(
        Attachment.self,
        through: interactionAttachments,
        using: InteractionAttachment.attachment
    )
    public static let quote = hasOne(Quote.self, using: Quote.interactionForeignKey)
    
    /// Whenever using this `linkPreview` association make sure to filter the result using
    /// `.filter(literal: Interaction.linkPreviewFilterLiteral)` to ensure the correct LinkPreview is returned
    public static let linkPreview = hasOne(LinkPreview.self, using: LinkPreview.interactionForeignKey)
    public static func linkPreviewFilterLiteral(
        interaction: TypedTableAlias<Interaction> = TypedTableAlias(),
        linkPreview: TypedTableAlias<LinkPreview> = TypedTableAlias()
    ) -> SQL {
        let halfResolution: Double = LinkPreview.timstampResolution

        return "(\(interaction[.timestampMs]) BETWEEN (\(linkPreview[.timestamp]) - \(halfResolution)) * 1000 AND (\(linkPreview[.timestamp]) + \(halfResolution)) * 1000)" // stringlint:disable
    }
    public static let recipientStates = hasMany(RecipientState.self, using: RecipientState.interactionForeignKey)
    
    public typealias Columns = CodingKeys
    public enum CodingKeys: String, CodingKey, ColumnExpression, CaseIterable {
        case id
        case serverHash
        case messageUuid
        case threadId
        case authorId
        
        case variant
        case body
        case timestampMs
        case receivedAtTimestampMs
        case wasRead
        case hasMention
        
        case expiresInSeconds
        case expiresStartedAtMs
        case linkPreviewUrl
        
        // Open Group specific properties
        
        case openGroupServerMessageId
        case openGroupWhisperMods
        case openGroupWhisperTo
    }
    
    public enum Variant: Int, Codable, Hashable, DatabaseValueConvertible {
        case standardIncoming
        case standardOutgoing
        case standardIncomingDeleted
        
        // Info Message Types (spacing the values out to make it easier to extend)
        case infoLegacyGroupCreated = 1000
        case infoLegacyGroupUpdated
        case infoLegacyGroupCurrentUserLeft
        case infoGroupCurrentUserErrorLeaving
        case infoGroupCurrentUserLeaving
        case infoGroupInfoInvited
        case infoGroupInfoUpdated
        case infoGroupMembersUpdated
        
        case infoDisappearingMessagesUpdate = 2000
        
        case infoScreenshotNotification = 3000
        case infoMediaSavedNotification
        
        case infoMessageRequestAccepted = 4000
        
        case infoCall = 5000
        
        // MARK: - Convenience
        
        public static let variantsToIncrementUnreadCount: [Variant] = [
            .standardIncoming, .infoCall
        ]
        
        public var isInfoMessage: Bool {
            switch self {
                case .infoLegacyGroupCreated, .infoLegacyGroupUpdated, .infoLegacyGroupCurrentUserLeft,
                    .infoGroupCurrentUserLeaving, .infoGroupCurrentUserErrorLeaving,
                    .infoDisappearingMessagesUpdate, .infoScreenshotNotification, .infoMediaSavedNotification,
                    .infoMessageRequestAccepted, .infoCall, .infoGroupInfoInvited, .infoGroupInfoUpdated,
                    .infoGroupMembersUpdated:
                    return true
                    
                case .standardIncoming, .standardOutgoing, .standardIncomingDeleted:
                    return false
            }
        }
        
        public var isGroupControlMessage: Bool {
            switch self {
                case .infoLegacyGroupCreated, .infoLegacyGroupUpdated, .infoLegacyGroupCurrentUserLeft,
                    .infoGroupCurrentUserLeaving, .infoGroupCurrentUserErrorLeaving, .infoGroupInfoInvited,
                    .infoGroupInfoUpdated, .infoGroupMembersUpdated:
                    return true
                default:
                    return false
            }
        }
        
        public var isGroupLeavingStatus: Bool {
            switch self {
                case .infoLegacyGroupCurrentUserLeft, .infoGroupCurrentUserLeaving, .infoGroupCurrentUserErrorLeaving:
                    return true
                default:
                    return false
            }
        }
        
        /// This flag controls whether the `wasRead` flag is automatically set to true based on the message variant (as a result it they will
        /// or won't affect the unread count)
        fileprivate var canBeUnread: Bool {
            switch self {
                case .standardIncoming: return true
                case .infoCall: return true

                case .infoDisappearingMessagesUpdate, .infoScreenshotNotification,
                    .infoMediaSavedNotification, .infoGroupInfoInvited:
                    /// These won't be counted as unread messages but need to be able to be in an unread state so that they can disappear
                    /// after being read (if we don't do this their expiration timer will start immediately when received)
                    return true
                
                case .standardOutgoing, .standardIncomingDeleted: return false
                
                case .infoLegacyGroupCreated, .infoLegacyGroupUpdated, .infoLegacyGroupCurrentUserLeft,
                    .infoGroupCurrentUserLeaving, .infoGroupCurrentUserErrorLeaving,
                    .infoMessageRequestAccepted, .infoGroupInfoUpdated, .infoGroupMembersUpdated:
                    return false
            }
        }
    }
    
    /// The `id` value is auto incremented by the database, if the `Interaction` hasn't been inserted into
    /// the database yet this value will be `nil`
    public private(set) var id: Int64? = nil
    
    /// The hash returned by the server when this message was created on the server
    ///
    /// **Notes:**
    /// - This will only be populated for `standardIncoming`/`standardOutgoing` interactions from
    /// either `contact` or `closedGroup` threads
    /// - This value will differ for "sync" messages (messages we resend to the current to ensure it appears
    /// on all linked devices) because the data in the message is slightly different
    public let serverHash: String?
    
    /// The UUID specified when sending the message to allow for custom updating and de-duping behaviours
    ///
    /// **Note:** Currently only `infoCall` messages utilise this value
    public let messageUuid: String?
    
    /// The id of the thread that this interaction belongs to (used to expose the `thread` variable)
    public let threadId: String
    
    /// The id of the user who sent the interaction, also used to expose the `profile` variable)
    ///
    /// **Note:** For any "info" messages this value will always be the current user public key (this is because these
    /// messages are created locally based on control messages and the initiator of a control message doesn't always
    /// get transmitted)
    public let authorId: String
    
    /// The type of interaction
    public let variant: Variant
    
    /// The body of this interaction
    public let body: String?
    
    /// When the interaction was created in milliseconds since epoch
    ///
    /// **Notes:**
    /// - This value will be `0` if it hasn't been set yet
    /// - The code sorts messages using this value
    /// - This value will ber overwritten by the `serverTimestamp` for open group messages
    public let timestampMs: Int64
    
    /// When the interaction was received in milliseconds since epoch
    ///
    /// **Note:** This value will be `0` if it hasn't been set yet
    public let receivedAtTimestampMs: Int64
    
    /// A flag indicating whether the interaction has been read (this is a flag rather than a timestamp because
    /// we couldn’t know if a read timestamp is accurate)
    ///
    /// This flag is used:
    ///  - In conjunction with `Interaction.variantsToIncrementUnreadCount` to determine the unread count for a thread
    ///  - In order to determine whether the "Disappear After Read" expiration type should be started
    ///
    /// **Note:** This flag is not applicable to standardOutgoing or standardIncomingDeleted interactions
    public private(set) var wasRead: Bool
    
    /// A flag indicating whether the current user was mentioned in this interaction (or the associated quote)
    public let hasMention: Bool
    
    /// The number of seconds until this message should expire
    public private(set) var expiresInSeconds: TimeInterval?
    
    /// The timestamp in milliseconds since 1970 at which this messages expiration timer started counting
    /// down (this is stored in order to allow the `expiresInSeconds` value to be updated before a
    /// message has expired)
    public private(set) var expiresStartedAtMs: Double?
    
    /// This value is the url for the link preview for this interaction
    ///
    /// **Note:** This is also used for open group invitations
    public let linkPreviewUrl: String?
    
    // Open Group specific properties
    
    /// The `openGroupServerMessageId` value will only be set for messages from SOGS
    public let openGroupServerMessageId: Int64?
    
    /// This flag indicates whether this interaction is a whisper to the mods of an Open Group
    public let openGroupWhisperMods: Bool
    
    /// This value is the id of the user within an Open Group who is the target of this whisper interaction
    public let openGroupWhisperTo: String?
    
    // MARK: - Relationships
         
    public var thread: QueryInterfaceRequest<SessionThread> {
        request(for: Interaction.thread)
    }
    
    public var profile: QueryInterfaceRequest<Profile> {
        request(for: Interaction.profile)
    }
    
    /// Depending on the data associated to this interaction this array will represent different things, these
    /// cases are mutually exclusive:
    ///
    /// **Quote:** The thumbnails associated to the `Quote`
    /// **LinkPreview:** The thumbnails associated to the `LinkPreview`
    /// **Other:** The files directly attached to the interaction
    public var attachments: QueryInterfaceRequest<Attachment> {
        let interactionAttachment: TypedTableAlias<InteractionAttachment> = TypedTableAlias()
        
        return request(for: Interaction.attachments)
            .order(interactionAttachment[.albumIndex])
    }

    public var quote: QueryInterfaceRequest<Quote> {
        request(for: Interaction.quote)
    }

    public var linkPreview: QueryInterfaceRequest<LinkPreview> {
        /// **Note:** This equation **MUST** match the `linkPreviewFilterLiteral` logic
        let halfResolution: Double = LinkPreview.timstampResolution
        
        return request(for: Interaction.linkPreview)
            .filter(
                (timestampMs >= (LinkPreview.Columns.timestamp - halfResolution) * 1000) &&
                (timestampMs <= (LinkPreview.Columns.timestamp + halfResolution) * 1000)
            )
    }
    
    public var recipientStates: QueryInterfaceRequest<RecipientState> {
        request(for: Interaction.recipientStates)
    }
    
    // MARK: - Initialization
    
    internal init(
        id: Int64? = nil,
        serverHash: String?,
        messageUuid: String?,
        threadId: String,
        authorId: String,
        variant: Variant,
        body: String?,
        timestampMs: Int64,
        receivedAtTimestampMs: Int64,
        wasRead: Bool,
        hasMention: Bool,
        expiresInSeconds: TimeInterval?,
        expiresStartedAtMs: Double?,
        linkPreviewUrl: String?,
        openGroupServerMessageId: Int64?,
        openGroupWhisperMods: Bool,
        openGroupWhisperTo: String?
    ) {
        self.id = id
        self.serverHash = serverHash
        self.messageUuid = messageUuid
        self.threadId = threadId
        self.authorId = authorId
        self.variant = variant
        self.body = body
        self.timestampMs = timestampMs
        self.receivedAtTimestampMs = receivedAtTimestampMs
        self.wasRead = (wasRead || !variant.canBeUnread)
        self.hasMention = hasMention
        self.expiresInSeconds = expiresInSeconds
        self.expiresStartedAtMs = expiresStartedAtMs
        self.linkPreviewUrl = linkPreviewUrl
        self.openGroupServerMessageId = openGroupServerMessageId
        self.openGroupWhisperMods = openGroupWhisperMods
        self.openGroupWhisperTo = openGroupWhisperTo
    }
    
    public init(
        serverHash: String? = nil,
        messageUuid: String? = nil,
        threadId: String,
        threadVariant: SessionThread.Variant,
        authorId: String,
        variant: Variant,
        body: String? = nil,
        timestampMs: Int64 = 0,
        wasRead: Bool = false,
        hasMention: Bool = false,
        expiresInSeconds: TimeInterval? = nil,
        expiresStartedAtMs: Double? = nil,
        linkPreviewUrl: String? = nil,
        openGroupServerMessageId: Int64? = nil,
        openGroupWhisperMods: Bool = false,
        openGroupWhisperTo: String? = nil
    ) {
        self.serverHash = serverHash
        self.messageUuid = messageUuid
        self.threadId = threadId
        self.authorId = authorId
        self.variant = variant
        self.body = body
        self.timestampMs = timestampMs
        self.receivedAtTimestampMs = {
            switch variant {
                case .standardIncoming, .standardOutgoing: return SnodeAPI.currentOffsetTimestampMs()

                /// For TSInteractions which are not `standardIncoming` and `standardOutgoing` use the `timestampMs` value
                default: return timestampMs
            }
        }()
        self.wasRead = (wasRead || !variant.canBeUnread)
        self.hasMention = hasMention
        self.expiresInSeconds = (threadVariant != .community ? expiresInSeconds : nil)
        self.expiresStartedAtMs = (threadVariant != .community ? expiresStartedAtMs : nil)
        self.linkPreviewUrl = linkPreviewUrl
        self.openGroupServerMessageId = openGroupServerMessageId
        self.openGroupWhisperMods = openGroupWhisperMods
        self.openGroupWhisperTo = openGroupWhisperTo
    }
    
    // MARK: - Custom Database Interaction
    
    public mutating func willInsert(_ db: Database) throws {
        // Automatically mark interactions which can't be unread as read so the unread count
        // isn't impacted
        self.wasRead = (self.wasRead || !self.variant.canBeUnread)
    }
    
    public func aroundInsert(_ db: Database, insert: () throws -> InsertionSuccess) throws {
        let success: InsertionSuccess = try insert()
        
        guard
            let threadVariant: SessionThread.Variant = try? SessionThread
                .filter(id: threadId)
                .select(.variant)
                .asRequest(of: SessionThread.Variant.self)
                .fetchOne(db)
        else {
            SNLog("Inserted an interaction but couldn't find it's associated thead")
            return
        }
        
        switch variant {
            case .standardOutgoing:
                // New outgoing messages should immediately determine their recipient list
                // from current thread state
                switch threadVariant {
                    case .contact:
                        try RecipientState(
                            interactionId: success.rowID,
                            recipientId: threadId,  // Will be the contact id
                            state: .sending
                        ).insert(db)
                        
                    case .legacyGroup, .group:
                        let closedGroupMemberIds: Set<String> = (try? GroupMember
                            .select(.profileId)
                            .filter(GroupMember.Columns.groupId == threadId)
                            .asRequest(of: String.self)
                            .fetchSet(db))
                            .defaulting(to: [])
                        
                        guard !closedGroupMemberIds.isEmpty else {
                            SNLog("Inserted an interaction but couldn't find it's associated thread members")
                            return
                        }
                        
                        // Exclude the current user when creating recipient states (as they will never
                        // receive the message resulting in the message getting flagged as failed)
                        let userSessionId: SessionId = getUserSessionId(db)
                        try closedGroupMemberIds
                            .filter { memberId -> Bool in memberId != userSessionId.hexString }
                            .forEach { memberId in
                                try RecipientState(
                                    interactionId: success.rowID,
                                    recipientId: memberId,
                                    state: .sending
                                ).insert(db)
                            }
                        
                    case .community:
                        // Since we use the 'RecipientState' type to manage the message state
                        // we need to ensure we have a state for all threads; so for open groups
                        // we just use the open group id as the 'recipientId' value
                        try RecipientState(
                            interactionId: success.rowID,
                            recipientId: threadId,  // Will be the open group id
                            state: .sending
                        ).insert(db)
                }
                
            default: break
        }
        
        // Start the disappearing messages timer if needed
        if self.expiresStartedAtMs != nil {
            Dependencies()[singleton: .jobRunner].upsert(
                db,
                job: DisappearingMessagesJob.updateNextRunIfNeeded(db),
                canStartJob: true,
                using: Dependencies()
            )
        }
    }
    
    public mutating func didInsert(_ inserted: InsertionSuccess) {
        self.id = inserted.rowID
    }
}

// MARK: - Mutation

public extension Interaction {
    func with(
        serverHash: String? = nil,
        authorId: String? = nil,
        body: String? = nil,
        timestampMs: Int64? = nil,
        wasRead: Bool? = nil,
        hasMention: Bool? = nil,
        expiresInSeconds: TimeInterval? = nil,
        expiresStartedAtMs: Double? = nil,
        openGroupServerMessageId: Int64? = nil
    ) -> Interaction {
        return Interaction(
            id: self.id,
            serverHash: (serverHash ?? self.serverHash),
            messageUuid: self.messageUuid,
            threadId: self.threadId,
            authorId: (authorId ?? self.authorId),
            variant: self.variant,
            body: (body ?? self.body),
            timestampMs: (timestampMs ?? self.timestampMs),
            receivedAtTimestampMs: self.receivedAtTimestampMs,
            wasRead: ((wasRead ?? self.wasRead) || !self.variant.canBeUnread),
            hasMention: (hasMention ?? self.hasMention),
            expiresInSeconds: (expiresInSeconds ?? self.expiresInSeconds),
            expiresStartedAtMs: (expiresStartedAtMs ?? self.expiresStartedAtMs),
            linkPreviewUrl: self.linkPreviewUrl,
            openGroupServerMessageId: (openGroupServerMessageId ?? self.openGroupServerMessageId),
            openGroupWhisperMods: self.openGroupWhisperMods,
            openGroupWhisperTo: self.openGroupWhisperTo
        )
    }
    
    func withDisappearingMessagesConfiguration(_ db: Database, threadVariant: SessionThread.Variant) -> Interaction {
        guard threadVariant != .community else { return self }
        
        if let config = try? DisappearingMessagesConfiguration.fetchOne(db, id: self.threadId) {
            return self.with(
                expiresInSeconds: config.durationSeconds,
                expiresStartedAtMs: (config.type == .disappearAfterSend ? Double(self.timestampMs) : nil)
            )
        }
        
        return self
    }
}

// MARK: - GRDB Interactions

public extension Interaction {
    struct ReadInfo: Decodable, FetchableRecord {
        let id: Int64
        let variant: Interaction.Variant
        let timestampMs: Int64
        let wasRead: Bool
    }
    
    static func fetchUnreadCount(
        _ db: Database,
        using dependencies: Dependencies = Dependencies()
    ) throws -> Int {
        let userSessionId: SessionId = getUserSessionId(db, using: dependencies)
        let thread: TypedTableAlias<SessionThread> = TypedTableAlias()
        
        return try Interaction
            .filter(Interaction.Columns.wasRead == false)
            .filter(Interaction.Variant.variantsToIncrementUnreadCount.contains(Interaction.Columns.variant))
            .filter(
                // Only count mentions if 'onlyNotifyForMentions' is set
                thread[.onlyNotifyForMentions] == false ||
                Interaction.Columns.hasMention == true
            )
            .joining(
                required: Interaction.thread
                    .aliased(thread)
                    .joining(optional: SessionThread.contact)
                    .filter(
                        // Ignore muted threads
                        SessionThread.Columns.mutedUntilTimestamp == nil ||
                        SessionThread.Columns.mutedUntilTimestamp < dependencies.dateNow.timeIntervalSince1970
                    )
                    .filter(
                        // Ignore message request threads
                        SessionThread.Columns.variant != SessionThread.Variant.contact ||
                        !SessionThread.isMessageRequest(userSessionId: userSessionId)
                    )
            )
            .fetchCount(db)
    }
    
    /// This will update the `wasRead` state the the interaction
    ///
    /// - Parameters
    ///   - interactionId: The id of the specific interaction to mark as read
    ///   - threadId: The id of the thread the interaction belongs to
    ///   - includingOlder: Setting this to `true` will updated the `wasRead` flag for all older interactions as well
    ///   - trySendReadReceipt: Setting this to `true` will schedule a `ReadReceiptJob`
    static func markAsRead(
        _ db: Database,
        interactionId: Int64?,
        threadId: String,
        threadVariant: SessionThread.Variant,
        includingOlder: Bool,
        trySendReadReceipt: Bool,
        using dependencies: Dependencies
    ) throws {
        guard let interactionId: Int64 = interactionId else { return }
        
        // Since there is no guarantee on the order messages are inserted into the database
        // fetch the timestamp for the interaction and set everything before that as read
        let maybeInteractionInfo: Interaction.ReadInfo? = try Interaction
            .select(.id, .variant, .timestampMs, .wasRead)
            .filter(id: interactionId)
            .asRequest(of: Interaction.ReadInfo.self)
            .fetchOne(db)
        
        // If we aren't including older interactions then update and save the current one
        guard includingOlder, let interactionInfo: Interaction.ReadInfo = maybeInteractionInfo else {
            // Only mark as read and trigger the subsequent jobs if the interaction is
            // actually not read (no point updating and triggering db changes otherwise)
            guard
                maybeInteractionInfo?.wasRead == false,
                let timestampMs: Int64 = maybeInteractionInfo?.timestampMs,
                let variant: Variant = try Interaction
                    .filter(id: interactionId)
                    .select(.variant)
                    .asRequest(of: Variant.self)
                    .fetchOne(db)
            else { return }
            
            _ = try Interaction
                .filter(id: interactionId)
                .updateAll(db, Columns.wasRead.set(to: true))
            
            try Interaction.scheduleReadJobs(
                db,
                threadId: threadId,
                threadVariant: threadVariant,
                interactionInfo: [
                    Interaction.ReadInfo(
                        id: interactionId,
                        variant: variant,
                        timestampMs: 0,
                        wasRead: false
                    )
                ],
                lastReadTimestampMs: timestampMs,
                trySendReadReceipt: trySendReadReceipt,
                calledFromConfig: nil,
                using: dependencies
            )
            return
        }
        
        let interactionQuery = Interaction
            .filter(Interaction.Columns.threadId == threadId)
            .filter(Interaction.Columns.timestampMs <= interactionInfo.timestampMs)
            .filter(Interaction.Columns.wasRead == false)
        let interactionInfoToMarkAsRead: [Interaction.ReadInfo] = try interactionQuery
            .select(.id, .variant, .timestampMs, .wasRead)
            .asRequest(of: Interaction.ReadInfo.self)
            .fetchAll(db)
        
        // If there are no other interactions to mark as read then just schedule the jobs
        // for this interaction (need to ensure the disapeparing messages run for sync'ed
        // outgoing messages which will always have 'wasRead' as false)
        guard !interactionInfoToMarkAsRead.isEmpty else {
            try Interaction.scheduleReadJobs(
                db,
                threadId: threadId,
                threadVariant: threadVariant,
                interactionInfo: [interactionInfo],
                lastReadTimestampMs: interactionInfo.timestampMs,
                trySendReadReceipt: trySendReadReceipt,
                calledFromConfig: nil,
                using: dependencies
            )
            return
        }
        
        // Update the `wasRead` flag to true
        try interactionQuery.updateAll(db, Columns.wasRead.set(to: true))
        
        // Retrieve the interaction ids we want to update
        try Interaction.scheduleReadJobs(
            db,
            threadId: threadId,
            threadVariant: threadVariant,
            interactionInfo: interactionInfoToMarkAsRead,
            lastReadTimestampMs: interactionInfo.timestampMs,
            trySendReadReceipt: trySendReadReceipt,
            calledFromConfig: nil,
            using: dependencies
        )
    }
    
    /// This method flags sent messages as read for the specified recipients
    ///
    /// **Note:** This method won't update the 'wasRead' flag (it will be updated via the above method)
    @discardableResult static func markAsRead(
        _ db: Database,
        recipientId: String,
        timestampMsValues: [Int64],
        readTimestampMs: Int64
    ) throws -> Set<Int64> {
        guard db[.areReadReceiptsEnabled] == true else { return [] }
        
        // Update the read state
        let rowIds: [Int64] = try RecipientState
            .select(Column.rowID)
            .filter(RecipientState.Columns.recipientId == recipientId)
            .joining(
                required: RecipientState.interaction
                    .filter(timestampMsValues.contains(Columns.timestampMs))
                    .filter(Columns.variant == Variant.standardOutgoing)
            )
            .asRequest(of: Int64.self)
            .fetchAll(db)
        
        // If there were no 'rowIds' then no need to run the below queries, all of the timestamps
        // and for pending read receipts
        guard !rowIds.isEmpty else { return timestampMsValues.asSet() }
        
        // Update the 'readTimestampMs' if it doesn't match (need to do this to prevent
        // the UI update from being triggered for a redundant update)
        try RecipientState
            .filter(rowIds.contains(Column.rowID))
            .filter(RecipientState.Columns.readTimestampMs == nil)
            .updateAll(
                db,
                RecipientState.Columns.readTimestampMs.set(to: readTimestampMs)
            )
        
        // If the message still appeared to be sending then mark it as sent
        try RecipientState
            .filter(rowIds.contains(Column.rowID))
            .filter(RecipientState.Columns.state == RecipientState.State.sending)
            .updateAll(
                db,
                RecipientState.Columns.state.set(to: RecipientState.State.sent)
            )
        
        // Retrieve the set of timestamps which were updated
        let timestampsUpdated: Set<Int64> = try Interaction
            .select(Columns.timestampMs)
            .filter(timestampMsValues.contains(Columns.timestampMs))
            .filter(Columns.variant == Variant.standardOutgoing)
            .joining(
                required: Interaction.recipientStates
                    .filter(rowIds.contains(Column.rowID))
            )
            .asRequest(of: Int64.self)
            .fetchSet(db)
        
        // Return the timestamps which weren't updated
        return timestampMsValues
            .asSet()
            .subtracting(timestampsUpdated)
    }
    
    static func scheduleReadJobs(
        _ db: Database,
        threadId: String,
        threadVariant: SessionThread.Variant,
        interactionInfo: [Interaction.ReadInfo],
        lastReadTimestampMs: Int64,
        trySendReadReceipt: Bool,
        calledFromConfig configTriggeringChange: ConfigDump.Variant?,
        using dependencies: Dependencies
    ) throws {
        guard !interactionInfo.isEmpty else { return }
        
        // Update the last read timestamp if needed
        if configTriggeringChange != .convoInfoVolatile {
            try LibSession.syncThreadLastReadIfNeeded(
                db,
                threadId: threadId,
                threadVariant: threadVariant,
                lastReadTimestampMs: lastReadTimestampMs,
                using: dependencies
            )

            // Add the 'DisappearingMessagesJob' if needed - this will update any expiring
            // messages `expiresStartedAtMs` values
            dependencies[singleton: .jobRunner].upsert(
                db,
                job: DisappearingMessagesJob.updateNextRunIfNeeded(
                    db,
                    interactionIds: interactionInfo.map { $0.id },
                    startedAtMs: Double(SnodeAPI.currentOffsetTimestampMs(using: dependencies)),
                    threadId: threadId,
                    using: dependencies
                ),
                canStartJob: true,
                using: dependencies
            )
        }
        else {
            // Update old disappearing after read messages to start
            DisappearingMessagesJob.updateNextRunIfNeeded(
                db,
                lastReadTimestampMs: lastReadTimestampMs,
                threadId: threadId,
                using: dependencies
            )
        }
        
        // Clear out any notifications for the interactions we mark as read
        dependencies[singleton: .notificationsManager].cancelNotifications(
            identifiers: interactionInfo
                .map { interactionInfo in
                    Interaction.notificationIdentifier(
                        for: interactionInfo.id,
                        threadId: threadId,
                        shouldGroupMessagesForThread: false
                    )
                }
                .appending(Interaction.notificationIdentifier(
                    for: 0,
                    threadId: threadId,
                    shouldGroupMessagesForThread: true
                ))
        )
        
        /// If we want to send read receipts and it's a contact thread then try to add the `SendReadReceiptsJob` for and unread
        /// messages that weren't outgoing
        if trySendReadReceipt && threadVariant == .contact {
            dependencies[singleton: .jobRunner].upsert(
                db,
                job: SendReadReceiptsJob.createOrUpdateIfNeeded(
                    db,
                    threadId: threadId,
                    interactionIds: interactionInfo
                        .filter { !$0.wasRead && $0.variant != .standardOutgoing }
                        .map { $0.id },
                    using: dependencies
                ),
                canStartJob: true,
                using: dependencies
            )
        }
    }
}

// MARK: - Search Queries

public extension Interaction {
    struct FullTextSearch: Decodable, ColumnExpressible {
        public typealias Columns = CodingKeys
        public enum CodingKeys: String, CodingKey, ColumnExpression, CaseIterable {
            case threadId
            case body
        }
        
        let threadId: String
        let body: String
    }
    
    struct TimestampInfo: FetchableRecord, Codable {
        public let id: Int64
        public let timestampMs: Int64
        
        public init(
            id: Int64,
            timestampMs: Int64
        ) {
            self.id = id
            self.timestampMs = timestampMs
        }
    }
    
    static func idsForTermWithin(threadId: String, pattern: FTS5Pattern) -> SQLRequest<TimestampInfo> {
        let interaction: TypedTableAlias<Interaction> = TypedTableAlias()
        let interactionFullTextSearch: TypedTableAlias<FullTextSearch> = TypedTableAlias(name: Interaction.fullTextSearchTableName)
        
        let request: SQLRequest<TimestampInfo> = """
            SELECT
                \(interaction[.id]),
                \(interaction[.timestampMs])
            FROM \(Interaction.self)
            JOIN \(interactionFullTextSearch) ON (
                \(interactionFullTextSearch[.rowId]) = \(interaction[.rowId]) AND
                \(SQL("\(interactionFullTextSearch[.threadId]) = \(threadId)")) AND
                \(interactionFullTextSearch[.body]) MATCH \(pattern)
            )
        
            ORDER BY \(interaction[.timestampMs].desc)
        """
        
        return request
    }
}

// MARK: - Convenience

public extension Interaction {
    static let oversizeTextMessageSizeThreshold: UInt = (2 * 1024)
    
    // MARK: - Variables
    
    var isExpiringMessage: Bool {
        return (expiresInSeconds ?? 0 > 0)
    }
    
    var openGroupWhisper: Bool { return (openGroupWhisperMods || (openGroupWhisperTo != nil)) }
    
    var notificationIdentifiers: [String] {
        [
            notificationIdentifier(shouldGroupMessagesForThread: true),
            notificationIdentifier(shouldGroupMessagesForThread: false)
        ]
    }
    
    // MARK: - Functions
    
    func notificationIdentifier(shouldGroupMessagesForThread: Bool) -> String {
        // When the app is in the background we want the notifications to be grouped to prevent spam
        return Interaction.notificationIdentifier(
            for: (id ?? 0),
            threadId: threadId,
            shouldGroupMessagesForThread: shouldGroupMessagesForThread
        )
    }
    
    fileprivate static func notificationIdentifier(for id: Int64, threadId: String, shouldGroupMessagesForThread: Bool) -> String {
        // When the app is in the background we want the notifications to be grouped to prevent spam
        guard !shouldGroupMessagesForThread else { return threadId }
        
        return "\(threadId)-\(id)"
    }
    
    func markingAsDeleted() -> Interaction {
        return Interaction(
            id: id,
            serverHash: nil,
            messageUuid: messageUuid,
            threadId: threadId,
            authorId: authorId,
            variant: .standardIncomingDeleted,
            body: nil,
            timestampMs: timestampMs,
            receivedAtTimestampMs: receivedAtTimestampMs,
            wasRead: (wasRead || !Variant.standardIncomingDeleted.canBeUnread),
            hasMention: false,
            expiresInSeconds: expiresInSeconds,
            expiresStartedAtMs: expiresStartedAtMs,
            linkPreviewUrl: nil,
            openGroupServerMessageId: openGroupServerMessageId,
            openGroupWhisperMods: openGroupWhisperMods,
            openGroupWhisperTo: openGroupWhisperTo
        )
    }
    
    static func isUserMentioned(
        _ db: Database,
        threadId: String,
        body: String?,
        quoteAuthorId: String? = nil,
        using dependencies: Dependencies = Dependencies()
    ) -> Bool {
        var publicKeysToCheck: [String] = [
            getUserSessionId(db, using: dependencies).hexString
        ]
        
        // If the thread is an open group then add the blinded id as a key to check
        if let openGroup: OpenGroup = try? OpenGroup.fetchOne(db, id: threadId) {
            if
                let userEd25519KeyPair: KeyPair = Identity.fetchUserEd25519KeyPair(db),
<<<<<<< HEAD
                let blinded15KeyPair: KeyPair = dependencies[singleton: .crypto].generate(
                    .blinded15KeyPair(serverPublicKey: openGroup.publicKey, ed25519SecretKey: userEd25519KeyPair.secretKey)
                ),
                let blinded25KeyPair: KeyPair = dependencies[singleton: .crypto].generate(
=======
                let blinded15KeyPair: KeyPair = dependencies.crypto.generate(
                    .blinded15KeyPair(serverPublicKey: openGroup.publicKey, ed25519SecretKey: userEd25519KeyPair.secretKey)
                ),
                let blinded25KeyPair: KeyPair = dependencies.crypto.generate(
>>>>>>> 304423f3
                    .blinded25KeyPair(serverPublicKey: openGroup.publicKey, ed25519SecretKey: userEd25519KeyPair.secretKey)
                )
            {
                publicKeysToCheck.append(SessionId(.blinded15, publicKey: blinded15KeyPair.publicKey).hexString)
                publicKeysToCheck.append(SessionId(.blinded25, publicKey: blinded25KeyPair.publicKey).hexString)
            }
        }
        
        return isUserMentioned(
            publicKeysToCheck: publicKeysToCheck,
            body: body,
            quoteAuthorId: quoteAuthorId
        )
    }
        
    static func isUserMentioned(
        publicKeysToCheck: [String],
        body: String?,
        quoteAuthorId: String? = nil
    ) -> Bool {
        // A user is mentioned if their public key is in the body of a message or one of their messages
        // was quoted
        return publicKeysToCheck.contains { publicKey in
            (
                body != nil &&
                (body ?? "").contains("@\(publicKey)")
            ) || (
                quoteAuthorId == publicKey
            )
        }
    }
    
    /// Use the `Interaction.previewText` method directly where possible rather than this method as it
    /// makes it's own database queries
    func previewText(_ db: Database, using dependencies: Dependencies) -> String {
        switch variant {
            case .standardIncoming, .standardOutgoing:
                return Interaction.previewText(
                    variant: self.variant,
                    body: self.body,
                    attachmentDescriptionInfo: try? attachments
                        .select(.id, .variant, .contentType, .sourceFilename)
                        .asRequest(of: Attachment.DescriptionInfo.self)
                        .fetchOne(db),
                    attachmentCount: try? attachments.fetchCount(db),
                    isOpenGroupInvitation: linkPreview
                        .filter(LinkPreview.Columns.variant == LinkPreview.Variant.openGroupInvitation)
                        .isNotEmpty(db),
                    using: dependencies
                )

            case .infoMediaSavedNotification, .infoScreenshotNotification, .infoCall:
                // Note: These should only occur in 'contact' threads so the `threadId`
                // is the contact id
                return Interaction.previewText(
                    variant: self.variant,
                    body: self.body,
                    authorDisplayName: Profile.displayName(db, id: threadId),
                    using: dependencies
                )

            default: return Interaction.previewText(
                variant: self.variant,
                body: self.body,
                using: dependencies
            )
        }
    }
    
    /// This menthod generates the preview text for a given transaction
    static func previewText(
        variant: Variant,
        body: String?,
        threadContactDisplayName: String = "",
        authorDisplayName: String = "",
        attachmentDescriptionInfo: Attachment.DescriptionInfo? = nil,
        attachmentCount: Int? = nil,
        isOpenGroupInvitation: Bool = false,
        using dependencies: Dependencies
    ) -> String {
        return attributedPreviewText(
            variant: variant,
            body: body,
            threadContactDisplayName: threadContactDisplayName,
            authorDisplayName: authorDisplayName,
            attachmentDescriptionInfo: attachmentDescriptionInfo,
            attachmentCount: attachmentCount,
            isOpenGroupInvitation: isOpenGroupInvitation,
            using: dependencies
        ).string
    }
    
    static func attributedPreviewText(
        variant: Variant,
        body: String?,
        threadContactDisplayName: String = "",
        authorDisplayName: String = "",
        attachmentDescriptionInfo: Attachment.DescriptionInfo? = nil,
        attachmentCount: Int? = nil,
        isOpenGroupInvitation: Bool = false,
        using dependencies: Dependencies
    ) -> NSAttributedString {
        switch variant {
            case .standardIncomingDeleted: return NSAttributedString(string: "")
                
            case .standardIncoming, .standardOutgoing:
                let attachmentDescription: String? = Attachment.description(
                    for: attachmentDescriptionInfo,
                    count: attachmentCount
                )
                
                if
                    let attachmentDescription: String = attachmentDescription,
                    let body: String = body,
                    !attachmentDescription.isEmpty,
                    !body.isEmpty
                {
                    if Dependencies.isRTL {
                        return NSAttributedString(string: "\(body): \(attachmentDescription)")
                    }
                    
                    return NSAttributedString(string: "\(attachmentDescription): \(body)")
                }
                
                if let body: String = body, !body.isEmpty {
                    return NSAttributedString(string: body)
                }
                
                if let attachmentDescription: String = attachmentDescription, !attachmentDescription.isEmpty {
                    return NSAttributedString(string: attachmentDescription)
                }
                
                if isOpenGroupInvitation {
                    return NSAttributedString(string: "😎 Open group invitation")
                }
                
                // TODO: We should do better here
                return NSAttributedString(string: "")
                
            case .infoMediaSavedNotification:
                // TODO: Use referencedAttachmentTimestamp to tell the user * which * media was saved
                return NSAttributedString(string: String(format: "media_saved".localized(), authorDisplayName))
                
            case .infoScreenshotNotification:
                return NSAttributedString(string: String(format: "screenshot_taken".localized(), authorDisplayName))
                
            case .infoLegacyGroupCreated:
                return NSAttributedString(string: "GROUP_CREATED".localized())
                
            case .infoLegacyGroupCurrentUserLeft:
                return NSAttributedString(string: "GROUP_YOU_LEFT".localized())
                
            case .infoGroupCurrentUserLeaving:
                return NSAttributedString(string: "group_you_leaving".localized())
                
            case .infoGroupCurrentUserErrorLeaving:
                return NSAttributedString(string: "group_unable_to_leave".localized())
                
            case .infoLegacyGroupUpdated:
                return NSAttributedString(string: (body ?? "GROUP_UPDATED".localized()))
                
            case .infoMessageRequestAccepted:
                return NSAttributedString(string: (body ?? "MESSAGE_REQUESTS_ACCEPTED".localized()))
                
            case .infoGroupInfoInvited, .infoGroupInfoUpdated, .infoGroupMembersUpdated:
                guard
                    let infoMessageData: Data = (body ?? "").data(using: .utf8),
                    let messageInfo: ClosedGroup.MessageInfo = try? JSONDecoder().decode(
                        ClosedGroup.MessageInfo.self,
                        from: infoMessageData
                    )
                else { return NSAttributedString(string: (body ?? "")) }
                
                return messageInfo.attributedPreviewText
            
            case .infoDisappearingMessagesUpdate:
                guard
                    let infoMessageData: Data = (body ?? "").data(using: .utf8),
                    let messageInfo: DisappearingMessagesConfiguration.MessageInfo = try? JSONDecoder().decode(
                        DisappearingMessagesConfiguration.MessageInfo.self,
                        from: infoMessageData
                    )
                else { return NSAttributedString(string: (body ?? "")) }
                
                return messageInfo.attributedPreviewText(using: dependencies)
                
            case .infoCall:
                guard
                    let infoMessageData: Data = (body ?? "").data(using: .utf8),
                    let messageInfo: CallMessage.MessageInfo = try? JSONDecoder().decode(
                        CallMessage.MessageInfo.self,
                        from: infoMessageData
                    )
                else { return NSAttributedString(string: (body ?? "")) }
                
                return NSAttributedString(
                    string: messageInfo.previewText(threadContactDisplayName: threadContactDisplayName)
                )
        }
    }
    
    func state(_ db: Database) throws -> RecipientState.State {
        let states: [RecipientState.State] = try RecipientState.State
            .fetchAll(
                db,
                recipientStates.select(.state)
            )
        
        return Interaction.state(for: states)
    }
    
    static func state(for states: [RecipientState.State]) -> RecipientState.State {
        // If there are no states then assume this is a new interaction which hasn't been
        // saved yet so has no states
        guard !states.isEmpty else { return .sending }
        
        var hasFailed: Bool = false
        
        for state in states {
            switch state {
                // If there are any "sending" recipients, consider this message "sending"
                case .sending: return .sending
                    
                case .failed:
                    hasFailed = true
                    break
                    
                default: break
            }
        }
        
        // If there are any "failed" recipients, consider this message "failed"
        guard !hasFailed else { return .failed }
        
        // Otherwise, consider the message "sent"
        //
        // Note: This includes messages with no recipients
        return .sent
    }
}<|MERGE_RESOLUTION|>--- conflicted
+++ resolved
@@ -235,6 +235,12 @@
     /// This value is the id of the user within an Open Group who is the target of this whisper interaction
     public let openGroupWhisperTo: String?
     
+    // MARK: - Internal Values Used During Creation
+    
+    /// **Note:** This reference only exist during the initial creation (it should be accessible from within the
+    /// `{will/around/did}Inset` functions as well) so shouldn't be relied on elsewhere to exist
+    private let transientDependencies: EquatableIgnoring<Dependencies>?
+    
     // MARK: - Relationships
          
     public var thread: QueryInterfaceRequest<SessionThread> {
@@ -279,7 +285,7 @@
     
     // MARK: - Initialization
     
-    internal init(
+    private init(
         id: Int64? = nil,
         serverHash: String?,
         messageUuid: String?,
@@ -296,7 +302,8 @@
         linkPreviewUrl: String?,
         openGroupServerMessageId: Int64?,
         openGroupWhisperMods: Bool,
-        openGroupWhisperTo: String?
+        openGroupWhisperTo: String?,
+        transientDependencies: EquatableIgnoring<Dependencies>?
     ) {
         self.id = id
         self.serverHash = serverHash
@@ -315,6 +322,7 @@
         self.openGroupServerMessageId = openGroupServerMessageId
         self.openGroupWhisperMods = openGroupWhisperMods
         self.openGroupWhisperTo = openGroupWhisperTo
+        self.transientDependencies = transientDependencies
     }
     
     public init(
@@ -333,7 +341,8 @@
         linkPreviewUrl: String? = nil,
         openGroupServerMessageId: Int64? = nil,
         openGroupWhisperMods: Bool = false,
-        openGroupWhisperTo: String? = nil
+        openGroupWhisperTo: String? = nil,
+        using dependencies: Dependencies
     ) {
         self.serverHash = serverHash
         self.messageUuid = messageUuid
@@ -344,7 +353,8 @@
         self.timestampMs = timestampMs
         self.receivedAtTimestampMs = {
             switch variant {
-                case .standardIncoming, .standardOutgoing: return SnodeAPI.currentOffsetTimestampMs()
+                case .standardIncoming, .standardOutgoing:
+                    return dependencies[cache: .snodeAPI].currentOffsetTimestampMs()
 
                 /// For TSInteractions which are not `standardIncoming` and `standardOutgoing` use the `timestampMs` value
                 default: return timestampMs
@@ -358,6 +368,7 @@
         self.openGroupServerMessageId = openGroupServerMessageId
         self.openGroupWhisperMods = openGroupWhisperMods
         self.openGroupWhisperTo = openGroupWhisperTo
+        self.transientDependencies = EquatableIgnoring(value: dependencies)
     }
     
     // MARK: - Custom Database Interaction
@@ -409,9 +420,9 @@
                         
                         // Exclude the current user when creating recipient states (as they will never
                         // receive the message resulting in the message getting flagged as failed)
-                        let userSessionId: SessionId = getUserSessionId(db)
+                        let currentUserSessionId: SessionId? = transientDependencies?.value[cache: .general].sessionId
                         try closedGroupMemberIds
-                            .filter { memberId -> Bool in memberId != userSessionId.hexString }
+                            .filter { memberId -> Bool in memberId != currentUserSessionId?.hexString }
                             .forEach { memberId in
                                 try RecipientState(
                                     interactionId: success.rowID,
@@ -435,18 +446,51 @@
         }
         
         // Start the disappearing messages timer if needed
-        if self.expiresStartedAtMs != nil {
-            Dependencies()[singleton: .jobRunner].upsert(
-                db,
-                job: DisappearingMessagesJob.updateNextRunIfNeeded(db),
-                canStartJob: true,
-                using: Dependencies()
-            )
+        switch (self.transientDependencies?.value, self.expiresStartedAtMs) {
+            case (_, .none): break
+            case (.none, .some):
+                Log.error("[Interaction] Could not update disappearing messages job due to missing transientDependencies.")
+                
+            case (.some(let dependencies), .some):
+                dependencies[singleton: .jobRunner].upsert(
+                    db,
+                    job: DisappearingMessagesJob.updateNextRunIfNeeded(db, using: dependencies),
+                    canStartJob: true
+                )
         }
     }
     
     public mutating func didInsert(_ inserted: InsertionSuccess) {
         self.id = inserted.rowID
+    }
+}
+
+// MARK: - Codable
+
+public extension Interaction {
+    init(from decoder: any Decoder) throws {
+        let container: KeyedDecodingContainer<CodingKeys> = try decoder.container(keyedBy: CodingKeys.self)
+        
+        self = Interaction(
+            id: try? container.decode(Int64?.self, forKey: .id),
+            serverHash: try? container.decode(String?.self, forKey: .serverHash),
+            messageUuid: try? container.decode(String?.self, forKey: .messageUuid),
+            threadId: try container.decode(String.self, forKey: .threadId),
+            authorId: try container.decode(String.self, forKey: .authorId),
+            variant: try container.decode(Variant.self, forKey: .variant),
+            body: try? container.decode(String?.self, forKey: .body),
+            timestampMs: try container.decode(Int64.self, forKey: .timestampMs),
+            receivedAtTimestampMs: try container.decode(Int64.self, forKey: .receivedAtTimestampMs),
+            wasRead: try container.decode(Bool.self, forKey: .wasRead),
+            hasMention: try container.decode(Bool.self, forKey: .hasMention),
+            expiresInSeconds: try? container.decode(TimeInterval?.self, forKey: .expiresInSeconds),
+            expiresStartedAtMs: try? container.decode(Double?.self, forKey: .expiresStartedAtMs),
+            linkPreviewUrl: try? container.decode(String?.self, forKey: .linkPreviewUrl),
+            openGroupServerMessageId: try? container.decode(Int64?.self, forKey: .openGroupServerMessageId),
+            openGroupWhisperMods: try container.decode(Bool.self, forKey: .openGroupWhisperMods),
+            openGroupWhisperTo: try? container.decode(String?.self, forKey: .openGroupWhisperTo),
+            transientDependencies: decoder.dependencies.map { EquatableIgnoring(value: $0) }
+        )
     }
 }
 
@@ -481,7 +525,8 @@
             linkPreviewUrl: self.linkPreviewUrl,
             openGroupServerMessageId: (openGroupServerMessageId ?? self.openGroupServerMessageId),
             openGroupWhisperMods: self.openGroupWhisperMods,
-            openGroupWhisperTo: self.openGroupWhisperTo
+            openGroupWhisperTo: self.openGroupWhisperTo,
+            transientDependencies: self.transientDependencies
         )
     }
     
@@ -511,9 +556,9 @@
     
     static func fetchUnreadCount(
         _ db: Database,
-        using dependencies: Dependencies = Dependencies()
+        using dependencies: Dependencies
     ) throws -> Int {
-        let userSessionId: SessionId = getUserSessionId(db, using: dependencies)
+        let userSessionId: SessionId = dependencies[cache: .general].sessionId
         let thread: TypedTableAlias<SessionThread> = TypedTableAlias()
         
         return try Interaction
@@ -741,12 +786,11 @@
                 job: DisappearingMessagesJob.updateNextRunIfNeeded(
                     db,
                     interactionIds: interactionInfo.map { $0.id },
-                    startedAtMs: Double(SnodeAPI.currentOffsetTimestampMs(using: dependencies)),
+                    startedAtMs: dependencies[cache: .snodeAPI].currentOffsetTimestampMs(),
                     threadId: threadId,
                     using: dependencies
                 ),
-                canStartJob: true,
-                using: dependencies
+                canStartJob: true
             )
         }
         else {
@@ -789,8 +833,7 @@
                         .map { $0.id },
                     using: dependencies
                 ),
-                canStartJob: true,
-                using: dependencies
+                canStartJob: true
             )
         }
     }
@@ -901,7 +944,8 @@
             linkPreviewUrl: nil,
             openGroupServerMessageId: openGroupServerMessageId,
             openGroupWhisperMods: openGroupWhisperMods,
-            openGroupWhisperTo: openGroupWhisperTo
+            openGroupWhisperTo: openGroupWhisperTo,
+            transientDependencies: transientDependencies
         )
     }
     
@@ -910,27 +954,20 @@
         threadId: String,
         body: String?,
         quoteAuthorId: String? = nil,
-        using dependencies: Dependencies = Dependencies()
+        using dependencies: Dependencies
     ) -> Bool {
         var publicKeysToCheck: [String] = [
-            getUserSessionId(db, using: dependencies).hexString
+            dependencies[cache: .general].sessionId.hexString
         ]
         
         // If the thread is an open group then add the blinded id as a key to check
         if let openGroup: OpenGroup = try? OpenGroup.fetchOne(db, id: threadId) {
             if
                 let userEd25519KeyPair: KeyPair = Identity.fetchUserEd25519KeyPair(db),
-<<<<<<< HEAD
                 let blinded15KeyPair: KeyPair = dependencies[singleton: .crypto].generate(
                     .blinded15KeyPair(serverPublicKey: openGroup.publicKey, ed25519SecretKey: userEd25519KeyPair.secretKey)
                 ),
                 let blinded25KeyPair: KeyPair = dependencies[singleton: .crypto].generate(
-=======
-                let blinded15KeyPair: KeyPair = dependencies.crypto.generate(
-                    .blinded15KeyPair(serverPublicKey: openGroup.publicKey, ed25519SecretKey: userEd25519KeyPair.secretKey)
-                ),
-                let blinded25KeyPair: KeyPair = dependencies.crypto.generate(
->>>>>>> 304423f3
                     .blinded25KeyPair(serverPublicKey: openGroup.publicKey, ed25519SecretKey: userEd25519KeyPair.secretKey)
                 )
             {
@@ -988,7 +1025,7 @@
                 return Interaction.previewText(
                     variant: self.variant,
                     body: self.body,
-                    authorDisplayName: Profile.displayName(db, id: threadId),
+                    authorDisplayName: Profile.displayName(db, id: threadId, using: dependencies),
                     using: dependencies
                 )
 
