--- conflicted
+++ resolved
@@ -463,12 +463,11 @@
         }
 
         // Once all of the below is done schedule the jobs
-<<<<<<< HEAD
         func scheduleJobs(
             _ db: Database,
             threadId: String,
             threadVariant: SessionThread.Variant,
-            interactionIds: [Int64],
+            interactionInfo: [InteractionReadInfo],
             lastReadTimestampMs: Int64
         ) throws {
             // Update the last read timestamp if needed
@@ -479,9 +478,6 @@
                 lastReadTimestampMs: lastReadTimestampMs
             )
             
-=======
-        func scheduleJobs(interactionInfo: [InteractionReadInfo]) {
->>>>>>> ae6f609b
             // Add the 'DisappearingMessagesJob' if needed - this will update any expiring
             // messages `expiresStartedAtMs` values
             JobRunner.upsert(
@@ -540,39 +536,32 @@
             // actually not read (no point updating and triggering db changes otherwise)
             guard
                 maybeInteractionInfo?.wasRead == false,
-<<<<<<< HEAD
-                let timestampMs: Int64 = maybeInteractionInfo?.timestampMs
-=======
+                let timestampMs: Int64 = maybeInteractionInfo?.timestampMs,
                 let variant: Variant = try Interaction
                     .filter(id: interactionId)
                     .select(.variant)
                     .asRequest(of: Variant.self)
                     .fetchOne(db)
->>>>>>> ae6f609b
             else { return }
             
             _ = try Interaction
                 .filter(id: interactionId)
                 .updateAll(db, Columns.wasRead.set(to: true))
             
-<<<<<<< HEAD
             try scheduleJobs(
                 db,
                 threadId: threadId,
                 threadVariant: threadVariant,
-                interactionIds: [interactionId],
+                interactionInfo: [
+                    InteractionReadInfo(
+                        id: interactionId,
+                        variant: variant,
+                        timestampMs: 0,
+                        wasRead: false
+                    )
+                ],
                 lastReadTimestampMs: timestampMs
             )
-=======
-            scheduleJobs(interactionInfo: [
-                InteractionReadInfo(
-                    id: interactionId,
-                    variant: variant,
-                    timestampMs: 0,
-                    wasRead: false
-                )
-            ])
->>>>>>> ae6f609b
             return
         }
         
@@ -588,19 +577,14 @@
         // If there are no other interactions to mark as read then just schedule the jobs
         // for this interaction (need to ensure the disapeparing messages run for sync'ed
         // outgoing messages which will always have 'wasRead' as false)
-<<<<<<< HEAD
-        guard !interactionIdsToMarkAsRead.isEmpty else {
+        guard !interactionInfoToMarkAsRead.isEmpty else {
             try scheduleJobs(
                 db,
                 threadId: threadId,
                 threadVariant: threadVariant,
-                interactionIds: [interactionId],
+                interactionInfo: [interactionInfo],
                 lastReadTimestampMs: interactionInfo.timestampMs
             )
-=======
-        guard !interactionInfoToMarkAsRead.isEmpty else {
-            scheduleJobs(interactionInfo: [interactionInfo])
->>>>>>> ae6f609b
             return
         }
         
@@ -608,28 +592,18 @@
         try interactionQuery.updateAll(db, Columns.wasRead.set(to: true))
         
         // Retrieve the interaction ids we want to update
-<<<<<<< HEAD
         try scheduleJobs(
             db,
             threadId: threadId,
             threadVariant: threadVariant,
-            interactionIds: interactionIdsToMarkAsRead,
+            interactionInfo: interactionInfoToMarkAsRead,
             lastReadTimestampMs: interactionInfo.timestampMs
         )
-=======
-        scheduleJobs(interactionInfo: interactionInfoToMarkAsRead)
->>>>>>> ae6f609b
     }
     
     /// This method flags sent messages as read for the specified recipients
     ///
     /// **Note:** This method won't update the 'wasRead' flag (it will be updated via the above method)
-<<<<<<< HEAD
-    static func markAsRecipientRead(_ db: Database, recipientId: String, timestampMsValues: [Double], readTimestampMs: Double) throws {
-        guard db[.areReadReceiptsEnabled] == true else { return }
-        
-        try RecipientState
-=======
     @discardableResult static func markAsRead(
         _ db: Database,
         recipientId: String,
@@ -641,7 +615,6 @@
         // Update the read state
         let rowIds: [Int64] = try RecipientState
             .select(Column.rowID)
->>>>>>> ae6f609b
             .filter(RecipientState.Columns.recipientId == recipientId)
             .joining(
                 required: RecipientState.interaction
