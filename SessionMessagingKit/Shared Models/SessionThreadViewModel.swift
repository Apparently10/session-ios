// Copyright © 2022 Rangeproof Pty Ltd. All rights reserved.

import Foundation
import GRDB
import Sodium
import DifferenceKit
import SessionUtilitiesKit

fileprivate typealias ViewModel = SessionThreadViewModel

/// This type is used to populate the `ConversationCell` in the `HomeVC`, `MessageRequestsViewController` and the
/// `GlobalSearchViewController`, it has a number of query methods which can be used to retrieve the relevant data for each
/// screen in a single location in an attempt to avoid spreading out _almost_ duplicated code in multiple places
///
/// **Note:** When updating the UI make sure to check the actual queries being run as some fields will have incorrect default values
/// in order to optimise their queries to only include the required data
public struct SessionThreadViewModel: FetchableRecordWithRowId, Decodable, Equatable, Hashable, Identifiable, Differentiable {
    public static let rowIdKey: SQL = SQL(stringLiteral: CodingKeys.rowId.stringValue)
    public static let threadIdKey: SQL = SQL(stringLiteral: CodingKeys.threadId.stringValue)
    public static let threadVariantKey: SQL = SQL(stringLiteral: CodingKeys.threadVariant.stringValue)
    public static let threadCreationDateTimestampKey: SQL = SQL(stringLiteral: CodingKeys.threadCreationDateTimestamp.stringValue)
    public static let threadMemberNamesKey: SQL = SQL(stringLiteral: CodingKeys.threadMemberNames.stringValue)
    public static let threadIsNoteToSelfKey: SQL = SQL(stringLiteral: CodingKeys.threadIsNoteToSelf.stringValue)
    public static let contactLastKnownClientVersionKey: SQL = SQL(stringLiteral: CodingKeys.contactLastKnownClientVersion.stringValue)
    public static let threadIsMessageRequestKey: SQL = SQL(stringLiteral: CodingKeys.threadIsMessageRequest.stringValue)
    public static let threadRequiresApprovalKey: SQL = SQL(stringLiteral: CodingKeys.threadRequiresApproval.stringValue)
    public static let threadShouldBeVisibleKey: SQL = SQL(stringLiteral: CodingKeys.threadShouldBeVisible.stringValue)
    public static let threadIsPinnedKey: SQL = SQL(stringLiteral: CodingKeys.threadIsPinned.stringValue)
    public static let threadIsBlockedKey: SQL = SQL(stringLiteral: CodingKeys.threadIsBlocked.stringValue)
    public static let threadMutedUntilTimestampKey: SQL = SQL(stringLiteral: CodingKeys.threadMutedUntilTimestamp.stringValue)
    public static let threadOnlyNotifyForMentionsKey: SQL = SQL(stringLiteral: CodingKeys.threadOnlyNotifyForMentions.stringValue)
    public static let threadMessageDraftKey: SQL = SQL(stringLiteral: CodingKeys.threadMessageDraft.stringValue)
    public static let threadContactIsTypingKey: SQL = SQL(stringLiteral: CodingKeys.threadContactIsTyping.stringValue)
    public static let threadUnreadCountKey: SQL = SQL(stringLiteral: CodingKeys.threadUnreadCount.stringValue)
    public static let threadUnreadMentionCountKey: SQL = SQL(stringLiteral: CodingKeys.threadUnreadMentionCount.stringValue)
    public static let threadHasUnreadMessagesOfAnyKindKey: SQL = SQL(stringLiteral: CodingKeys.threadHasUnreadMessagesOfAnyKind.stringValue)
    public static let disappearingMessagesConfigurationKey: SQL = SQL(stringLiteral: CodingKeys.disappearingMessagesConfiguration.stringValue)
    public static let contactProfileKey: SQL = SQL(stringLiteral: CodingKeys.contactProfile.stringValue)
    public static let closedGroupNameKey: SQL = SQL(stringLiteral: CodingKeys.closedGroupName.stringValue)
    public static let closedGroupUserCountKey: SQL = SQL(stringLiteral: CodingKeys.closedGroupUserCount.stringValue)
    public static let currentUserIsClosedGroupMemberKey: SQL = SQL(stringLiteral: CodingKeys.currentUserIsClosedGroupMember.stringValue)
    public static let currentUserIsClosedGroupAdminKey: SQL = SQL(stringLiteral: CodingKeys.currentUserIsClosedGroupAdmin.stringValue)
    public static let closedGroupProfileFrontKey: SQL = SQL(stringLiteral: CodingKeys.closedGroupProfileFront.stringValue)
    public static let closedGroupProfileBackKey: SQL = SQL(stringLiteral: CodingKeys.closedGroupProfileBack.stringValue)
    public static let closedGroupProfileBackFallbackKey: SQL = SQL(stringLiteral: CodingKeys.closedGroupProfileBackFallback.stringValue)
    public static let openGroupNameKey: SQL = SQL(stringLiteral: CodingKeys.openGroupName.stringValue)
    public static let openGroupServerKey: SQL = SQL(stringLiteral: CodingKeys.openGroupServer.stringValue)
    public static let openGroupRoomTokenKey: SQL = SQL(stringLiteral: CodingKeys.openGroupRoomToken.stringValue)
    public static let openGroupPublicKeyKey: SQL = SQL(stringLiteral: CodingKeys.openGroupPublicKey.stringValue)
    public static let openGroupProfilePictureDataKey: SQL = SQL(stringLiteral: CodingKeys.openGroupProfilePictureData.stringValue)
    public static let openGroupUserCountKey: SQL = SQL(stringLiteral: CodingKeys.openGroupUserCount.stringValue)
    public static let openGroupPermissionsKey: SQL = SQL(stringLiteral: CodingKeys.openGroupPermissions.stringValue)
    public static let interactionIdKey: SQL = SQL(stringLiteral: CodingKeys.interactionId.stringValue)
    public static let interactionVariantKey: SQL = SQL(stringLiteral: CodingKeys.interactionVariant.stringValue)
    public static let interactionTimestampMsKey: SQL = SQL(stringLiteral: CodingKeys.interactionTimestampMs.stringValue)
    public static let interactionBodyKey: SQL = SQL(stringLiteral: CodingKeys.interactionBody.stringValue)
    public static let interactionStateKey: SQL = SQL(stringLiteral: CodingKeys.interactionState.stringValue)
    public static let interactionHasAtLeastOneReadReceiptKey: SQL = SQL(stringLiteral: CodingKeys.interactionHasAtLeastOneReadReceipt.stringValue)
    public static let interactionIsOpenGroupInvitationKey: SQL = SQL(stringLiteral: CodingKeys.interactionIsOpenGroupInvitation.stringValue)
    public static let interactionAttachmentDescriptionInfoKey: SQL = SQL(stringLiteral: CodingKeys.interactionAttachmentDescriptionInfo.stringValue)
    public static let interactionAttachmentCountKey: SQL = SQL(stringLiteral: CodingKeys.interactionAttachmentCount.stringValue)
    public static let threadContactNameInternalKey: SQL = SQL(stringLiteral: CodingKeys.threadContactNameInternal.stringValue)
    public static let authorNameInternalKey: SQL = SQL(stringLiteral: CodingKeys.authorNameInternal.stringValue)
    public static let currentUserPublicKeyKey: SQL = SQL(stringLiteral: CodingKeys.currentUserPublicKey.stringValue)
    
    public static let threadUnreadCountString: String = CodingKeys.threadUnreadCount.stringValue
    public static let threadUnreadMentionCountString: String = CodingKeys.threadUnreadMentionCount.stringValue
    public static let threadHasUnreadMessagesOfAnyKindString: String = CodingKeys.threadHasUnreadMessagesOfAnyKind.stringValue
    public static let closedGroupUserCountString: String = CodingKeys.closedGroupUserCount.stringValue
    public static let openGroupUserCountString: String = CodingKeys.openGroupUserCount.stringValue
    public static let disappearingMessagesConfigurationString: String = CodingKeys.disappearingMessagesConfiguration.stringValue
    public static let contactProfileString: String = CodingKeys.contactProfile.stringValue
    public static let closedGroupProfileFrontString: String = CodingKeys.closedGroupProfileFront.stringValue
    public static let closedGroupProfileBackString: String = CodingKeys.closedGroupProfileBack.stringValue
    public static let closedGroupProfileBackFallbackString: String = CodingKeys.closedGroupProfileBackFallback.stringValue
    public static let interactionAttachmentDescriptionInfoString: String = CodingKeys.interactionAttachmentDescriptionInfo.stringValue
    
    public var differenceIdentifier: String { threadId }
    public var id: String { threadId }
    
    public let rowId: Int64
    public let threadId: String
    public let threadVariant: SessionThread.Variant
    private let threadCreationDateTimestamp: TimeInterval
    public let threadMemberNames: String?
    
    public let threadIsNoteToSelf: Bool
    
    public let contactLastKnownClientVersion: SessionVersion.FeatureVersion?
    
    /// This flag indicates whether the thread is an outgoing message request
    public let threadIsMessageRequest: Bool?
    
    /// This flag indicates whether the thread is an incoming message request
    public let threadRequiresApproval: Bool?
    public let threadShouldBeVisible: Bool?
    public let threadIsPinned: Bool
    public let threadIsBlocked: Bool?
    public let threadMutedUntilTimestamp: TimeInterval?
    public let threadOnlyNotifyForMentions: Bool?
    public let threadMessageDraft: String?
    
    public let threadContactIsTyping: Bool?
    public let threadUnreadCount: UInt?
    public let threadUnreadMentionCount: UInt?
    public let threadHasUnreadMessagesOfAnyKind: Bool?
    
    public var canWrite: Bool {
        switch threadVariant {
            case .contact: return true
            case .closedGroup: return currentUserIsClosedGroupMember == true
            case .openGroup: return openGroupPermissions?.contains(.write) ?? false
        }
    }
    
    // Thread display info
    
    public let disappearingMessagesConfiguration: DisappearingMessagesConfiguration?
    
    private let contactProfile: Profile?
    private let closedGroupProfileFront: Profile?
    private let closedGroupProfileBack: Profile?
    private let closedGroupProfileBackFallback: Profile?
    public let closedGroupName: String?
    private let closedGroupUserCount: Int?
    public let currentUserIsClosedGroupMember: Bool?
    public let currentUserIsClosedGroupAdmin: Bool?
    public let openGroupName: String?
    public let openGroupServer: String?
    public let openGroupRoomToken: String?
    public let openGroupPublicKey: String?
    public let openGroupProfilePictureData: Data?
    private let openGroupUserCount: Int?
    private let openGroupPermissions: OpenGroup.Permissions?
    
    // Interaction display info
    
    public let interactionId: Int64?
    public let interactionVariant: Interaction.Variant?
    private let interactionTimestampMs: Int64?
    public let interactionBody: String?
    public let interactionState: RecipientState.State?
    public let interactionHasAtLeastOneReadReceipt: Bool?
    public let interactionIsOpenGroupInvitation: Bool?
    public let interactionAttachmentDescriptionInfo: Attachment.DescriptionInfo?
    public let interactionAttachmentCount: Int?
    
    public let authorId: String?
    private let threadContactNameInternal: String?
    private let authorNameInternal: String?
    public let currentUserPublicKey: String
    public let currentUserBlindedPublicKey: String?
    public let recentReactionEmoji: [String]?
    
    // UI specific logic
    
    public var displayName: String {
        return SessionThread.displayName(
            threadId: threadId,
            variant: threadVariant,
            closedGroupName: closedGroupName,
            openGroupName: openGroupName,
            isNoteToSelf: threadIsNoteToSelf,
            profile: profile
        )
    }
    
    public var profile: Profile? {
        switch threadVariant {
            case .contact: return contactProfile
            case .closedGroup: return (closedGroupProfileBack ?? closedGroupProfileBackFallback)
            case .openGroup: return nil
        }
    }
    
    public var additionalProfile: Profile? {
        switch threadVariant {
            case .closedGroup: return closedGroupProfileFront
            default: return nil
        }
    }
    
    public var lastInteractionDate: Date {
        guard let interactionTimestampMs: Int64 = interactionTimestampMs else {
            return Date(timeIntervalSince1970: threadCreationDateTimestamp)
        }
                        
        return Date(timeIntervalSince1970: (TimeInterval(interactionTimestampMs) / 1000))
    }
    
    public var enabledMessageTypes: MessageInputTypes {
        guard !threadIsNoteToSelf else { return .all }
        
        return (threadRequiresApproval == false && threadIsMessageRequest == false ?
            .all :
            .textOnly
        )
    }
    
    public var userCount: Int? {
        switch threadVariant {
            case .contact: return nil
            case .closedGroup: return closedGroupUserCount
            case .openGroup: return openGroupUserCount
        }
    }
    
    /// This function returns the thread contact profile name formatted for the specific type of thread provided
    ///
    /// **Note:** The 'threadVariant' parameter is used for profile context but in the search results we actually want this
    /// to always behave as the `contact` variant which is why this needs to be a function instead of just using the provided
    /// parameter
    public func threadContactName() -> String {
        return Profile.displayName(
            for: .contact,
            id: threadId,
            name: threadContactNameInternal,
            nickname: nil,  // Folded into 'threadContactNameInternal' within the Query
            customFallback: "Anonymous"
        )
    }
    
    /// This function returns the profile name formatted for the specific type of thread provided
    ///
    /// **Note:** The 'threadVariant' parameter is used for profile context but in the search results we actually want this
    /// to always behave as the `contact` variant which is why this needs to be a function instead of just using the provided
    /// parameter
    public func authorName(for threadVariant: SessionThread.Variant) -> String {
        return Profile.displayName(
            for: threadVariant,
            id: (authorId ?? threadId),
            name: authorNameInternal,
            nickname: nil,  // Folded into 'authorName' within the Query
            customFallback: (threadVariant == .contact ?
                "Anonymous" :
                nil
            )
        )
    }
}

// MARK: - Convenience Initialization

public extension SessionThreadViewModel {
    static let invalidId: String = "INVALID_THREAD_ID"
    
    // Note: This init method is only used system-created cells or empty states
    init(
        threadId: String? = nil,
        threadVariant: SessionThread.Variant? = nil,
        threadIsNoteToSelf: Bool = false,
        contactProfile: Profile? = nil,
        currentUserIsClosedGroupMember: Bool? = nil,
        unreadCount: UInt = 0,
        hasUnreadMessagesOfAnyKind: Bool = false,
        disappearingMessagesConfiguration: DisappearingMessagesConfiguration? = nil
    ) {
        self.rowId = -1
        self.threadId = (threadId ?? SessionThreadViewModel.invalidId)
        self.threadVariant = (threadVariant ?? .contact)
        self.threadCreationDateTimestamp = 0
        self.threadMemberNames = nil
        
        self.threadIsNoteToSelf = threadIsNoteToSelf
        self.contactLastKnownClientVersion = nil
        self.threadIsMessageRequest = false
        self.threadRequiresApproval = false
        self.threadShouldBeVisible = false
        self.threadIsPinned = false
        self.threadIsBlocked = nil
        self.threadMutedUntilTimestamp = nil
        self.threadOnlyNotifyForMentions = nil
        self.threadMessageDraft = nil
        
        self.threadContactIsTyping = nil
        self.threadUnreadCount = unreadCount
        self.threadUnreadMentionCount = nil
        self.threadHasUnreadMessagesOfAnyKind = hasUnreadMessagesOfAnyKind
        
        // Thread display info
        
        self.disappearingMessagesConfiguration = disappearingMessagesConfiguration
        
        self.contactProfile = contactProfile
        self.closedGroupProfileFront = nil
        self.closedGroupProfileBack = nil
        self.closedGroupProfileBackFallback = nil
        self.closedGroupName = nil
        self.closedGroupUserCount = nil
        self.currentUserIsClosedGroupMember = currentUserIsClosedGroupMember
        self.currentUserIsClosedGroupAdmin = nil
        self.openGroupName = nil
        self.openGroupServer = nil
        self.openGroupRoomToken = nil
        self.openGroupPublicKey = nil
        self.openGroupProfilePictureData = nil
        self.openGroupUserCount = nil
        self.openGroupPermissions = nil
        
        // Interaction display info
        
        self.interactionId = nil
        self.interactionVariant = nil
        self.interactionTimestampMs = nil
        self.interactionBody = nil
        self.interactionState = nil
        self.interactionHasAtLeastOneReadReceipt = nil
        self.interactionIsOpenGroupInvitation = nil
        self.interactionAttachmentDescriptionInfo = nil
        self.interactionAttachmentCount = nil
        
        self.authorId = nil
        self.threadContactNameInternal = nil
        self.authorNameInternal = nil
        self.currentUserPublicKey = getUserHexEncodedPublicKey()
        self.currentUserBlindedPublicKey = nil
        self.recentReactionEmoji = nil
    }
}

// MARK: - Mutation

public extension SessionThreadViewModel {
    func with(
        recentReactionEmoji: [String]? = nil
    ) -> SessionThreadViewModel {
        return SessionThreadViewModel(
            rowId: self.rowId,
            threadId: self.threadId,
            threadVariant: self.threadVariant,
            threadCreationDateTimestamp: self.threadCreationDateTimestamp,
            threadMemberNames: self.threadMemberNames,
            threadIsNoteToSelf: self.threadIsNoteToSelf,
            contactLastKnownClientVersion: self.contactLastKnownClientVersion,
            threadIsMessageRequest: self.threadIsMessageRequest,
            threadRequiresApproval: self.threadRequiresApproval,
            threadShouldBeVisible: self.threadShouldBeVisible,
            threadIsPinned: self.threadIsPinned,
            threadIsBlocked: self.threadIsBlocked,
            threadMutedUntilTimestamp: self.threadMutedUntilTimestamp,
            threadOnlyNotifyForMentions: self.threadOnlyNotifyForMentions,
            threadMessageDraft: self.threadMessageDraft,
            threadContactIsTyping: self.threadContactIsTyping,
            threadUnreadCount: self.threadUnreadCount,
            threadUnreadMentionCount: self.threadUnreadMentionCount,
            threadHasUnreadMessagesOfAnyKind: self.threadHasUnreadMessagesOfAnyKind,
            disappearingMessagesConfiguration: self.disappearingMessagesConfiguration,
            contactProfile: self.contactProfile,
            closedGroupProfileFront: self.closedGroupProfileFront,
            closedGroupProfileBack: self.closedGroupProfileBack,
            closedGroupProfileBackFallback: self.closedGroupProfileBackFallback,
            closedGroupName: self.closedGroupName,
            closedGroupUserCount: self.closedGroupUserCount,
            currentUserIsClosedGroupMember: self.currentUserIsClosedGroupMember,
            currentUserIsClosedGroupAdmin: self.currentUserIsClosedGroupAdmin,
            openGroupName: self.openGroupName,
            openGroupServer: self.openGroupServer,
            openGroupRoomToken: self.openGroupRoomToken,
            openGroupPublicKey: self.openGroupPublicKey,
            openGroupProfilePictureData: self.openGroupProfilePictureData,
            openGroupUserCount: self.openGroupUserCount,
            openGroupPermissions: self.openGroupPermissions,
            interactionId: self.interactionId,
            interactionVariant: self.interactionVariant,
            interactionTimestampMs: self.interactionTimestampMs,
            interactionBody: self.interactionBody,
            interactionState: self.interactionState,
            interactionHasAtLeastOneReadReceipt: self.interactionHasAtLeastOneReadReceipt,
            interactionIsOpenGroupInvitation: self.interactionIsOpenGroupInvitation,
            interactionAttachmentDescriptionInfo: self.interactionAttachmentDescriptionInfo,
            interactionAttachmentCount: self.interactionAttachmentCount,
            authorId: self.authorId,
            threadContactNameInternal: self.threadContactNameInternal,
            authorNameInternal: self.authorNameInternal,
            currentUserPublicKey: self.currentUserPublicKey,
            currentUserBlindedPublicKey: self.currentUserBlindedPublicKey,
            recentReactionEmoji: (recentReactionEmoji ?? self.recentReactionEmoji)
        )
    }
    
    func populatingCurrentUserBlindedKey(
        currentUserBlindedPublicKeyForThisThread: String? = nil
    ) -> SessionThreadViewModel {
        return SessionThreadViewModel(
            rowId: self.rowId,
            threadId: self.threadId,
            threadVariant: self.threadVariant,
            threadCreationDateTimestamp: self.threadCreationDateTimestamp,
            threadMemberNames: self.threadMemberNames,
            threadIsNoteToSelf: self.threadIsNoteToSelf,
            contactLastKnownClientVersion: self.contactLastKnownClientVersion,
            threadIsMessageRequest: self.threadIsMessageRequest,
            threadRequiresApproval: self.threadRequiresApproval,
            threadShouldBeVisible: self.threadShouldBeVisible,
            threadIsPinned: self.threadIsPinned,
            threadIsBlocked: self.threadIsBlocked,
            threadMutedUntilTimestamp: self.threadMutedUntilTimestamp,
            threadOnlyNotifyForMentions: self.threadOnlyNotifyForMentions,
            threadMessageDraft: self.threadMessageDraft,
            threadContactIsTyping: self.threadContactIsTyping,
            threadUnreadCount: self.threadUnreadCount,
            threadUnreadMentionCount: self.threadUnreadMentionCount,
            threadHasUnreadMessagesOfAnyKind: self.threadHasUnreadMessagesOfAnyKind,
            disappearingMessagesConfiguration: self.disappearingMessagesConfiguration,
            contactProfile: self.contactProfile,
            closedGroupProfileFront: self.closedGroupProfileFront,
            closedGroupProfileBack: self.closedGroupProfileBack,
            closedGroupProfileBackFallback: self.closedGroupProfileBackFallback,
            closedGroupName: self.closedGroupName,
            closedGroupUserCount: self.closedGroupUserCount,
            currentUserIsClosedGroupMember: self.currentUserIsClosedGroupMember,
            currentUserIsClosedGroupAdmin: self.currentUserIsClosedGroupAdmin,
            openGroupName: self.openGroupName,
            openGroupServer: self.openGroupServer,
            openGroupRoomToken: self.openGroupRoomToken,
            openGroupPublicKey: self.openGroupPublicKey,
            openGroupProfilePictureData: self.openGroupProfilePictureData,
            openGroupUserCount: self.openGroupUserCount,
            openGroupPermissions: self.openGroupPermissions,
            interactionId: self.interactionId,
            interactionVariant: self.interactionVariant,
            interactionTimestampMs: self.interactionTimestampMs,
            interactionBody: self.interactionBody,
            interactionState: self.interactionState,
            interactionHasAtLeastOneReadReceipt: self.interactionHasAtLeastOneReadReceipt,
            interactionIsOpenGroupInvitation: self.interactionIsOpenGroupInvitation,
            interactionAttachmentDescriptionInfo: self.interactionAttachmentDescriptionInfo,
            interactionAttachmentCount: self.interactionAttachmentCount,
            authorId: self.authorId,
            threadContactNameInternal: self.threadContactNameInternal,
            authorNameInternal: self.authorNameInternal,
            currentUserPublicKey: self.currentUserPublicKey,
            currentUserBlindedPublicKey: (
                currentUserBlindedPublicKeyForThisThread ??
                SessionThread.getUserHexEncodedBlindedKey(
                    threadId: self.threadId,
                    threadVariant: self.threadVariant
                )
            ),
            recentReactionEmoji: self.recentReactionEmoji
        )
    }
}

// MARK: - HomeVC & MessageRequestsViewController

// MARK: --SessionThreadViewModel

public extension SessionThreadViewModel {
    /// **Note:** This query **will not** include deleted incoming messages in it's unread count (they should never be marked as unread
    /// but including this warning just in case there is a discrepancy)
    static func baseQuery(
        userPublicKey: String,
        groupSQL: SQL,
        orderSQL: SQL
    ) -> (([Int64]) -> AdaptedFetchRequest<SQLRequest<SessionThreadViewModel>>) {
        return { rowIds -> AdaptedFetchRequest<SQLRequest<ViewModel>> in
            let thread: TypedTableAlias<SessionThread> = TypedTableAlias()
            let contact: TypedTableAlias<Contact> = TypedTableAlias()
            let typingIndicator: TypedTableAlias<ThreadTypingIndicator> = TypedTableAlias()
            let closedGroup: TypedTableAlias<ClosedGroup> = TypedTableAlias()
            let groupMember: TypedTableAlias<GroupMember> = TypedTableAlias()
            let openGroup: TypedTableAlias<OpenGroup> = TypedTableAlias()
            let interaction: TypedTableAlias<Interaction> = TypedTableAlias()
            let recipientState: TypedTableAlias<RecipientState> = TypedTableAlias()
            let linkPreview: TypedTableAlias<LinkPreview> = TypedTableAlias()
            let attachment: TypedTableAlias<Attachment> = TypedTableAlias()
            let interactionAttachment: TypedTableAlias<InteractionAttachment> = TypedTableAlias()
            let profile: TypedTableAlias<Profile> = TypedTableAlias()
            
            let interactionTimestampMsColumnLiteral: SQL = SQL(stringLiteral: Interaction.Columns.timestampMs.name)
            let interactionStateInteractionIdColumnLiteral: SQL = SQL(stringLiteral: RecipientState.Columns.interactionId.name)
            let readReceiptTableLiteral: SQL = SQL(stringLiteral: "readReceipt")
            let readReceiptReadTimestampMsColumnLiteral: SQL = SQL(stringLiteral: RecipientState.Columns.readTimestampMs.name)
            let profileIdColumnLiteral: SQL = SQL(stringLiteral: Profile.Columns.id.name)
            let profileNicknameColumnLiteral: SQL = SQL(stringLiteral: Profile.Columns.nickname.name)
            let profileNameColumnLiteral: SQL = SQL(stringLiteral: Profile.Columns.name.name)
            let firstInteractionAttachmentLiteral: SQL = SQL(stringLiteral: "firstInteractionAttachment")
            let interactionAttachmentAttachmentIdColumnLiteral: SQL = SQL(stringLiteral: InteractionAttachment.Columns.attachmentId.name)
            let interactionAttachmentInteractionIdColumnLiteral: SQL = SQL(stringLiteral: InteractionAttachment.Columns.interactionId.name)
            let interactionAttachmentAlbumIndexColumnLiteral: SQL = SQL(stringLiteral: InteractionAttachment.Columns.albumIndex.name)
            
            /// **Note:** The `numColumnsBeforeProfiles` value **MUST** match the number of fields before
            /// the `ViewModel.contactProfileKey` entry below otherwise the query will fail to
            /// parse and might throw
            ///
            /// Explicitly set default values for the fields ignored for search results
            let numColumnsBeforeProfiles: Int = 13
            let numColumnsBetweenProfilesAndAttachmentInfo: Int = 11 // The attachment info columns will be combined
            
            let request: SQLRequest<ViewModel> = """
                SELECT
                    \(thread.alias[Column.rowID]) AS \(ViewModel.rowIdKey),
                    \(thread[.id]) AS \(ViewModel.threadIdKey),
                    \(thread[.variant]) AS \(ViewModel.threadVariantKey),
                    \(thread[.creationDateTimestamp]) AS \(ViewModel.threadCreationDateTimestampKey),
                    
                    (\(SQL("\(thread[.id]) = \(userPublicKey)"))) AS \(ViewModel.threadIsNoteToSelfKey),
                    \(thread[.isPinned]) AS \(ViewModel.threadIsPinnedKey),
                    \(contact[.isBlocked]) AS \(ViewModel.threadIsBlockedKey),
                    \(thread[.mutedUntilTimestamp]) AS \(ViewModel.threadMutedUntilTimestampKey),
                    \(thread[.onlyNotifyForMentions]) AS \(ViewModel.threadOnlyNotifyForMentionsKey),
            
                    (\(typingIndicator[.threadId]) IS NOT NULL) AS \(ViewModel.threadContactIsTypingKey),
                    \(Interaction.self).\(ViewModel.threadUnreadCountKey),
                    \(Interaction.self).\(ViewModel.threadUnreadMentionCountKey),
                    \(Interaction.self).\(ViewModel.threadHasUnreadMessagesOfAnyKindKey),
                
                    \(ViewModel.contactProfileKey).*,
                    \(ViewModel.closedGroupProfileFrontKey).*,
                    \(ViewModel.closedGroupProfileBackKey).*,
                    \(ViewModel.closedGroupProfileBackFallbackKey).*,
                    \(closedGroup[.name]) AS \(ViewModel.closedGroupNameKey),
                    (\(groupMember[.profileId]) IS NOT NULL) AS \(ViewModel.currentUserIsClosedGroupAdminKey),
                    \(openGroup[.name]) AS \(ViewModel.openGroupNameKey),
                    \(openGroup[.imageData]) AS \(ViewModel.openGroupProfilePictureDataKey),
                
                    \(Interaction.self).\(ViewModel.interactionIdKey),
                    \(Interaction.self).\(ViewModel.interactionVariantKey),
                    \(Interaction.self).\(interactionTimestampMsColumnLiteral) AS \(ViewModel.interactionTimestampMsKey),
                    \(Interaction.self).\(ViewModel.interactionBodyKey),
                    
                    -- Default to 'sending' assuming non-processed interaction when null
                    IFNULL(MIN(\(recipientState[.state])), \(SQL("\(RecipientState.State.sending)"))) AS \(ViewModel.interactionStateKey),
                    (\(readReceiptTableLiteral).\(readReceiptReadTimestampMsColumnLiteral) IS NOT NULL) AS \(ViewModel.interactionHasAtLeastOneReadReceiptKey),
                    (\(linkPreview[.url]) IS NOT NULL) AS \(ViewModel.interactionIsOpenGroupInvitationKey),
            
                    -- These 4 properties will be combined into 'Attachment.DescriptionInfo'
                    \(attachment[.id]),
                    \(attachment[.variant]),
                    \(attachment[.contentType]),
                    \(attachment[.sourceFilename]),
                    COUNT(\(interactionAttachment[.interactionId])) AS \(ViewModel.interactionAttachmentCountKey),
            
                    \(interaction[.authorId]),
                    IFNULL(\(ViewModel.contactProfileKey).\(profileNicknameColumnLiteral), \(ViewModel.contactProfileKey).\(profileNameColumnLiteral)) AS \(ViewModel.threadContactNameInternalKey),
                    IFNULL(\(profile[.nickname]), \(profile[.name])) AS \(ViewModel.authorNameInternalKey),
                    \(SQL("\(userPublicKey)")) AS \(ViewModel.currentUserPublicKeyKey)
                
                FROM \(SessionThread.self)
                LEFT JOIN \(Contact.self) ON \(contact[.id]) = \(thread[.id])
                LEFT JOIN \(ThreadTypingIndicator.self) ON \(typingIndicator[.threadId]) = \(thread[.id])
                LEFT JOIN (
                    -- Fetch all interaction-specific data in a subquery to be more efficient
                    SELECT
                        \(interaction[.id]) AS \(ViewModel.interactionIdKey),
                        \(interaction[.threadId]),
                        \(interaction[.variant]) AS \(ViewModel.interactionVariantKey),
                        MAX(\(interaction[.timestampMs])) AS \(interactionTimestampMsColumnLiteral),
                        \(interaction[.body]) AS \(ViewModel.interactionBodyKey),
                        \(interaction[.authorId]),
                        \(interaction[.linkPreviewUrl]),
            
                        SUM(\(interaction[.wasRead]) = false AND \(interaction[.variant]) IN \(Interaction.Variant.variantsToIncrementUnreadCount)) AS \(ViewModel.threadUnreadCountKey),
                        SUM(\(interaction[.wasRead]) = false AND \(interaction[.hasMention]) = true) AS \(ViewModel.threadUnreadMentionCountKey),
                        (SUM(\(interaction[.wasRead]) = false) > 0) AS \(ViewModel.threadHasUnreadMessagesOfAnyKindKey)
                    
                    FROM \(Interaction.self)
                    WHERE \(SQL("\(interaction[.variant]) != \(Interaction.Variant.standardIncomingDeleted)"))
                    GROUP BY \(interaction[.threadId])
                ) AS \(Interaction.self) ON \(interaction[.threadId]) = \(thread[.id])
                
                LEFT JOIN \(RecipientState.self) ON (
                    -- Ignore 'skipped' states
                    \(SQL("\(recipientState[.state]) != \(RecipientState.State.skipped)")) AND
                    \(recipientState[.interactionId]) = \(Interaction.self).\(ViewModel.interactionIdKey)
                )
                LEFT JOIN \(RecipientState.self) AS \(readReceiptTableLiteral) ON (
                    \(readReceiptTableLiteral).\(readReceiptReadTimestampMsColumnLiteral) IS NOT NULL AND
                    \(Interaction.self).\(ViewModel.interactionIdKey) = \(readReceiptTableLiteral).\(interactionStateInteractionIdColumnLiteral)
                )
                LEFT JOIN \(LinkPreview.self) ON (
                    \(linkPreview[.url]) = \(interaction[.linkPreviewUrl]) AND
                    \(SQL("\(linkPreview[.variant]) = \(LinkPreview.Variant.openGroupInvitation)")) AND
                    \(Interaction.linkPreviewFilterLiteral(timestampColumn: interactionTimestampMsColumnLiteral))
                )
                LEFT JOIN \(InteractionAttachment.self) AS \(firstInteractionAttachmentLiteral) ON (
                    \(firstInteractionAttachmentLiteral).\(interactionAttachmentAlbumIndexColumnLiteral) = 0 AND
                    \(firstInteractionAttachmentLiteral).\(interactionAttachmentInteractionIdColumnLiteral) = \(Interaction.self).\(ViewModel.interactionIdKey)
                )
                LEFT JOIN \(Attachment.self) ON \(attachment[.id]) = \(firstInteractionAttachmentLiteral).\(interactionAttachmentAttachmentIdColumnLiteral)
                LEFT JOIN \(InteractionAttachment.self) ON \(interactionAttachment[.interactionId]) = \(Interaction.self).\(ViewModel.interactionIdKey)
                LEFT JOIN \(Profile.self) ON \(profile[.id]) = \(interaction[.authorId])
            
                -- Thread naming & avatar content
            
                LEFT JOIN \(Profile.self) AS \(ViewModel.contactProfileKey) ON \(ViewModel.contactProfileKey).\(profileIdColumnLiteral) = \(thread[.id])
                LEFT JOIN \(OpenGroup.self) ON \(openGroup[.threadId]) = \(thread[.id])
                LEFT JOIN \(ClosedGroup.self) ON \(closedGroup[.threadId]) = \(thread[.id])
                LEFT JOIN \(GroupMember.self) ON (
                    \(SQL("\(groupMember[.role]) = \(GroupMember.Role.admin)")) AND
                    \(groupMember[.groupId]) = \(closedGroup[.threadId]) AND
                    \(SQL("\(groupMember[.profileId]) = \(userPublicKey)"))
                )
            
                LEFT JOIN \(Profile.self) AS \(ViewModel.closedGroupProfileFrontKey) ON (
                    \(ViewModel.closedGroupProfileFrontKey).\(profileIdColumnLiteral) = (
                        SELECT MIN(\(groupMember[.profileId]))
                        FROM \(GroupMember.self)
                        JOIN \(Profile.self) ON \(profile[.id]) = \(groupMember[.profileId])
                        WHERE (
                            \(SQL("\(groupMember[.role]) = \(GroupMember.Role.standard)")) AND
                            \(groupMember[.groupId]) = \(closedGroup[.threadId]) AND
                            \(SQL("\(groupMember[.profileId]) != \(userPublicKey)"))
                        )
                    )
                )
                LEFT JOIN \(Profile.self) AS \(ViewModel.closedGroupProfileBackKey) ON (
                    \(ViewModel.closedGroupProfileBackKey).\(profileIdColumnLiteral) != \(ViewModel.closedGroupProfileFrontKey).\(profileIdColumnLiteral) AND
                    \(ViewModel.closedGroupProfileBackKey).\(profileIdColumnLiteral) = (
                        SELECT MAX(\(groupMember[.profileId]))
                        FROM \(GroupMember.self)
                        JOIN \(Profile.self) ON \(profile[.id]) = \(groupMember[.profileId])
                        WHERE (
                            \(SQL("\(groupMember[.role]) = \(GroupMember.Role.standard)")) AND
                            \(groupMember[.groupId]) = \(closedGroup[.threadId]) AND
                            \(SQL("\(groupMember[.profileId]) != \(userPublicKey)"))
                        )
                    )
                )
                LEFT JOIN \(Profile.self) AS \(ViewModel.closedGroupProfileBackFallbackKey) ON (
                    \(closedGroup[.threadId]) IS NOT NULL AND
                    \(ViewModel.closedGroupProfileBackKey).\(profileIdColumnLiteral) IS NULL AND
                    \(ViewModel.closedGroupProfileBackFallbackKey).\(profileIdColumnLiteral) = \(SQL("\(userPublicKey)"))
                )
                
                WHERE \(thread.alias[Column.rowID]) IN \(rowIds)
                \(groupSQL)
                ORDER BY \(orderSQL)
            """
            
            return request.adapted { db in
                let adapters = try splittingRowAdapters(columnCounts: [
                    numColumnsBeforeProfiles,
                    Profile.numberOfSelectedColumns(db),
                    Profile.numberOfSelectedColumns(db),
                    Profile.numberOfSelectedColumns(db),
                    Profile.numberOfSelectedColumns(db),
                    numColumnsBetweenProfilesAndAttachmentInfo,
                    Attachment.DescriptionInfo.numberOfSelectedColumns()
                ])
                
                return ScopeAdapter([
                    ViewModel.contactProfileString: adapters[1],
                    ViewModel.closedGroupProfileFrontString: adapters[2],
                    ViewModel.closedGroupProfileBackString: adapters[3],
                    ViewModel.closedGroupProfileBackFallbackString: adapters[4],
                    ViewModel.interactionAttachmentDescriptionInfoString: adapters[6]
                ])
            }
        }
    }
    
    static var optimisedJoinSQL: SQL = {
        let thread: TypedTableAlias<SessionThread> = TypedTableAlias()
        let contact: TypedTableAlias<Contact> = TypedTableAlias()
        let interaction: TypedTableAlias<Interaction> = TypedTableAlias()
        
        let interactionTimestampMsColumnLiteral: SQL = SQL(stringLiteral: Interaction.Columns.timestampMs.name)
        
        return """
            LEFT JOIN \(Contact.self) ON \(contact[.id]) = \(thread[.id])
            LEFT JOIN (
                SELECT
                    \(interaction[.threadId]),
                    MAX(\(interaction[.timestampMs])) AS \(interactionTimestampMsColumnLiteral)
                FROM \(Interaction.self)
                WHERE \(SQL("\(interaction[.variant]) != \(Interaction.Variant.standardIncomingDeleted)"))
                GROUP BY \(interaction[.threadId])
            ) AS \(Interaction.self) ON \(interaction[.threadId]) = \(thread[.id])
        """
    }()
    
    static func homeFilterSQL(userPublicKey: String) -> SQL {
        let thread: TypedTableAlias<SessionThread> = TypedTableAlias()
        let contact: TypedTableAlias<Contact> = TypedTableAlias()
        let interaction: TypedTableAlias<Interaction> = TypedTableAlias()
        
        return """
            \(thread[.shouldBeVisible]) = true AND (
                -- Is not a message request
                \(SQL("\(thread[.variant]) != \(SessionThread.Variant.contact)")) OR
                \(SQL("\(thread[.id]) = \(userPublicKey)")) OR
                \(contact[.isApproved]) = true
            ) AND (
                -- Only show the 'Note to Self' thread if it has an interaction
                \(SQL("\(thread[.id]) != \(userPublicKey)")) OR
                \(interaction[.timestampMs]) IS NOT NULL
            )
        """
    }
    
    static func messageRequestsFilterSQL(userPublicKey: String) -> SQL {
        let thread: TypedTableAlias<SessionThread> = TypedTableAlias()
        let contact: TypedTableAlias<Contact> = TypedTableAlias()
        
        return """
            \(thread[.shouldBeVisible]) = true AND (
                -- Is a message request
                \(SQL("\(thread[.variant]) = \(SessionThread.Variant.contact)")) AND
                \(SQL("\(thread[.id]) != \(userPublicKey)")) AND
                IFNULL(\(contact[.isApproved]), false) = false
            )
        """
    }
    
    static let groupSQL: SQL = {
        let thread: TypedTableAlias<SessionThread> = TypedTableAlias()
        
        return SQL("GROUP BY \(thread[.id])")
    }()
    
    static let homeOrderSQL: SQL = {
        let thread: TypedTableAlias<SessionThread> = TypedTableAlias()
        let interaction: TypedTableAlias<Interaction> = TypedTableAlias()
        
        return SQL("\(thread[.isPinned]) DESC, IFNULL(\(interaction[.timestampMs]), (\(thread[.creationDateTimestamp]) * 1000)) DESC")
    }()
    
    static let messageRequetsOrderSQL: SQL = {
        let thread: TypedTableAlias<SessionThread> = TypedTableAlias()
        let interaction: TypedTableAlias<Interaction> = TypedTableAlias()
        
        return SQL("IFNULL(\(interaction[.timestampMs]), (\(thread[.creationDateTimestamp]) * 1000)) DESC")
    }()
}

// MARK: - ConversationVC

public extension SessionThreadViewModel {
    /// **Note:** This query **will** include deleted incoming messages in it's unread count (they should never be marked as unread
    /// but including this warning just in case there is a discrepancy)
    static func conversationQuery(threadId: String, userPublicKey: String) -> AdaptedFetchRequest<SQLRequest<SessionThreadViewModel>> {
        let thread: TypedTableAlias<SessionThread> = TypedTableAlias()
        let disappearingMessagesConfiguration: TypedTableAlias<DisappearingMessagesConfiguration> = TypedTableAlias()
        let contact: TypedTableAlias<Contact> = TypedTableAlias()
        let closedGroup: TypedTableAlias<ClosedGroup> = TypedTableAlias()
        let groupMember: TypedTableAlias<GroupMember> = TypedTableAlias()
        let openGroup: TypedTableAlias<OpenGroup> = TypedTableAlias()
        let interaction: TypedTableAlias<Interaction> = TypedTableAlias()
        
        let closedGroupUserCountTableLiteral: SQL = SQL(stringLiteral: "\(ViewModel.closedGroupUserCountString)_table")
        let groupMemberGroupIdColumnLiteral: SQL = SQL(stringLiteral: GroupMember.Columns.groupId.name)
        let profileIdColumnLiteral: SQL = SQL(stringLiteral: Profile.Columns.id.name)
        
        /// **Note:** The `numColumnsBeforeProfiles` value **MUST** match the number of fields before
        /// the `ViewModel.contactProfileKey` entry below otherwise the query will fail to
        /// parse and might throw
        ///
        /// Explicitly set default values for the fields ignored for search results
        let numColumnsBeforeProfiles: Int = 16
        let request: SQLRequest<ViewModel> = """
            SELECT
                \(thread.alias[Column.rowID]) AS \(ViewModel.rowIdKey),
                \(thread[.id]) AS \(ViewModel.threadIdKey),
                \(thread[.variant]) AS \(ViewModel.threadVariantKey),
                \(thread[.creationDateTimestamp]) AS \(ViewModel.threadCreationDateTimestampKey),
                
                (\(SQL("\(thread[.id]) = \(userPublicKey)"))) AS \(ViewModel.threadIsNoteToSelfKey),
                \(contact[.lastKnownClientVersion]) AS \(ViewModel.contactLastKnownClientVersionKey),
                (
                    \(SQL("\(thread[.variant]) = \(SessionThread.Variant.contact)")) AND
                    \(SQL("\(thread[.id]) != \(userPublicKey)")) AND
                    IFNULL(\(contact[.isApproved]), false) = false
                ) AS \(ViewModel.threadIsMessageRequestKey),
                (
                    \(SQL("\(thread[.variant]) = \(SessionThread.Variant.contact)")) AND
                    IFNULL(\(contact[.didApproveMe]), false) = false
                ) AS \(ViewModel.threadRequiresApprovalKey),
                \(thread[.shouldBeVisible]) AS \(ViewModel.threadShouldBeVisibleKey),
        
                \(thread[.isPinned]) AS \(ViewModel.threadIsPinnedKey),
                \(contact[.isBlocked]) AS \(ViewModel.threadIsBlockedKey),
                \(thread[.mutedUntilTimestamp]) AS \(ViewModel.threadMutedUntilTimestampKey),
                \(thread[.onlyNotifyForMentions]) AS \(ViewModel.threadOnlyNotifyForMentionsKey),
                \(thread[.messageDraft]) AS \(ViewModel.threadMessageDraftKey),
        
                \(Interaction.self).\(ViewModel.threadUnreadCountKey),
                \(Interaction.self).\(ViewModel.threadHasUnreadMessagesOfAnyKindKey),
        
                \(ViewModel.disappearingMessagesConfigurationKey).*,
            
                \(ViewModel.contactProfileKey).*,
                \(closedGroup[.name]) AS \(ViewModel.closedGroupNameKey),
                \(closedGroupUserCountTableLiteral).\(ViewModel.closedGroupUserCountKey) AS \(ViewModel.closedGroupUserCountKey),
                (\(groupMember[.profileId]) IS NOT NULL) AS \(ViewModel.currentUserIsClosedGroupMemberKey),
                \(openGroup[.name]) AS \(ViewModel.openGroupNameKey),
                \(openGroup[.server]) AS \(ViewModel.openGroupServerKey),
                \(openGroup[.roomToken]) AS \(ViewModel.openGroupRoomTokenKey),
                \(openGroup[.publicKey]) AS \(ViewModel.openGroupPublicKeyKey),
                \(openGroup[.userCount]) AS \(ViewModel.openGroupUserCountKey),
                \(openGroup[.permissions]) AS \(ViewModel.openGroupPermissionsKey),
        
                \(Interaction.self).\(ViewModel.interactionIdKey),
            
                \(SQL("\(userPublicKey)")) AS \(ViewModel.currentUserPublicKeyKey)
            
            FROM \(SessionThread.self)
            LEFT JOIN \(DisappearingMessagesConfiguration.self) ON \(disappearingMessagesConfiguration[.threadId]) = \(thread[.id])
            LEFT JOIN \(Contact.self) ON \(contact[.id]) = \(thread[.id])
            LEFT JOIN (
                -- Fetch all interaction-specific data in a subquery to be more efficient
                SELECT
                    \(interaction[.id]) AS \(ViewModel.interactionIdKey),
                    \(interaction[.threadId]),
                    MAX(\(interaction[.timestampMs])),
                    
                    SUM(\(interaction[.wasRead]) = false AND \(interaction[.variant]) IN \(Interaction.Variant.variantsToIncrementUnreadCount)) AS \(ViewModel.threadUnreadCountKey),
                    (SUM(\(interaction[.wasRead]) = false) > 0) AS \(ViewModel.threadHasUnreadMessagesOfAnyKindKey)
                
                FROM \(Interaction.self)
                WHERE \(SQL("\(interaction[.threadId]) = \(threadId)"))
            ) AS \(Interaction.self) ON \(interaction[.threadId]) = \(thread[.id])
        
            LEFT JOIN \(Profile.self) AS \(ViewModel.contactProfileKey) ON \(ViewModel.contactProfileKey).\(profileIdColumnLiteral) = \(thread[.id])
            LEFT JOIN \(OpenGroup.self) ON \(openGroup[.threadId]) = \(thread[.id])
            LEFT JOIN \(ClosedGroup.self) ON \(closedGroup[.threadId]) = \(thread[.id])
            LEFT JOIN \(GroupMember.self) ON (
                \(SQL("\(groupMember[.role]) = \(GroupMember.Role.standard)")) AND
                \(groupMember[.groupId]) = \(closedGroup[.threadId]) AND
                \(SQL("\(groupMember[.profileId]) = \(userPublicKey)"))
            )
            LEFT JOIN (
                SELECT
                    \(groupMember[.groupId]),
                    COUNT(\(groupMember.alias[Column.rowID])) AS \(ViewModel.closedGroupUserCountKey)
                FROM \(GroupMember.self)
                WHERE (
                    \(SQL("\(groupMember[.groupId]) = \(threadId)")) AND
                    \(SQL("\(groupMember[.role]) = \(GroupMember.Role.standard)"))
                )
            ) AS \(closedGroupUserCountTableLiteral) ON \(SQL("\(closedGroupUserCountTableLiteral).\(groupMemberGroupIdColumnLiteral) = \(threadId)"))
            
            WHERE \(SQL("\(thread[.id]) = \(threadId)"))
        """
        
        return request.adapted { db in
            let adapters = try splittingRowAdapters(columnCounts: [
                numColumnsBeforeProfiles,
                DisappearingMessagesConfiguration.numberOfSelectedColumns(db),
                Profile.numberOfSelectedColumns(db)
            ])
            
            return ScopeAdapter([
                ViewModel.disappearingMessagesConfigurationString: adapters[1],
                ViewModel.contactProfileString: adapters[2]
            ])
        }
    }
    
    static func conversationSettingsQuery(threadId: String, userPublicKey: String) -> AdaptedFetchRequest<SQLRequest<SessionThreadViewModel>> {
        let thread: TypedTableAlias<SessionThread> = TypedTableAlias()
        let contact: TypedTableAlias<Contact> = TypedTableAlias()
        let closedGroup: TypedTableAlias<ClosedGroup> = TypedTableAlias()
        let groupMember: TypedTableAlias<GroupMember> = TypedTableAlias()
        let openGroup: TypedTableAlias<OpenGroup> = TypedTableAlias()
        let profile: TypedTableAlias<Profile> = TypedTableAlias()
        
        let profileIdColumnLiteral: SQL = SQL(stringLiteral: Profile.Columns.id.name)
        
        let groupMemberProfileIdColumnLiteral: SQL = SQL(stringLiteral: GroupMember.Columns.profileId.name)
        let groupMemberRoleColumnLiteral: SQL = SQL(stringLiteral: GroupMember.Columns.role.name)
        let groupMemberGroupIdColumnLiteral: SQL = SQL(stringLiteral: GroupMember.Columns.groupId.name)
        
        /// **Note:** The `numColumnsBeforeProfiles` value **MUST** match the number of fields before
        /// the `ViewModel.contactProfileKey` entry below otherwise the query will fail to
        /// parse and might throw
        ///
        /// Explicitly set default values for the fields ignored for search results
        let numColumnsBeforeProfiles: Int = 9
        let request: SQLRequest<ViewModel> = """
            SELECT
                \(thread.alias[Column.rowID]) AS \(ViewModel.rowIdKey),
                \(thread[.id]) AS \(ViewModel.threadIdKey),
                \(thread[.variant]) AS \(ViewModel.threadVariantKey),
                \(thread[.creationDateTimestamp]) AS \(ViewModel.threadCreationDateTimestampKey),
                
                (\(SQL("\(thread[.id]) = \(userPublicKey)"))) AS \(ViewModel.threadIsNoteToSelfKey),
                
                \(thread[.isPinned]) AS \(ViewModel.threadIsPinnedKey),
                \(contact[.isBlocked]) AS \(ViewModel.threadIsBlockedKey),
                \(thread[.mutedUntilTimestamp]) AS \(ViewModel.threadMutedUntilTimestampKey),
                \(thread[.onlyNotifyForMentions]) AS \(ViewModel.threadOnlyNotifyForMentionsKey),
                            
                \(ViewModel.contactProfileKey).*,
                \(ViewModel.closedGroupProfileFrontKey).*,
                \(ViewModel.closedGroupProfileBackKey).*,
                \(ViewModel.closedGroupProfileBackFallbackKey).*,
                
                \(closedGroup[.name]) AS \(ViewModel.closedGroupNameKey),
                (\(ViewModel.currentUserIsClosedGroupMemberKey).profileId IS NOT NULL) AS \(ViewModel.currentUserIsClosedGroupMemberKey),
                (\(ViewModel.currentUserIsClosedGroupAdminKey).profileId IS NOT NULL) AS \(ViewModel.currentUserIsClosedGroupAdminKey),
                \(openGroup[.name]) AS \(ViewModel.openGroupNameKey),
                \(openGroup[.server]) AS \(ViewModel.openGroupServerKey),
                \(openGroup[.roomToken]) AS \(ViewModel.openGroupRoomTokenKey),
                \(openGroup[.publicKey]) AS \(ViewModel.openGroupPublicKeyKey),
                \(openGroup[.imageData]) AS \(ViewModel.openGroupProfilePictureDataKey),
                    
                \(SQL("\(userPublicKey)")) AS \(ViewModel.currentUserPublicKeyKey)
            
            FROM \(SessionThread.self)
            LEFT JOIN \(Contact.self) ON \(contact[.id]) = \(thread[.id])
            LEFT JOIN \(Profile.self) AS \(ViewModel.contactProfileKey) ON \(ViewModel.contactProfileKey).\(profileIdColumnLiteral) = \(thread[.id])
            LEFT JOIN \(OpenGroup.self) ON \(openGroup[.threadId]) = \(thread[.id])
            LEFT JOIN \(ClosedGroup.self) ON \(closedGroup[.threadId]) = \(thread[.id])
            LEFT JOIN \(GroupMember.self) AS \(ViewModel.currentUserIsClosedGroupMemberKey) ON (
<<<<<<< HEAD
                \(SQL("\(ViewModel.currentUserIsClosedGroupMemberKey).\(groupMemberRoleColumnLiteral) = \(GroupMember.Role.standard)")) AND
=======
                \(SQL("\(ViewModel.currentUserIsClosedGroupMemberKey).\(groupMemberRoleColumnLiteral) != \(GroupMember.Role.zombie)")) AND
>>>>>>> 37962fa0
                \(ViewModel.currentUserIsClosedGroupMemberKey).\(groupMemberGroupIdColumnLiteral) = \(closedGroup[.threadId]) AND
                \(SQL("\(ViewModel.currentUserIsClosedGroupMemberKey).\(groupMemberProfileIdColumnLiteral) = \(userPublicKey)"))
            )
            LEFT JOIN \(GroupMember.self) AS \(ViewModel.currentUserIsClosedGroupAdminKey) ON (
                \(SQL("\(ViewModel.currentUserIsClosedGroupAdminKey).\(groupMemberRoleColumnLiteral) = \(GroupMember.Role.admin)")) AND
                \(ViewModel.currentUserIsClosedGroupAdminKey).\(groupMemberGroupIdColumnLiteral) = \(closedGroup[.threadId]) AND
                \(SQL("\(ViewModel.currentUserIsClosedGroupAdminKey).\(groupMemberProfileIdColumnLiteral) = \(userPublicKey)"))
            )
            LEFT JOIN \(Profile.self) AS \(ViewModel.closedGroupProfileFrontKey) ON (
                \(ViewModel.closedGroupProfileFrontKey).\(profileIdColumnLiteral) = (
                    SELECT MIN(\(groupMember[.profileId]))
                    FROM \(GroupMember.self)
                    JOIN \(Profile.self) ON \(profile[.id]) = \(groupMember[.profileId])
                    WHERE (
                        \(SQL("\(groupMember[.role]) = \(GroupMember.Role.standard)")) AND
                        \(groupMember[.groupId]) = \(closedGroup[.threadId]) AND
                        \(SQL("\(groupMember[.profileId]) != \(userPublicKey)"))
                    )
                )
            )
            LEFT JOIN \(Profile.self) AS \(ViewModel.closedGroupProfileBackKey) ON (
                \(ViewModel.closedGroupProfileBackKey).\(profileIdColumnLiteral) != \(ViewModel.closedGroupProfileFrontKey).\(profileIdColumnLiteral) AND
                \(ViewModel.closedGroupProfileBackKey).\(profileIdColumnLiteral) = (
                    SELECT MAX(\(groupMember[.profileId]))
                    FROM \(GroupMember.self)
                    JOIN \(Profile.self) ON \(profile[.id]) = \(groupMember[.profileId])
                    WHERE (
                        \(SQL("\(groupMember[.role]) = \(GroupMember.Role.standard)")) AND
                        \(groupMember[.groupId]) = \(closedGroup[.threadId]) AND
                        \(SQL("\(groupMember[.profileId]) != \(userPublicKey)"))
                    )
                )
            )
            LEFT JOIN \(Profile.self) AS \(ViewModel.closedGroupProfileBackFallbackKey) ON (
                \(closedGroup[.threadId]) IS NOT NULL AND
                \(ViewModel.closedGroupProfileBackKey).\(profileIdColumnLiteral) IS NULL AND
                \(ViewModel.closedGroupProfileBackFallbackKey).\(profileIdColumnLiteral) = \(SQL("\(userPublicKey)"))
            )
            
            WHERE \(SQL("\(thread[.id]) = \(threadId)"))
        """
        
        return request.adapted { db in
            let adapters = try splittingRowAdapters(columnCounts: [
                numColumnsBeforeProfiles,
                Profile.numberOfSelectedColumns(db),
                Profile.numberOfSelectedColumns(db),
                Profile.numberOfSelectedColumns(db),
                Profile.numberOfSelectedColumns(db)
            ])
            
            return ScopeAdapter([
                ViewModel.contactProfileString: adapters[1],
                ViewModel.closedGroupProfileFrontString: adapters[2],
                ViewModel.closedGroupProfileBackString: adapters[3],
                ViewModel.closedGroupProfileBackFallbackString: adapters[4]
            ])
        }
    }
}

// MARK: - Search Queries

public extension SessionThreadViewModel {
    static let searchResultsLimit: Int = 500
    
    /// FTS will fail or try to process characters outside of `[A-Za-z0-9]` are included directly in a search
    /// term, in order to resolve this the term needs to be wrapped in quotation marks so the eventual SQL
    /// is `MATCH '"{term}"'` or `MATCH '"{term}"*'`
    static func searchSafeTerm(_ term: String) -> String {
        return "\"\(term)\""
    }
    
    static func searchTermParts(_ searchTerm: String) -> [String] {
        /// Process the search term in order to extract the parts of the search pattern we want
        ///
        /// Step 1 - Keep any "quoted" sections as stand-alone search
        /// Step 2 - Separate any words outside of quotes
        /// Step 3 - Join the different search term parts with 'OR" (include results for each individual term)
        /// Step 4 - Append a wild-card character to the final word
        return searchTerm
            .split(separator: "\"")
            .enumerated()
            .flatMap { index, value -> [String] in
                guard index % 2 == 1 else {
                    return String(value)
                        .split(separator: " ")
                        .map { "\"\(String($0))\"" }
                }
                
                return ["\"\(value)\""]
            }
            .filter { !$0.isEmpty }
    }
    
    static func pattern(_ db: Database, searchTerm: String) throws -> FTS5Pattern {
        return try pattern(db, searchTerm: searchTerm, forTable: Interaction.self)
    }
    
    static func pattern<T>(_ db: Database, searchTerm: String, forTable table: T.Type) throws -> FTS5Pattern where T: TableRecord, T: ColumnExpressible {
        // Note: FTS doesn't support both prefix/suffix wild cards so don't bother trying to
        // add a prefix one
        let rawPattern: String = searchTermParts(searchTerm)
            .joined(separator: " OR ")
            .appending("*")
        let fallbackTerm: String = "\(searchSafeTerm(searchTerm))*"
        
        /// There are cases where creating a pattern can fail, we want to try and recover from those cases
        /// by failling back to simpler patterns if needed
        let maybePattern: FTS5Pattern? = (try? db.makeFTS5Pattern(rawPattern: rawPattern, forTable: table))
            .defaulting(
                to: (try? db.makeFTS5Pattern(rawPattern: fallbackTerm, forTable: table))
                    .defaulting(to: FTS5Pattern(matchingAnyTokenIn: fallbackTerm))
            )
        
        guard let pattern: FTS5Pattern = maybePattern else { throw StorageError.invalidSearchPattern }
        
        return pattern
    }
    
    static func messagesQuery(userPublicKey: String, pattern: FTS5Pattern) -> AdaptedFetchRequest<SQLRequest<SessionThreadViewModel>> {
        let interaction: TypedTableAlias<Interaction> = TypedTableAlias()
        let thread: TypedTableAlias<SessionThread> = TypedTableAlias()
        let closedGroup: TypedTableAlias<ClosedGroup> = TypedTableAlias()
        let groupMember: TypedTableAlias<GroupMember> = TypedTableAlias()
        let openGroup: TypedTableAlias<OpenGroup> = TypedTableAlias()
        let profile: TypedTableAlias<Profile> = TypedTableAlias()
        let profileIdColumnLiteral: SQL = SQL(stringLiteral: Profile.Columns.id.name)
        let interactionLiteral: SQL = SQL(stringLiteral: Interaction.databaseTableName)
        let interactionFullTextSearch: SQL = SQL(stringLiteral: Interaction.fullTextSearchTableName)
        
        /// **Note:** The `numColumnsBeforeProfiles` value **MUST** match the number of fields before
        /// the `ViewModel.contactProfileKey` entry below otherwise the query will fail to
        /// parse and might throw
        ///
        /// Explicitly set default values for the fields ignored for search results
        let numColumnsBeforeProfiles: Int = 6
        let request: SQLRequest<ViewModel> = """
            SELECT
                \(interaction.alias[Column.rowID]) AS \(ViewModel.rowIdKey),
                \(thread[.id]) AS \(ViewModel.threadIdKey),
                \(thread[.variant]) AS \(ViewModel.threadVariantKey),
                \(thread[.creationDateTimestamp]) AS \(ViewModel.threadCreationDateTimestampKey),
                
                (\(SQL("\(thread[.id]) = \(userPublicKey)"))) AS \(ViewModel.threadIsNoteToSelfKey),
                \(thread[.isPinned]) AS \(ViewModel.threadIsPinnedKey),
                
                \(ViewModel.contactProfileKey).*,
                \(ViewModel.closedGroupProfileFrontKey).*,
                \(ViewModel.closedGroupProfileBackKey).*,
                \(ViewModel.closedGroupProfileBackFallbackKey).*,
                \(closedGroup[.name]) AS \(ViewModel.closedGroupNameKey),
                \(openGroup[.name]) AS \(ViewModel.openGroupNameKey),
                \(openGroup[.imageData]) AS \(ViewModel.openGroupProfilePictureDataKey),
            
                \(interaction[.id]) AS \(ViewModel.interactionIdKey),
                \(interaction[.variant]) AS \(ViewModel.interactionVariantKey),
                \(interaction[.timestampMs]) AS \(ViewModel.interactionTimestampMsKey),
                \(interaction[.body]) AS \(ViewModel.interactionBodyKey),
        
                \(interaction[.authorId]),
                IFNULL(\(profile[.nickname]), \(profile[.name])) AS \(ViewModel.authorNameInternalKey),
                \(SQL("\(userPublicKey)")) AS \(ViewModel.currentUserPublicKeyKey)
            
            FROM \(Interaction.self)
            JOIN \(interactionFullTextSearch) ON (
                \(interactionFullTextSearch).rowid = \(interactionLiteral).rowid AND
                \(interactionFullTextSearch).\(SQL(stringLiteral: Interaction.Columns.body.name)) MATCH \(pattern)
            )
            JOIN \(SessionThread.self) ON \(thread[.id]) = \(interaction[.threadId])
            JOIN \(Profile.self) ON \(profile[.id]) = \(interaction[.authorId])
            LEFT JOIN \(Profile.self) AS \(ViewModel.contactProfileKey) ON \(ViewModel.contactProfileKey).\(profileIdColumnLiteral) = \(interaction[.threadId])
            LEFT JOIN \(ClosedGroup.self) ON \(closedGroup[.threadId]) = \(interaction[.threadId])
            LEFT JOIN \(OpenGroup.self) ON \(openGroup[.threadId]) = \(interaction[.threadId])
        
            LEFT JOIN \(Profile.self) AS \(ViewModel.closedGroupProfileFrontKey) ON (
                \(ViewModel.closedGroupProfileFrontKey).\(profileIdColumnLiteral) = (
                    SELECT MIN(\(groupMember[.profileId]))
                    FROM \(GroupMember.self)
                    JOIN \(Profile.self) ON \(profile[.id]) = \(groupMember[.profileId])
                    WHERE (
                        \(SQL("\(groupMember[.role]) = \(GroupMember.Role.standard)")) AND
                        \(groupMember[.groupId]) = \(closedGroup[.threadId]) AND
                        \(groupMember[.profileId]) != \(userPublicKey)
                    )
                )
            )
            LEFT JOIN \(Profile.self) AS \(ViewModel.closedGroupProfileBackKey) ON (
                \(ViewModel.closedGroupProfileBackKey).\(profileIdColumnLiteral) != \(ViewModel.closedGroupProfileFrontKey).\(profileIdColumnLiteral) AND
                \(ViewModel.closedGroupProfileBackKey).\(profileIdColumnLiteral) = (
                    SELECT MAX(\(groupMember[.profileId]))
                    FROM \(GroupMember.self)
                    JOIN \(Profile.self) ON \(profile[.id]) = \(groupMember[.profileId])
                    WHERE (
                        \(SQL("\(groupMember[.role]) = \(GroupMember.Role.standard)")) AND
                        \(groupMember[.groupId]) = \(closedGroup[.threadId]) AND
                        \(groupMember[.profileId]) != \(userPublicKey)
                    )
                )
            )
            LEFT JOIN \(Profile.self) AS \(ViewModel.closedGroupProfileBackFallbackKey) ON (
                \(closedGroup[.threadId]) IS NOT NULL AND
                \(ViewModel.closedGroupProfileBackKey).\(profileIdColumnLiteral) IS NULL AND
                \(ViewModel.closedGroupProfileBackFallbackKey).\(profileIdColumnLiteral) = \(userPublicKey)
            )
        
            ORDER BY \(Column.rank), \(interaction[.timestampMs].desc)
            LIMIT \(SQL("\(SessionThreadViewModel.searchResultsLimit)"))
        """
        
        return request.adapted { db in
            let adapters = try splittingRowAdapters(columnCounts: [
                numColumnsBeforeProfiles,
                Profile.numberOfSelectedColumns(db),
                Profile.numberOfSelectedColumns(db),
                Profile.numberOfSelectedColumns(db),
                Profile.numberOfSelectedColumns(db)
            ])
            
            return ScopeAdapter([
                ViewModel.contactProfileString: adapters[1],
                ViewModel.closedGroupProfileFrontString: adapters[2],
                ViewModel.closedGroupProfileBackString: adapters[3],
                ViewModel.closedGroupProfileBackFallbackString: adapters[4]
            ])
        }
    }
    
    /// This method does an FTS search against threads and their contacts to find any which contain the pattern
    ///
    /// **Note:** Unfortunately the FTS search only allows for a single pattern match per query which means we
    /// need to combine the results of **all** of the following potential matches as unioned queries:
    /// - Contact thread contact nickname
    /// - Contact thread contact name
    /// - Closed group name
    /// - Closed group member nickname
    /// - Closed group member name
    /// - Open group name
    /// - "Note to self" text match
    static func contactsAndGroupsQuery(userPublicKey: String, pattern: FTS5Pattern, searchTerm: String) -> AdaptedFetchRequest<SQLRequest<SessionThreadViewModel>> {
        let thread: TypedTableAlias<SessionThread> = TypedTableAlias()
        let closedGroup: TypedTableAlias<ClosedGroup> = TypedTableAlias()
        let groupMember: TypedTableAlias<GroupMember> = TypedTableAlias()
        let openGroup: TypedTableAlias<OpenGroup> = TypedTableAlias()
        let profile: TypedTableAlias<Profile> = TypedTableAlias()
        let profileIdColumnLiteral: SQL = SQL(stringLiteral: Profile.Columns.id.name)
        let profileNicknameColumnLiteral: SQL = SQL(stringLiteral: Profile.Columns.nickname.name)
        let profileNameColumnLiteral: SQL = SQL(stringLiteral: Profile.Columns.name.name)
        
        let profileFullTextSearch: SQL = SQL(stringLiteral: Profile.fullTextSearchTableName)
        let closedGroupNameColumnLiteral: SQL = SQL(stringLiteral: ClosedGroup.Columns.name.name)
        let closedGroupLiteral: SQL = SQL(stringLiteral: ClosedGroup.databaseTableName)
        let closedGroupFullTextSearch: SQL = SQL(stringLiteral: ClosedGroup.fullTextSearchTableName)
        let openGroupNameColumnLiteral: SQL = SQL(stringLiteral: OpenGroup.Columns.name.name)
        let openGroupLiteral: SQL = SQL(stringLiteral: OpenGroup.databaseTableName)
        let openGroupFullTextSearch: SQL = SQL(stringLiteral: OpenGroup.fullTextSearchTableName)
        let groupMemberInfoLiteral: SQL = SQL(stringLiteral: "groupMemberInfo")
        let groupMemberGroupIdColumnLiteral: SQL = SQL(stringLiteral: GroupMember.Columns.groupId.name)
        let groupMemberProfileLiteral: SQL = SQL(stringLiteral: "groupMemberProfile")
        let noteToSelfLiteral: SQL = SQL(stringLiteral: "NOTE_TO_SELF".localized().lowercased())
        let searchTermLiteral: SQL = SQL(stringLiteral: searchTerm.lowercased())
        
        /// **Note:** The `numColumnsBeforeProfiles` value **MUST** match the number of fields before
        /// the `ViewModel.contactProfileKey` entry below otherwise the query will fail to
        /// parse and might throw
        ///
        /// We use `IFNULL(rank, 100)` because the custom `Note to Self` like comparison will get a null
        /// `rank` value which ends up as the first result, by defaulting to `100` it will always be ranked last compared
        /// to any relevance-based results
        let numColumnsBeforeProfiles: Int = 8
        var sqlQuery: SQL = ""
        let selectQuery: SQL = """
            SELECT
                IFNULL(\(Column.rank), 100) AS \(Column.rank),
                
                \(thread.alias[Column.rowID]) AS \(ViewModel.rowIdKey),
                \(thread[.id]) AS \(ViewModel.threadIdKey),
                \(thread[.variant]) AS \(ViewModel.threadVariantKey),
                \(thread[.creationDateTimestamp]) AS \(ViewModel.threadCreationDateTimestampKey),
                \(groupMemberInfoLiteral).\(ViewModel.threadMemberNamesKey),
                
                (\(SQL("\(thread[.id]) = \(userPublicKey)"))) AS \(ViewModel.threadIsNoteToSelfKey),
                \(thread[.isPinned]) AS \(ViewModel.threadIsPinnedKey),
                
                \(ViewModel.contactProfileKey).*,
                \(ViewModel.closedGroupProfileFrontKey).*,
                \(ViewModel.closedGroupProfileBackKey).*,
                \(ViewModel.closedGroupProfileBackFallbackKey).*,
                \(closedGroup[.name]) AS \(ViewModel.closedGroupNameKey),
                \(openGroup[.name]) AS \(ViewModel.openGroupNameKey),
                \(openGroup[.imageData]) AS \(ViewModel.openGroupProfilePictureDataKey),
                
                \(SQL("\(userPublicKey)")) AS \(ViewModel.currentUserPublicKeyKey)

            FROM \(SessionThread.self)
        
        """
        
        // MARK: --Contact Threads
        let contactQueryCommonJoinFilterGroup: SQL = """
            JOIN \(Profile.self) AS \(ViewModel.contactProfileKey) ON \(ViewModel.contactProfileKey).\(profileIdColumnLiteral) = \(thread[.id])
            LEFT JOIN \(Profile.self) AS \(ViewModel.closedGroupProfileFrontKey) ON false
            LEFT JOIN \(Profile.self) AS \(ViewModel.closedGroupProfileBackKey) ON false
            LEFT JOIN \(Profile.self) AS \(ViewModel.closedGroupProfileBackFallbackKey) ON false
            LEFT JOIN \(ClosedGroup.self) ON false
            LEFT JOIN \(OpenGroup.self) ON false
            LEFT JOIN (
                SELECT
                    \(groupMember[.groupId]),
                    '' AS \(ViewModel.threadMemberNamesKey)
                FROM \(GroupMember.self)
            ) AS \(groupMemberInfoLiteral) ON false
        
            WHERE
                \(SQL("\(thread[.variant]) = \(SessionThread.Variant.contact)")) AND
                \(SQL("\(thread[.id]) != \(userPublicKey)"))
            GROUP BY \(thread[.id])
        """
        
        // Contact thread nickname searching (ignoring note to self - handled separately)
        sqlQuery += selectQuery
        sqlQuery += """
            JOIN \(profileFullTextSearch) ON (
                \(profileFullTextSearch).rowid = \(ViewModel.contactProfileKey).rowid AND
                \(profileFullTextSearch).\(profileNicknameColumnLiteral) MATCH \(pattern)
            )
        """
        sqlQuery += contactQueryCommonJoinFilterGroup
        
        // Contact thread name searching (ignoring note to self - handled separately)
        sqlQuery += """
        
            UNION ALL
        
        """
        sqlQuery += selectQuery
        sqlQuery += """
            JOIN \(profileFullTextSearch) ON (
                \(profileFullTextSearch).rowid = \(ViewModel.contactProfileKey).rowid AND
                \(profileFullTextSearch).\(profileNameColumnLiteral) MATCH \(pattern)
            )
        """
        sqlQuery += contactQueryCommonJoinFilterGroup
        
        // MARK: --Closed Group Threads
        let closedGroupQueryCommonJoinFilterGroup: SQL = """
            JOIN \(ClosedGroup.self) ON \(closedGroup[.threadId]) = \(thread[.id])
            JOIN \(GroupMember.self) ON (
                \(SQL("\(groupMember[.role]) = \(GroupMember.Role.standard)")) AND
                \(groupMember[.groupId]) = \(thread[.id])
            )
            LEFT JOIN (
                SELECT
                    \(groupMember[.groupId]),
                    GROUP_CONCAT(IFNULL(\(profile[.nickname]), \(profile[.name])), ', ') AS \(ViewModel.threadMemberNamesKey)
                FROM \(GroupMember.self)
                JOIN \(Profile.self) ON \(profile[.id]) = \(groupMember[.profileId])
                WHERE \(SQL("\(groupMember[.role]) = \(GroupMember.Role.standard)"))
                GROUP BY \(groupMember[.groupId])
            ) AS \(groupMemberInfoLiteral) ON \(groupMemberInfoLiteral).\(groupMemberGroupIdColumnLiteral) = \(closedGroup[.threadId])
            LEFT JOIN \(Profile.self) AS \(ViewModel.closedGroupProfileFrontKey) ON (
                \(ViewModel.closedGroupProfileFrontKey).\(profileIdColumnLiteral) = (
                    SELECT MIN(\(groupMember[.profileId]))
                    FROM \(GroupMember.self)
                    JOIN \(Profile.self) ON \(profile[.id]) = \(groupMember[.profileId])
                    WHERE (
                        \(SQL("\(groupMember[.role]) = \(GroupMember.Role.standard)")) AND
                        \(groupMember[.groupId]) = \(closedGroup[.threadId]) AND
                        \(groupMember[.profileId]) != \(userPublicKey)
                    )
                )
            )
            LEFT JOIN \(Profile.self) AS \(ViewModel.closedGroupProfileBackKey) ON (
                \(ViewModel.closedGroupProfileBackKey).\(profileIdColumnLiteral) != \(ViewModel.closedGroupProfileFrontKey).\(profileIdColumnLiteral) AND
                \(ViewModel.closedGroupProfileBackKey).\(profileIdColumnLiteral) = (
                    SELECT MAX(\(groupMember[.profileId]))
                    FROM \(GroupMember.self)
                    JOIN \(Profile.self) ON \(profile[.id]) = \(groupMember[.profileId])
                    WHERE (
                        \(SQL("\(groupMember[.role]) = \(GroupMember.Role.standard)")) AND
                        \(groupMember[.groupId]) = \(closedGroup[.threadId]) AND
                        \(groupMember[.profileId]) != \(userPublicKey)
                    )
                )
            )
            LEFT JOIN \(Profile.self) AS \(ViewModel.closedGroupProfileBackFallbackKey) ON (
                \(ViewModel.closedGroupProfileBackKey).\(profileIdColumnLiteral) IS NULL AND
                \(ViewModel.closedGroupProfileBackFallbackKey).\(profileIdColumnLiteral) = \(userPublicKey)
            )
        
            LEFT JOIN \(Profile.self) AS \(ViewModel.contactProfileKey) ON false
            LEFT JOIN \(OpenGroup.self) ON false
        
            WHERE \(SQL("\(thread[.variant]) = \(SessionThread.Variant.closedGroup)"))
            GROUP BY \(thread[.id])
        """
        
        // Closed group thread name searching
        sqlQuery += """
        
            UNION ALL
        
        """
        sqlQuery += selectQuery
        sqlQuery += """
            JOIN \(closedGroupFullTextSearch) ON (
                \(closedGroupFullTextSearch).rowid = \(closedGroupLiteral).rowid AND
                \(closedGroupFullTextSearch).\(closedGroupNameColumnLiteral) MATCH \(pattern)
            )
        """
        sqlQuery += closedGroupQueryCommonJoinFilterGroup
        
        // Closed group member nickname searching
        sqlQuery += """
        
            UNION ALL
        
        """
        sqlQuery += selectQuery
        sqlQuery += """
            JOIN \(Profile.self) AS \(groupMemberProfileLiteral) ON \(groupMemberProfileLiteral).\(profileIdColumnLiteral) = \(groupMember[.profileId])
            JOIN \(profileFullTextSearch) ON (
                \(profileFullTextSearch).rowid = \(groupMemberProfileLiteral).rowid AND
                \(profileFullTextSearch).\(profileNicknameColumnLiteral) MATCH \(pattern)
            )
        """
        sqlQuery += closedGroupQueryCommonJoinFilterGroup
        
        // Closed group member name searching
        sqlQuery += """
        
            UNION ALL
        
        """
        sqlQuery += selectQuery
        sqlQuery += """
            JOIN \(Profile.self) AS \(groupMemberProfileLiteral) ON \(groupMemberProfileLiteral).\(profileIdColumnLiteral) = \(groupMember[.profileId])
            JOIN \(profileFullTextSearch) ON (
                \(profileFullTextSearch).rowid = \(groupMemberProfileLiteral).rowid AND
                \(profileFullTextSearch).\(profileNameColumnLiteral) MATCH \(pattern)
            )
        """
        sqlQuery += closedGroupQueryCommonJoinFilterGroup
        
        // MARK: --Open Group Threads
        // Open group thread name searching
        sqlQuery += """
        
            UNION ALL
        
        """
        sqlQuery += selectQuery
        sqlQuery += """
            JOIN \(OpenGroup.self) ON \(openGroup[.threadId]) = \(thread[.id])
            JOIN \(openGroupFullTextSearch) ON (
                \(openGroupFullTextSearch).rowid = \(openGroupLiteral).rowid AND
                \(openGroupFullTextSearch).\(openGroupNameColumnLiteral) MATCH \(pattern)
            )
            LEFT JOIN \(Profile.self) AS \(ViewModel.contactProfileKey) ON false
            LEFT JOIN \(Profile.self) AS \(ViewModel.closedGroupProfileFrontKey) ON false
            LEFT JOIN \(Profile.self) AS \(ViewModel.closedGroupProfileBackKey) ON false
            LEFT JOIN \(Profile.self) AS \(ViewModel.closedGroupProfileBackFallbackKey) ON false
            LEFT JOIN \(ClosedGroup.self) ON false
            LEFT JOIN (
                SELECT
                    \(groupMember[.groupId]),
                    '' AS \(ViewModel.threadMemberNamesKey)
                FROM \(GroupMember.self)
            ) AS \(groupMemberInfoLiteral) ON false
        
            WHERE
                \(SQL("\(thread[.variant]) = \(SessionThread.Variant.openGroup)")) AND
                \(SQL("\(thread[.id]) != \(userPublicKey)"))
            GROUP BY \(thread[.id])
        """
        
        // MARK: --Note to Self Thread
        let noteToSelfQueryCommonJoins: SQL = """
            JOIN \(Profile.self) AS \(ViewModel.contactProfileKey) ON \(ViewModel.contactProfileKey).\(profileIdColumnLiteral) = \(thread[.id])
            LEFT JOIN \(Profile.self) AS \(ViewModel.closedGroupProfileFrontKey) ON false
            LEFT JOIN \(Profile.self) AS \(ViewModel.closedGroupProfileBackKey) ON false
            LEFT JOIN \(Profile.self) AS \(ViewModel.closedGroupProfileBackFallbackKey) ON false
            LEFT JOIN \(OpenGroup.self) ON false
            LEFT JOIN \(ClosedGroup.self) ON false
            LEFT JOIN (
                SELECT
                    \(groupMember[.groupId]),
                    '' AS \(ViewModel.threadMemberNamesKey)
                FROM \(GroupMember.self)
            ) AS \(groupMemberInfoLiteral) ON false
        """
        
        // Note to self thread searching for 'Note to Self' (need to join an FTS table to
        // ensure there is a 'rank' column)
        sqlQuery += """
        
            UNION ALL
        
        """
        sqlQuery += selectQuery
        sqlQuery += """
        
            LEFT JOIN \(profileFullTextSearch) ON false
        """
        sqlQuery += noteToSelfQueryCommonJoins
        sqlQuery += """
        
            WHERE
                \(SQL("\(thread[.id]) = \(userPublicKey)")) AND
                '\(noteToSelfLiteral)' LIKE '%\(searchTermLiteral)%'
        """
        
        // Note to self thread nickname searching
        sqlQuery += """
        
            UNION ALL
        
        """
        sqlQuery += selectQuery
        sqlQuery += """
        
            JOIN \(profileFullTextSearch) ON (
                \(profileFullTextSearch).rowid = \(ViewModel.contactProfileKey).rowid AND
                \(profileFullTextSearch).\(profileNicknameColumnLiteral) MATCH \(pattern)
            )
        """
        sqlQuery += noteToSelfQueryCommonJoins
        sqlQuery += """
        
            WHERE \(SQL("\(thread[.id]) = \(userPublicKey)"))
        """
        
        // Note to self thread name searching
        sqlQuery += """
        
            UNION ALL
        
        """
        sqlQuery += selectQuery
        sqlQuery += """
        
            JOIN \(profileFullTextSearch) ON (
                \(profileFullTextSearch).rowid = \(ViewModel.contactProfileKey).rowid AND
                \(profileFullTextSearch).\(profileNameColumnLiteral) MATCH \(pattern)
            )
        """
        sqlQuery += noteToSelfQueryCommonJoins
        sqlQuery += """
        
            WHERE \(SQL("\(thread[.id]) = \(userPublicKey)"))
        """
        
        // Group everything by 'threadId' (the same thread can be found in multiple queries due
        // to seaerching both nickname and name), then order everything by 'rank' (relevance)
        // first, 'Note to Self' second (want it to appear at the bottom of threads unless it
        // has relevance) adn then try to group and sort based on thread type and names
        let finalQuery: SQL = """
            SELECT *
            FROM (
                \(sqlQuery)
            )
        
            GROUP BY \(ViewModel.threadIdKey)
            ORDER BY
                \(Column.rank),
                \(ViewModel.threadIsNoteToSelfKey),
                \(ViewModel.closedGroupNameKey),
                \(ViewModel.openGroupNameKey),
                \(ViewModel.threadIdKey)
            LIMIT \(SQL("\(SessionThreadViewModel.searchResultsLimit)"))
        """
        
        // Construct the actual request
        let request: SQLRequest<ViewModel> = SQLRequest(
            literal: finalQuery,
            adapter: RenameColumnAdapter { column in
                // Note: The query automatically adds a suffix to the various profile columns
                // to make them easier to distinguish (ie. 'id' -> 'id:1') - this breaks the
                // decoding so we need to strip the information after the colon
                guard column.contains(":") else { return column }
                
                return String(column.split(separator: ":")[0])
            },
            cached: false
        )
        
        // Add adapters which will group the various 'Profile' columns so they can be decoded
        // as instances of 'Profile' types
        return request.adapted { db in
            let adapters = try splittingRowAdapters(columnCounts: [
                numColumnsBeforeProfiles,
                Profile.numberOfSelectedColumns(db),
                Profile.numberOfSelectedColumns(db),
                Profile.numberOfSelectedColumns(db),
                Profile.numberOfSelectedColumns(db)
            ])

            return ScopeAdapter([
                ViewModel.contactProfileString: adapters[1],
                ViewModel.closedGroupProfileFrontString: adapters[2],
                ViewModel.closedGroupProfileBackString: adapters[3],
                ViewModel.closedGroupProfileBackFallbackString: adapters[4]
            ])
        }
    }
    
    /// This method returns only the 'Note to Self' thread in the structure of a search result conversation
    static func noteToSelfOnlyQuery(userPublicKey: String) -> AdaptedFetchRequest<SQLRequest<SessionThreadViewModel>> {
        let thread: TypedTableAlias<SessionThread> = TypedTableAlias()
        let profileIdColumnLiteral: SQL = SQL(stringLiteral: Profile.Columns.id.name)
        
        /// **Note:** The `numColumnsBeforeProfiles` value **MUST** match the number of fields before
        /// the `ViewModel.contactProfileKey` entry below otherwise the query will fail to
        /// parse and might throw
        let numColumnsBeforeProfiles: Int = 8
        let request: SQLRequest<ViewModel> = """
            SELECT
                100 AS \(Column.rank),
                
                \(thread.alias[Column.rowID]) AS \(ViewModel.rowIdKey),
                \(thread[.id]) AS \(ViewModel.threadIdKey),
                \(thread[.variant]) AS \(ViewModel.threadVariantKey),
                \(thread[.creationDateTimestamp]) AS \(ViewModel.threadCreationDateTimestampKey),
                '' AS \(ViewModel.threadMemberNamesKey),
                
                true AS \(ViewModel.threadIsNoteToSelfKey),
                \(thread[.isPinned]) AS \(ViewModel.threadIsPinnedKey),
                
                \(ViewModel.contactProfileKey).*,
                
                \(SQL("\(userPublicKey)")) AS \(ViewModel.currentUserPublicKeyKey)

            FROM \(SessionThread.self)
            JOIN \(Profile.self) AS \(ViewModel.contactProfileKey) ON \(ViewModel.contactProfileKey).\(profileIdColumnLiteral) = \(thread[.id])
        
            WHERE \(SQL("\(thread[.id]) = \(userPublicKey)"))
        """
        
        // Add adapters which will group the various 'Profile' columns so they can be decoded
        // as instances of 'Profile' types
        return request.adapted { db in
            let adapters = try splittingRowAdapters(columnCounts: [
                numColumnsBeforeProfiles,
                Profile.numberOfSelectedColumns(db)
            ])

            return ScopeAdapter([
                ViewModel.contactProfileString: adapters[1]
            ])
        }
    }
}

// MARK: - Share Extension

public extension SessionThreadViewModel {
    static func shareQuery(userPublicKey: String) -> AdaptedFetchRequest<SQLRequest<SessionThreadViewModel>> {
        let thread: TypedTableAlias<SessionThread> = TypedTableAlias()
        let contact: TypedTableAlias<Contact> = TypedTableAlias()
        let closedGroup: TypedTableAlias<ClosedGroup> = TypedTableAlias()
        let groupMember: TypedTableAlias<GroupMember> = TypedTableAlias()
        let openGroup: TypedTableAlias<OpenGroup> = TypedTableAlias()
        let profile: TypedTableAlias<Profile> = TypedTableAlias()
        let interaction: TypedTableAlias<Interaction> = TypedTableAlias()
        
        let profileIdColumnLiteral: SQL = SQL(stringLiteral: Profile.Columns.id.name)
        
        /// **Note:** The `numColumnsBeforeProfiles` value **MUST** match the number of fields before
        /// the `ViewModel.contactProfileKey` entry below otherwise the query will fail to
        /// parse and might throw
        ///
        /// Explicitly set default values for the fields ignored for search results
        let numColumnsBeforeProfiles: Int = 7
        
        let request: SQLRequest<ViewModel> = """
            SELECT
                \(thread.alias[Column.rowID]) AS \(ViewModel.rowIdKey),
                \(thread[.id]) AS \(ViewModel.threadIdKey),
                \(thread[.variant]) AS \(ViewModel.threadVariantKey),
                \(thread[.creationDateTimestamp]) AS \(ViewModel.threadCreationDateTimestampKey),
                
                (\(SQL("\(thread[.id]) = \(userPublicKey)"))) AS \(ViewModel.threadIsNoteToSelfKey),
                
                \(thread[.isPinned]) AS \(ViewModel.threadIsPinnedKey),
                \(contact[.isBlocked]) AS \(ViewModel.threadIsBlockedKey),
        
                \(ViewModel.contactProfileKey).*,
                \(ViewModel.closedGroupProfileFrontKey).*,
                \(ViewModel.closedGroupProfileBackKey).*,
                \(ViewModel.closedGroupProfileBackFallbackKey).*,
                \(closedGroup[.name]) AS \(ViewModel.closedGroupNameKey),
                \(openGroup[.name]) AS \(ViewModel.openGroupNameKey),
                \(openGroup[.imageData]) AS \(ViewModel.openGroupProfilePictureDataKey),
        
                \(SQL("\(userPublicKey)")) AS \(ViewModel.currentUserPublicKeyKey)
            
            FROM \(SessionThread.self)
            LEFT JOIN \(Contact.self) ON \(contact[.id]) = \(thread[.id])
            LEFT JOIN (
                SELECT *, MAX(\(interaction[.timestampMs]))
                FROM \(Interaction.self)
                GROUP BY \(interaction[.threadId])
            ) AS \(Interaction.self) ON \(interaction[.threadId]) = \(thread[.id])
            LEFT JOIN \(Profile.self) AS \(ViewModel.contactProfileKey) ON \(ViewModel.contactProfileKey).\(profileIdColumnLiteral) = \(thread[.id])
            LEFT JOIN \(ClosedGroup.self) ON \(closedGroup[.threadId]) = \(thread[.id])
            LEFT JOIN \(OpenGroup.self) ON \(openGroup[.threadId]) = \(thread[.id])
        
            LEFT JOIN \(Profile.self) AS \(ViewModel.closedGroupProfileFrontKey) ON (
                \(ViewModel.closedGroupProfileFrontKey).\(profileIdColumnLiteral) = (
                    SELECT MIN(\(groupMember[.profileId]))
                    FROM \(GroupMember.self)
                    JOIN \(Profile.self) ON \(profile[.id]) = \(groupMember[.profileId])
                    WHERE (
                        \(SQL("\(groupMember[.role]) = \(GroupMember.Role.standard)")) AND
                        \(groupMember[.groupId]) = \(closedGroup[.threadId]) AND
                        \(SQL("\(groupMember[.profileId]) != \(userPublicKey)"))
                    )
                )
            )
            LEFT JOIN \(Profile.self) AS \(ViewModel.closedGroupProfileBackKey) ON (
                \(ViewModel.closedGroupProfileBackKey).\(profileIdColumnLiteral) != \(ViewModel.closedGroupProfileFrontKey).\(profileIdColumnLiteral) AND
                \(ViewModel.closedGroupProfileBackKey).\(profileIdColumnLiteral) = (
                    SELECT MAX(\(groupMember[.profileId]))
                    FROM \(GroupMember.self)
                    JOIN \(Profile.self) ON \(profile[.id]) = \(groupMember[.profileId])
                    WHERE (
                        \(SQL("\(groupMember[.role]) = \(GroupMember.Role.standard)")) AND
                        \(groupMember[.groupId]) = \(closedGroup[.threadId]) AND
                        \(SQL("\(groupMember[.profileId]) != \(userPublicKey)"))
                    )
                )
            )
            LEFT JOIN \(Profile.self) AS \(ViewModel.closedGroupProfileBackFallbackKey) ON (
                \(closedGroup[.threadId]) IS NOT NULL AND
                \(ViewModel.closedGroupProfileBackKey).\(profileIdColumnLiteral) IS NULL AND
                \(ViewModel.closedGroupProfileBackFallbackKey).\(profileIdColumnLiteral) = \(SQL("\(userPublicKey)"))
            )
            
            WHERE (
                \(thread[.shouldBeVisible]) = true AND (
                    -- Is not a message request
                    \(SQL("\(thread[.variant]) != \(SessionThread.Variant.contact)")) OR
                    \(SQL("\(thread[.id]) = \(userPublicKey)")) OR
                    \(contact[.isApproved]) = true
                )
                -- Always show the 'Note to Self' thread when sharing
                OR \(SQL("\(thread[.id]) = \(userPublicKey)"))
            )
        
            GROUP BY \(thread[.id])
            -- 'Note to Self', then by most recent message
            ORDER BY \(SQL("\(thread[.id]) = \(userPublicKey)")) DESC, IFNULL(\(interaction[.timestampMs]), (\(thread[.creationDateTimestamp]) * 1000)) DESC
        """
        
        return request.adapted { db in
            let adapters = try splittingRowAdapters(columnCounts: [
                numColumnsBeforeProfiles,
                Profile.numberOfSelectedColumns(db),
                Profile.numberOfSelectedColumns(db),
                Profile.numberOfSelectedColumns(db),
                Profile.numberOfSelectedColumns(db)
            ])
            
            return ScopeAdapter([
                ViewModel.contactProfileString: adapters[1],
                ViewModel.closedGroupProfileFrontString: adapters[2],
                ViewModel.closedGroupProfileBackString: adapters[3],
                ViewModel.closedGroupProfileBackFallbackString: adapters[4]
            ])
        }
    }
}<|MERGE_RESOLUTION|>--- conflicted
+++ resolved
@@ -904,11 +904,7 @@
             LEFT JOIN \(OpenGroup.self) ON \(openGroup[.threadId]) = \(thread[.id])
             LEFT JOIN \(ClosedGroup.self) ON \(closedGroup[.threadId]) = \(thread[.id])
             LEFT JOIN \(GroupMember.self) AS \(ViewModel.currentUserIsClosedGroupMemberKey) ON (
-<<<<<<< HEAD
-                \(SQL("\(ViewModel.currentUserIsClosedGroupMemberKey).\(groupMemberRoleColumnLiteral) = \(GroupMember.Role.standard)")) AND
-=======
                 \(SQL("\(ViewModel.currentUserIsClosedGroupMemberKey).\(groupMemberRoleColumnLiteral) != \(GroupMember.Role.zombie)")) AND
->>>>>>> 37962fa0
                 \(ViewModel.currentUserIsClosedGroupMemberKey).\(groupMemberGroupIdColumnLiteral) = \(closedGroup[.threadId]) AND
                 \(SQL("\(ViewModel.currentUserIsClosedGroupMemberKey).\(groupMemberProfileIdColumnLiteral) = \(userPublicKey)"))
             )
